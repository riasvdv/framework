--- conflicted
+++ resolved
@@ -31,11 +31,7 @@
         "fruitcake/php-cors": "^1.3",
         "guzzlehttp/guzzle": "^7.8",
         "guzzlehttp/uri-template": "^1.0",
-<<<<<<< HEAD
         "laravel/prompts": "dev-l12",
-=======
-        "laravel/prompts": "^0.1.18|^0.2.0",
->>>>>>> b17b2bd8
         "laravel/serializable-closure": "^1.3",
         "league/commonmark": "^2.2.1",
         "league/flysystem": "^3.8.0",
@@ -111,11 +107,7 @@
         "league/flysystem-sftp-v3": "^3.0",
         "mockery/mockery": "^1.6",
         "nyholm/psr7": "^1.2",
-<<<<<<< HEAD
         "orchestra/testbench-core": "^10.0",
-=======
-        "orchestra/testbench-core": "^9.5",
->>>>>>> b17b2bd8
         "pda/pheanstalk": "^5.0",
         "phpstan/phpstan": "^1.11.5",
         "phpunit/phpunit": "^10.5|^11.0",
