<?php

namespace Illuminate\Routing;

use Closure;
use Illuminate\Support\Arr;
use Illuminate\Support\Str;
use Illuminate\Http\Request;
use Illuminate\Http\Response;
use Illuminate\Support\Collection;
use Illuminate\Container\Container;
use Illuminate\Database\Eloquent\Model;
use Illuminate\Support\Traits\Macroable;
use Illuminate\Contracts\Events\Dispatcher;
use Psr\Http\Message\ResponseInterface as PsrResponseInterface;
use Symfony\Bridge\PsrHttpMessage\Factory\HttpFoundationFactory;
use Illuminate\Contracts\Routing\Registrar as RegistrarContract;
use Symfony\Component\HttpFoundation\Response as SymfonyResponse;
use Symfony\Component\HttpKernel\Exception\NotFoundHttpException;

class Router implements RegistrarContract
{
    use Macroable;

    /**
     * The event dispatcher instance.
     *
     * @var \Illuminate\Contracts\Events\Dispatcher
     */
    protected $events;

    /**
     * The IoC container instance.
     *
     * @var \Illuminate\Container\Container
     */
    protected $container;

    /**
     * The route collection instance.
     *
     * @var \Illuminate\Routing\RouteCollection
     */
    protected $routes;

    /**
     * The currently dispatched route instance.
     *
     * @var \Illuminate\Routing\Route
     */
    protected $current;

    /**
     * The request currently being dispatched.
     *
     * @var \Illuminate\Http\Request
     */
    protected $currentRequest;

    /**
     * All of the short-hand keys for middlewares.
     *
     * @var array
     */
    protected $middleware = [];

    /**
     * All of the middleware groups.
     *
     * @var array
     */
    protected $middlewareGroups = [];

    /**
     * The registered route value binders.
     *
     * @var array
     */
    protected $binders = [];

    /**
     * The globally available parameter patterns.
     *
     * @var array
     */
    protected $patterns = [];

    /**
     * The route group attribute stack.
     *
     * @var array
     */
    protected $groupStack = [];

    /**
     * All of the verbs supported by the router.
     *
     * @var array
     */
    public static $verbs = ['GET', 'HEAD', 'POST', 'PUT', 'PATCH', 'DELETE', 'OPTIONS'];

    /**
     * Create a new Router instance.
     *
     * @param  \Illuminate\Contracts\Events\Dispatcher  $events
     * @param  \Illuminate\Container\Container  $container
     * @return void
     */
    public function __construct(Dispatcher $events, Container $container = null)
    {
        $this->events = $events;
        $this->routes = new RouteCollection;
        $this->container = $container ?: new Container;

        $this->bind('_missing', function ($v) {
            return explode('/', $v);
        });
    }

    /**
     * Register a new GET route with the router.
     *
     * @param  string  $uri
     * @param  \Closure|array|string|null  $action
     * @return \Illuminate\Routing\Route
     */
    public function get($uri, $action = null)
    {
        return $this->addRoute(['GET', 'HEAD'], $uri, $action);
    }

    /**
     * Register a new POST route with the router.
     *
     * @param  string  $uri
     * @param  \Closure|array|string|null  $action
     * @return \Illuminate\Routing\Route
     */
    public function post($uri, $action = null)
    {
        return $this->addRoute('POST', $uri, $action);
    }

    /**
     * Register a new PUT route with the router.
     *
     * @param  string  $uri
     * @param  \Closure|array|string|null  $action
     * @return \Illuminate\Routing\Route
     */
    public function put($uri, $action = null)
    {
        return $this->addRoute('PUT', $uri, $action);
    }

    /**
     * Register a new PATCH route with the router.
     *
     * @param  string  $uri
     * @param  \Closure|array|string|null  $action
     * @return \Illuminate\Routing\Route
     */
    public function patch($uri, $action = null)
    {
        return $this->addRoute('PATCH', $uri, $action);
    }

    /**
     * Register a new DELETE route with the router.
     *
     * @param  string  $uri
     * @param  \Closure|array|string|null  $action
     * @return \Illuminate\Routing\Route
     */
    public function delete($uri, $action = null)
    {
        return $this->addRoute('DELETE', $uri, $action);
    }

    /**
     * Register a new OPTIONS route with the router.
     *
     * @param  string  $uri
     * @param  \Closure|array|string|null  $action
     * @return \Illuminate\Routing\Route
     */
    public function options($uri, $action = null)
    {
        return $this->addRoute('OPTIONS', $uri, $action);
    }

    /**
     * Register a new route responding to all verbs.
     *
     * @param  string  $uri
     * @param  \Closure|array|string|null  $action
     * @return \Illuminate\Routing\Route
     */
    public function any($uri, $action = null)
    {
        $verbs = ['GET', 'HEAD', 'POST', 'PUT', 'PATCH', 'DELETE'];

        return $this->addRoute($verbs, $uri, $action);
    }

    /**
     * Register a new route with the given verbs.
     *
     * @param  array|string  $methods
     * @param  string  $uri
     * @param  \Closure|array|string|null  $action
     * @return \Illuminate\Routing\Route
     */
    public function match($methods, $uri, $action = null)
    {
        return $this->addRoute(array_map('strtoupper', (array) $methods), $uri, $action);
    }

    /**
<<<<<<< HEAD
=======
     * Register an array of controllers with wildcard routing.
     *
     * @param  array  $controllers
     * @return void
     *
     * @deprecated since version 5.2.
     */
    public function controllers(array $controllers)
    {
        foreach ($controllers as $uri => $controller) {
            $this->controller($uri, $controller);
        }
    }

    /**
     * Route a controller to a URI with wildcard routing.
     *
     * @param  string  $uri
     * @param  string  $controller
     * @param  array  $names
     * @return void
     *
     * @deprecated since version 5.2.
     */
    public function controller($uri, $controller, $names = [])
    {
        $prepended = $controller;

        // First, we will check to see if a controller prefix has been registered in
        // the route group. If it has, we will need to prefix it before trying to
        // reflect into the class instance and pull out the method for routing.
        if (! empty($this->groupStack)) {
            $prepended = $this->prependGroupUses($controller);
        }

        $routable = (new ControllerInspector)
                            ->getRoutable($prepended, $uri);

        // When a controller is routed using this method, we use Reflection to parse
        // out all of the routable methods for the controller, then register each
        // route explicitly for the developers, so reverse routing is possible.
        foreach ($routable as $method => $routes) {
            foreach ($routes as $route) {
                $this->registerInspected($route, $controller, $method, $names);
            }
        }

        $this->addFallthroughRoute($controller, $uri);
    }

    /**
     * Register an inspected controller route.
     *
     * @param  array   $route
     * @param  string  $controller
     * @param  string  $method
     * @param  array  $names
     * @return void
     *
     * @deprecated since version 5.2.
     */
    protected function registerInspected($route, $controller, $method, &$names)
    {
        $action = ['uses' => $controller.'@'.$method];

        // If a given controller method has been named, we will assign the name to the
        // controller action array, which provides for a short-cut to method naming
        // so you don't have to define an individual route for these controllers.
        $action['as'] = Arr::get($names, $method);

        $this->{$route['verb']}($route['uri'], $action);
    }

    /**
     * Add a fallthrough route for a controller.
     *
     * @param  string  $controller
     * @param  string  $uri
     * @return void
     *
     * @deprecated since version 5.2.
     */
    protected function addFallthroughRoute($controller, $uri)
    {
        $missing = $this->any($uri.'/{_missing}', $controller.'@missingMethod');

        $missing->where('_missing', '(.*)');
    }

    /**
     * Set the unmapped global resource parameters to singular.
     *
     * @return void
     */
    public function singularResourceParameters()
    {
        ResourceRegistrar::singularParameters();
    }

    /**
     * Set the global resource parameter mapping.
     *
     * @param  array  $parameters
     * @return void
     */
    public function resourceParameters(array $parameters = [])
    {
        ResourceRegistrar::setParameters($parameters);
    }

    /**
>>>>>>> 2a38acf7
     * Register an array of resource controllers.
     *
     * @param  array  $resources
     * @return void
     */
    public function resources(array $resources)
    {
        foreach ($resources as $name => $controller) {
            $this->resource($name, $controller);
        }
    }

    /**
     * Route a resource to a controller.
     *
     * @param  string  $name
     * @param  string  $controller
     * @param  array  $options
     * @return void
     */
    public function resource($name, $controller, array $options = [])
    {
        if ($this->container && $this->container->bound('Illuminate\Routing\ResourceRegistrar')) {
            $registrar = $this->container->make('Illuminate\Routing\ResourceRegistrar');
        } else {
            $registrar = new ResourceRegistrar($this);
        }

        $registrar->register($name, $controller, $options);
    }

    /**
     * Register the typical authentication routes for an application.
     *
     * @return void
     */
    public function auth()
    {
        // Authentication Routes...
        $this->get('login', 'Auth\AuthController@showLoginForm');
        $this->post('login', 'Auth\AuthController@login');
        $this->get('logout', 'Auth\AuthController@logout');

        // Registration Routes...
        $this->get('register', 'Auth\AuthController@showRegistrationForm');
        $this->post('register', 'Auth\AuthController@register');

        // Password Reset Routes...
        $this->get('password/reset/{token?}', 'Auth\PasswordController@showResetForm');
        $this->post('password/email', 'Auth\PasswordController@sendResetLinkEmail');
        $this->post('password/reset', 'Auth\PasswordController@reset');
    }

    /**
     * Create a route group with shared attributes.
     *
     * @param  array  $attributes
     * @param  \Closure  $callback
     * @return void
     */
    public function group(array $attributes, Closure $callback)
    {
        $this->updateGroupStack($attributes);

        // Once we have updated the group stack, we will execute the user Closure and
        // merge in the groups attributes when the route is created. After we have
        // run the callback, we will pop the attributes off of this group stack.
        call_user_func($callback, $this);

        array_pop($this->groupStack);
    }

    /**
     * Update the group stack with the given attributes.
     *
     * @param  array  $attributes
     * @return void
     */
    protected function updateGroupStack(array $attributes)
    {
        if (! empty($this->groupStack)) {
            $attributes = $this->mergeGroup($attributes, end($this->groupStack));
        }

        $this->groupStack[] = $attributes;
    }

    /**
     * Merge the given array with the last group stack.
     *
     * @param  array  $new
     * @return array
     */
    public function mergeWithLastGroup($new)
    {
        return $this->mergeGroup($new, end($this->groupStack));
    }

    /**
     * Merge the given group attributes.
     *
     * @param  array  $new
     * @param  array  $old
     * @return array
     */
    public static function mergeGroup($new, $old)
    {
        $new['namespace'] = static::formatUsesPrefix($new, $old);

        $new['prefix'] = static::formatGroupPrefix($new, $old);

        if (isset($new['domain'])) {
            unset($old['domain']);
        }

        $new['where'] = array_merge(
            isset($old['where']) ? $old['where'] : [],
            isset($new['where']) ? $new['where'] : []
        );

        if (isset($old['as'])) {
            $new['as'] = $old['as'].(isset($new['as']) ? $new['as'] : '');
        }

        return array_merge_recursive(Arr::except($old, ['namespace', 'prefix', 'where', 'as']), $new);
    }

    /**
     * Format the uses prefix for the new group attributes.
     *
     * @param  array  $new
     * @param  array  $old
     * @return string|null
     */
    protected static function formatUsesPrefix($new, $old)
    {
        if (isset($new['namespace'])) {
            return isset($old['namespace'])
                    ? trim($old['namespace'], '\\').'\\'.trim($new['namespace'], '\\')
                    : trim($new['namespace'], '\\');
        }

        return isset($old['namespace']) ? $old['namespace'] : null;
    }

    /**
     * Format the prefix for the new group attributes.
     *
     * @param  array  $new
     * @param  array  $old
     * @return string|null
     */
    protected static function formatGroupPrefix($new, $old)
    {
        $oldPrefix = isset($old['prefix']) ? $old['prefix'] : null;

        if (isset($new['prefix'])) {
            return trim($oldPrefix, '/').'/'.trim($new['prefix'], '/');
        }

        return $oldPrefix;
    }

    /**
     * Get the prefix from the last group on the stack.
     *
     * @return string
     */
    public function getLastGroupPrefix()
    {
        if (! empty($this->groupStack)) {
            $last = end($this->groupStack);

            return isset($last['prefix']) ? $last['prefix'] : '';
        }

        return '';
    }

    /**
     * Add a route to the underlying route collection.
     *
     * @param  array|string  $methods
     * @param  string  $uri
     * @param  \Closure|array|string|null  $action
     * @return \Illuminate\Routing\Route
     */
    protected function addRoute($methods, $uri, $action)
    {
        return $this->routes->add($this->createRoute($methods, $uri, $action));
    }

    /**
     * Create a new route instance.
     *
     * @param  array|string  $methods
     * @param  string  $uri
     * @param  mixed  $action
     * @return \Illuminate\Routing\Route
     */
    protected function createRoute($methods, $uri, $action)
    {
        // If the route is routing to a controller we will parse the route action into
        // an acceptable array format before registering it and creating this route
        // instance itself. We need to build the Closure that will call this out.
        if ($this->actionReferencesController($action)) {
            $action = $this->convertToControllerAction($action);
        }

        $route = $this->newRoute(
            $methods, $this->prefix($uri), $action
        );

        // If we have groups that need to be merged, we will merge them now after this
        // route has already been created and is ready to go. After we're done with
        // the merge we will be ready to return the route back out to the caller.
        if ($this->hasGroupStack()) {
            $this->mergeGroupAttributesIntoRoute($route);
        }

        $this->addWhereClausesToRoute($route);

        return $route;
    }

    /**
     * Create a new Route object.
     *
     * @param  array|string  $methods
     * @param  string  $uri
     * @param  mixed  $action
     * @return \Illuminate\Routing\Route
     */
    protected function newRoute($methods, $uri, $action)
    {
        return (new Route($methods, $uri, $action))
                    ->setRouter($this)
                    ->setContainer($this->container);
    }

    /**
     * Prefix the given URI with the last prefix.
     *
     * @param  string  $uri
     * @return string
     */
    protected function prefix($uri)
    {
        return trim(trim($this->getLastGroupPrefix(), '/').'/'.trim($uri, '/'), '/') ?: '/';
    }

    /**
     * Add the necessary where clauses to the route based on its initial registration.
     *
     * @param  \Illuminate\Routing\Route  $route
     * @return \Illuminate\Routing\Route
     */
    protected function addWhereClausesToRoute($route)
    {
        $where = isset($route->getAction()['where']) ? $route->getAction()['where'] : [];

        $route->where(array_merge($this->patterns, $where));

        return $route;
    }

    /**
     * Merge the group stack with the controller action.
     *
     * @param  \Illuminate\Routing\Route  $route
     * @return void
     */
    protected function mergeGroupAttributesIntoRoute($route)
    {
        $action = $this->mergeWithLastGroup($route->getAction());

        $route->setAction($action);
    }

    /**
     * Determine if the action is routing to a controller.
     *
     * @param  array  $action
     * @return bool
     */
    protected function actionReferencesController($action)
    {
        if ($action instanceof Closure) {
            return false;
        }

        return is_string($action) || is_string(isset($action['uses']) ? $action['uses'] : null);
    }

    /**
     * Add a controller based route action to the action array.
     *
     * @param  array|string  $action
     * @return array
     */
    protected function convertToControllerAction($action)
    {
        if (is_string($action)) {
            $action = ['uses' => $action];
        }

        // Here we'll merge any group "uses" statement if necessary so that the action
        // has the proper clause for this property. Then we can simply set the name
        // of the controller on the action and return the action array for usage.
        if (! empty($this->groupStack)) {
            $action['uses'] = $this->prependGroupUses($action['uses']);
        }

        // Here we will set this controller name on the action array just so we always
        // have a copy of it for reference if we need it. This can be used while we
        // search for a controller name or do some other type of fetch operation.
        $action['controller'] = $action['uses'];

        return $action;
    }

    /**
     * Prepend the last group uses onto the use clause.
     *
     * @param  string  $uses
     * @return string
     */
    protected function prependGroupUses($uses)
    {
        $group = end($this->groupStack);

        return isset($group['namespace']) && strpos($uses, '\\') !== 0 ? $group['namespace'].'\\'.$uses : $uses;
    }

    /**
     * Dispatch the request to the application.
     *
     * @param  \Illuminate\Http\Request  $request
     * @return \Illuminate\Http\Response
     */
    public function dispatch(Request $request)
    {
        $this->currentRequest = $request;

        $response = $this->dispatchToRoute($request);

        return $this->prepareResponse($request, $response);
    }

    /**
     * Dispatch the request to a route and return the response.
     *
     * @param  \Illuminate\Http\Request  $request
     * @return mixed
     */
    public function dispatchToRoute(Request $request)
    {
        // First we will find a route that matches this request. We will also set the
        // route resolver on the request so middlewares assigned to the route will
        // receive access to this route instance for checking of the parameters.
        $route = $this->findRoute($request);

        $request->setRouteResolver(function () use ($route) {
            return $route;
        });

        $this->events->fire(new Events\RouteMatched($route, $request));

        $response = $this->runRouteWithinStack($route, $request);

        return $this->prepareResponse($request, $response);
    }

    /**
     * Run the given route within a Stack "onion" instance.
     *
     * @param  \Illuminate\Routing\Route  $route
     * @param  \Illuminate\Http\Request  $request
     * @return mixed
     */
    protected function runRouteWithinStack(Route $route, Request $request)
    {
        $shouldSkipMiddleware = $this->container->bound('middleware.disable') &&
                                $this->container->make('middleware.disable') === true;

        $middleware = $shouldSkipMiddleware ? [] : $this->gatherRouteMiddlewares($route);

        return (new Pipeline($this->container))
                        ->send($request)
                        ->through($middleware)
                        ->then(function ($request) use ($route) {
                            return $this->prepareResponse(
                                $request,
                                $route->run($request)
                            );
                        });
    }

    /**
     * Gather the middleware for the given route.
     *
     * @param  \Illuminate\Routing\Route  $route
     * @return array
     */
    public function gatherRouteMiddlewares(Route $route)
    {
        return Collection::make($route->middleware())->map(function ($name) {
            return Collection::make($this->resolveMiddlewareClassName($name));
        })
        ->flatten()->all();
    }

    /**
     * Resolve the middleware name to a class name(s) preserving passed parameters.
     *
     * @param  string  $name
     * @return string|array
     */
    public function resolveMiddlewareClassName($name)
    {
        $map = $this->middleware;

        // If the middleware is the name of a middleware group, we will return the array
        // of middlewares that belong to the group. This allows developers to group a
        // set of middleware under single keys that can be conveniently referenced.
        if (isset($this->middlewareGroups[$name])) {
            return $this->parseMiddlewareGroup($name);

        // When the middleware is simply a Closure, we will return this Closure instance
        // directly so that Closures can be registered as middleware inline, which is
        // convenient on occasions when the developers are experimenting with them.
        } elseif (isset($map[$name]) && $map[$name] instanceof Closure) {
            return $map[$name];

        // Finally, when the middleware is simply a string mapped to a class name the
        // middleware name will get parsed into the full class name and parameters
        // which may be run using the Pipeline which accepts this string format.
        } else {
            list($name, $parameters) = array_pad(explode(':', $name, 2), 2, null);

            return (isset($map[$name]) ? $map[$name] : $name).
                   ($parameters !== null ? ':'.$parameters : '');
        }
    }

    /**
     * Parse the middleware group and format it for usage.
     *
     * @param  string  $name
     * @return array
     */
    protected function parseMiddlewareGroup($name)
    {
        $results = [];

        foreach ($this->middlewareGroups[$name] as $middleware) {
            // If the middleware is another middleware group we will pull in the group and
            // merge its middleware into the results. This allows groups to conveniently
            // reference other groups without needing to repeat all their middlewares.
            if (isset($this->middlewareGroups[$middleware])) {
                $results = array_merge(
                    $results, $this->parseMiddlewareGroup($middleware)
                );

                continue;
            }

            list($middleware, $parameters) = array_pad(
                explode(':', $middleware, 2), 2, null
            );

            // If this middleware is actually a route middleware, we will extract the full
            // class name out of the middleware list now. Then we'll add the parameters
            // back onto this class' name so the pipeline will properly extract them.
            if (isset($this->middleware[$middleware])) {
                $middleware = $this->middleware[$middleware];
            }

            $results[] = $middleware.($parameters ? ':'.$parameters : '');
        }

        return $results;
    }

    /**
     * Find the route matching a given request.
     *
     * @param  \Illuminate\Http\Request  $request
     * @return \Illuminate\Routing\Route
     */
    protected function findRoute($request)
    {
        $this->current = $route = $this->routes->match($request);

        $this->container->instance('Illuminate\Routing\Route', $route);

        return $this->substituteBindings($route);
    }

    /**
     * Substitute the route bindings onto the route.
     *
     * @param  \Illuminate\Routing\Route  $route
     * @return \Illuminate\Routing\Route
     */
    protected function substituteBindings($route)
    {
        foreach ($route->parameters() as $key => $value) {
            if (isset($this->binders[$key])) {
                $route->setParameter($key, $this->performBinding($key, $value, $route));
            }
        }

        $this->substituteImplicitBindings($route);

        return $route;
    }

    /**
     * Substitute the implicit Eloquent model bindings for the route.
     *
     * @param  \Illuminate\Routing\Route  $route
     * @return void
     */
    protected function substituteImplicitBindings($route)
    {
        $parameters = $route->parameters();

        foreach ($route->signatureParameters(Model::class) as $parameter) {
            $class = $parameter->getClass();

            if (array_key_exists($parameter->name, $parameters) &&
                ! $route->getParameter($parameter->name) instanceof Model) {
                $method = $parameter->isDefaultValueAvailable() ? 'first' : 'firstOrFail';

                $model = $class->newInstance();

                $route->setParameter(
                    $parameter->name, $model->where(
                        $model->getRouteKeyName(), $parameters[$parameter->name]
                    )->{$method}()
                );
            }
        }
    }

    /**
     * Call the binding callback for the given key.
     *
     * @param  string  $key
     * @param  string  $value
     * @param  \Illuminate\Routing\Route  $route
     * @return mixed
     */
    protected function performBinding($key, $value, $route)
    {
        return call_user_func($this->binders[$key], $value, $route);
    }

    /**
     * Register a route matched event listener.
     *
     * @param  string|callable  $callback
     * @return void
     */
    public function matched($callback)
    {
        $this->events->listen(Events\RouteMatched::class, $callback);
    }

    /**
     * Get all of the defined middleware short-hand names.
     *
     * @return array
     */
    public function getMiddleware()
    {
        return $this->middleware;
    }

    /**
     * Register a short-hand name for a middleware.
     *
     * @param  string  $name
     * @param  string  $class
     * @return $this
     */
    public function middleware($name, $class)
    {
        $this->middleware[$name] = $class;

        return $this;
    }

    /**
     * Register a group of middleware.
     *
     * @param  string  $name
     * @param  array  $middleware
     * @return $this
     */
    public function middlewareGroup($name, array $middleware)
    {
        $this->middlewareGroups[$name] = $middleware;

        return $this;
    }

    /**
     * Add a middleware to the beginning of a middleware group.
     *
     * If the middleware is already in the group, it will not be added again.
     *
     * @param  string  $group
     * @param  string  $middleware
     * @return $this
     */
    public function prependMiddlewareToGroup($group, $middleware)
    {
        if (isset($this->middlewareGroups[$group]) && ! in_array($middleware, $this->middlewareGroups[$group])) {
            array_unshift($this->middlewareGroups[$group], $middleware);
        }

        return $this;
    }

    /**
     * Add a middleware to the end of a middleware group.
     *
     * If the middleware is already in the group, it will not be added again.
     *
     * @param  string  $group
     * @param  string  $middleware
     * @return $this
     */
    public function pushMiddlewareToGroup($group, $middleware)
    {
        if (isset($this->middlewareGroups[$group]) && ! in_array($middleware, $this->middlewareGroups[$group])) {
            $this->middlewareGroups[$group][] = $middleware;
        }

        return $this;
    }

    /**
     * Register a model binder for a wildcard.
     *
     * @param  string  $key
     * @param  string  $class
     * @param  \Closure|null  $callback
     * @return void
     *
     * @throws \Symfony\Component\HttpKernel\Exception\NotFoundHttpException
     */
    public function model($key, $class, Closure $callback = null)
    {
        $this->bind($key, function ($value) use ($class, $callback) {
            if (is_null($value)) {
                return;
            }

            // For model binders, we will attempt to retrieve the models using the first
            // method on the model instance. If we cannot retrieve the models we'll
            // throw a not found exception otherwise we will return the instance.
            $instance = $this->container->make($class);

            if ($model = $instance->where($instance->getRouteKeyName(), $value)->first()) {
                return $model;
            }

            // If a callback was supplied to the method we will call that to determine
            // what we should do when the model is not found. This just gives these
            // developer a little greater flexibility to decide what will happen.
            if ($callback instanceof Closure) {
                return call_user_func($callback, $value);
            }

            throw new NotFoundHttpException;
        });
    }

    /**
     * Add a new route parameter binder.
     *
     * @param  string  $key
     * @param  string|callable  $binder
     * @return void
     */
    public function bind($key, $binder)
    {
        if (is_string($binder)) {
            $binder = $this->createClassBinding($binder);
        }

        $this->binders[str_replace('-', '_', $key)] = $binder;
    }

    /**
     * Create a class based binding using the IoC container.
     *
     * @param  string  $binding
     * @return \Closure
     */
    public function createClassBinding($binding)
    {
        return function ($value, $route) use ($binding) {
            // If the binding has an @ sign, we will assume it's being used to delimit
            // the class name from the bind method name. This allows for bindings
            // to run multiple bind methods in a single class for convenience.
            $segments = explode('@', $binding);

            $method = count($segments) == 2 ? $segments[1] : 'bind';

            $callable = [$this->container->make($segments[0]), $method];

            return call_user_func($callable, $value, $route);
        };
    }

    /**
     * Set a global where pattern on all routes.
     *
     * @param  string  $key
     * @param  string  $pattern
     * @return void
     */
    public function pattern($key, $pattern)
    {
        $this->patterns[$key] = $pattern;
    }

    /**
     * Set a group of global where patterns on all routes.
     *
     * @param  array  $patterns
     * @return void
     */
    public function patterns($patterns)
    {
        foreach ($patterns as $key => $pattern) {
            $this->pattern($key, $pattern);
        }
    }

    /**
     * Create a response instance from the given value.
     *
     * @param  \Symfony\Component\HttpFoundation\Request  $request
     * @param  mixed  $response
     * @return \Illuminate\Http\Response
     */
    public function prepareResponse($request, $response)
    {
        if ($response instanceof PsrResponseInterface) {
            $response = (new HttpFoundationFactory)->createResponse($response);
        } elseif (! $response instanceof SymfonyResponse) {
            $response = new Response($response);
        }

        return $response->prepare($request);
    }

    /**
     * Determine if the router currently has a group stack.
     *
     * @return bool
     */
    public function hasGroupStack()
    {
        return ! empty($this->groupStack);
    }

    /**
     * Get the current group stack for the router.
     *
     * @return array
     */
    public function getGroupStack()
    {
        return $this->groupStack;
    }

    /**
     * Get a route parameter for the current route.
     *
     * @param  string  $key
     * @param  string  $default
     * @return mixed
     */
    public function input($key, $default = null)
    {
        return $this->current()->parameter($key, $default);
    }

    /**
     * Get the currently dispatched route instance.
     *
     * @return \Illuminate\Routing\Route
     */
    public function getCurrentRoute()
    {
        return $this->current();
    }

    /**
     * Get the currently dispatched route instance.
     *
     * @return \Illuminate\Routing\Route
     */
    public function current()
    {
        return $this->current;
    }

    /**
     * Check if a route with the given name exists.
     *
     * @param  string  $name
     * @return bool
     */
    public function has($name)
    {
        return $this->routes->hasNamedRoute($name);
    }

    /**
     * Get the current route name.
     *
     * @return string|null
     */
    public function currentRouteName()
    {
        return $this->current() ? $this->current()->getName() : null;
    }

    /**
     * Alias for the "currentRouteNamed" method.
     *
     * @param  mixed  string
     * @return bool
     */
    public function is()
    {
        foreach (func_get_args() as $pattern) {
            if (Str::is($pattern, $this->currentRouteName())) {
                return true;
            }
        }

        return false;
    }

    /**
     * Determine if the current route matches a given name.
     *
     * @param  string  $name
     * @return bool
     */
    public function currentRouteNamed($name)
    {
        return $this->current() ? $this->current()->getName() == $name : false;
    }

    /**
     * Get the current route action.
     *
     * @return string|null
     */
    public function currentRouteAction()
    {
        if (! $this->current()) {
            return;
        }

        $action = $this->current()->getAction();

        return isset($action['controller']) ? $action['controller'] : null;
    }

    /**
     * Alias for the "currentRouteUses" method.
     *
     * @param  mixed  string
     * @return bool
     */
    public function uses()
    {
        foreach (func_get_args() as $pattern) {
            if (Str::is($pattern, $this->currentRouteAction())) {
                return true;
            }
        }

        return false;
    }

    /**
     * Determine if the current route action matches a given action.
     *
     * @param  string  $action
     * @return bool
     */
    public function currentRouteUses($action)
    {
        return $this->currentRouteAction() == $action;
    }

    /**
     * Get the request currently being dispatched.
     *
     * @return \Illuminate\Http\Request
     */
    public function getCurrentRequest()
    {
        return $this->currentRequest;
    }

    /**
     * Get the underlying route collection.
     *
     * @return \Illuminate\Routing\RouteCollection
     */
    public function getRoutes()
    {
        return $this->routes;
    }

    /**
     * Set the route collection instance.
     *
     * @param  \Illuminate\Routing\RouteCollection  $routes
     * @return void
     */
    public function setRoutes(RouteCollection $routes)
    {
        foreach ($routes as $route) {
            $route->setRouter($this)->setContainer($this->container);
        }

        $this->routes = $routes;

        $this->container->instance('routes', $this->routes);
    }

    /**
     * Get the global "where" patterns.
     *
     * @return array
     */
    public function getPatterns()
    {
        return $this->patterns;
    }
}<|MERGE_RESOLUTION|>--- conflicted
+++ resolved
@@ -217,98 +217,6 @@
     }
 
     /**
-<<<<<<< HEAD
-=======
-     * Register an array of controllers with wildcard routing.
-     *
-     * @param  array  $controllers
-     * @return void
-     *
-     * @deprecated since version 5.2.
-     */
-    public function controllers(array $controllers)
-    {
-        foreach ($controllers as $uri => $controller) {
-            $this->controller($uri, $controller);
-        }
-    }
-
-    /**
-     * Route a controller to a URI with wildcard routing.
-     *
-     * @param  string  $uri
-     * @param  string  $controller
-     * @param  array  $names
-     * @return void
-     *
-     * @deprecated since version 5.2.
-     */
-    public function controller($uri, $controller, $names = [])
-    {
-        $prepended = $controller;
-
-        // First, we will check to see if a controller prefix has been registered in
-        // the route group. If it has, we will need to prefix it before trying to
-        // reflect into the class instance and pull out the method for routing.
-        if (! empty($this->groupStack)) {
-            $prepended = $this->prependGroupUses($controller);
-        }
-
-        $routable = (new ControllerInspector)
-                            ->getRoutable($prepended, $uri);
-
-        // When a controller is routed using this method, we use Reflection to parse
-        // out all of the routable methods for the controller, then register each
-        // route explicitly for the developers, so reverse routing is possible.
-        foreach ($routable as $method => $routes) {
-            foreach ($routes as $route) {
-                $this->registerInspected($route, $controller, $method, $names);
-            }
-        }
-
-        $this->addFallthroughRoute($controller, $uri);
-    }
-
-    /**
-     * Register an inspected controller route.
-     *
-     * @param  array   $route
-     * @param  string  $controller
-     * @param  string  $method
-     * @param  array  $names
-     * @return void
-     *
-     * @deprecated since version 5.2.
-     */
-    protected function registerInspected($route, $controller, $method, &$names)
-    {
-        $action = ['uses' => $controller.'@'.$method];
-
-        // If a given controller method has been named, we will assign the name to the
-        // controller action array, which provides for a short-cut to method naming
-        // so you don't have to define an individual route for these controllers.
-        $action['as'] = Arr::get($names, $method);
-
-        $this->{$route['verb']}($route['uri'], $action);
-    }
-
-    /**
-     * Add a fallthrough route for a controller.
-     *
-     * @param  string  $controller
-     * @param  string  $uri
-     * @return void
-     *
-     * @deprecated since version 5.2.
-     */
-    protected function addFallthroughRoute($controller, $uri)
-    {
-        $missing = $this->any($uri.'/{_missing}', $controller.'@missingMethod');
-
-        $missing->where('_missing', '(.*)');
-    }
-
-    /**
      * Set the unmapped global resource parameters to singular.
      *
      * @return void
@@ -330,7 +238,6 @@
     }
 
     /**
->>>>>>> 2a38acf7
      * Register an array of resource controllers.
      *
      * @param  array  $resources
