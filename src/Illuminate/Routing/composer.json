{
    "name": "illuminate/routing",
    "license": "MIT",
    "authors": [
        {
            "name": "Taylor Otwell",
            "email": "taylorotwell@gmail.com"
        }
    ],
    "require": {
<<<<<<< HEAD
        "illuminate/container": "4.2.*",
        "illuminate/http": "4.2.*",
        "illuminate/session": "4.2.*",
        "illuminate/support": "4.2.*",
        "symfony/http-foundation": "2.5.*",
        "symfony/http-kernel": "2.5.*",
        "symfony/routing": "2.5.*"
=======
        "php": ">=5.3.0",
        "illuminate/container": "4.1.*",
        "illuminate/http": "4.1.*",
        "illuminate/session": "4.1.*",
        "illuminate/support": "4.1.*",
        "symfony/http-foundation": "2.4.*",
        "symfony/http-kernel": "2.4.*",
        "symfony/routing": "2.4.*"
>>>>>>> 35d87903
    },
    "require-dev": {
        "illuminate/console": "4.2.*",
        "illuminate/filesystem": "4.2.*",
        "mockery/mockery": "0.9.*",
        "phpunit/phpunit": "4.0.*"
    },
    "autoload": {
        "psr-0": {
            "Illuminate\\Routing": ""
        }
    },
    "target-dir": "Illuminate/Routing",
    "extra": {
        "branch-alias": {
            "dev-master": "4.2-dev"
        }
    },
    "minimum-stability": "dev"
}<|MERGE_RESOLUTION|>--- conflicted
+++ resolved
@@ -8,7 +8,7 @@
         }
     ],
     "require": {
-<<<<<<< HEAD
+        "php": ">=5.4.0",
         "illuminate/container": "4.2.*",
         "illuminate/http": "4.2.*",
         "illuminate/session": "4.2.*",
@@ -16,16 +16,6 @@
         "symfony/http-foundation": "2.5.*",
         "symfony/http-kernel": "2.5.*",
         "symfony/routing": "2.5.*"
-=======
-        "php": ">=5.3.0",
-        "illuminate/container": "4.1.*",
-        "illuminate/http": "4.1.*",
-        "illuminate/session": "4.1.*",
-        "illuminate/support": "4.1.*",
-        "symfony/http-foundation": "2.4.*",
-        "symfony/http-kernel": "2.4.*",
-        "symfony/routing": "2.4.*"
->>>>>>> 35d87903
     },
     "require-dev": {
         "illuminate/console": "4.2.*",
