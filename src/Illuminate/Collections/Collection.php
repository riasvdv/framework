--- conflicted
+++ resolved
@@ -1177,11 +1177,7 @@
             ? $this->operatorForWhere(...func_get_args())
             : $key;
 
-<<<<<<< HEAD
-        $items = $this->unless($filter == null)->filter($filter);
-=======
         $placeholder = new stdClass();
->>>>>>> e7f075f5
 
         $item = $this->first($filter, $placeholder);
 
