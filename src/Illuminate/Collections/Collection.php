<?php

namespace Illuminate\Support;

use ArrayAccess;
use ArrayIterator;
use Illuminate\Support\Traits\EnumeratesValues;
use Illuminate\Support\Traits\Macroable;
use stdClass;

/**
 * @template TKey of array-key
 * @template TValue
 *
 * @implements \ArrayAccess<TKey, TValue>
 * @implements \Illuminate\Support\Enumerable<TKey, TValue>
 */
class Collection implements ArrayAccess, Enumerable
{
    /**
     * @use \Illuminate\Support\Traits\EnumeratesValues<TKey, TValue>
     */
    use EnumeratesValues, Macroable;

    /**
     * The items contained in the collection.
     *
     * @var array<TKey, TValue>
     */
    protected $items = [];

    /**
     * Create a new collection.
     *
     * @param  \Illuminate\Contracts\Support\Arrayable<TKey, TValue>|iterable<TKey, TValue>|null  $items
     * @return void
     */
    public function __construct($items = [])
    {
        $this->items = $this->getArrayableItems($items);
    }

    /**
     * Create a collection with the given range.
     *
     * @param  int  $from
     * @param  int  $to
     * @return static<int, int>
     */
    public static function range($from, $to)
    {
        return new static(range($from, $to));
    }

    /**
     * Get all of the items in the collection.
     *
     * @return array<TKey, TValue>
     */
    public function all()
    {
        return $this->items;
    }

    /**
     * Get a lazy collection for the items in this collection.
     *
     * @return \Illuminate\Support\LazyCollection
     */
    public function lazy()
    {
        return new LazyCollection($this->items);
    }

    /**
     * Get the average value of a given key.
     *
     * @param  (callable(TValue): float|int)|string|null  $callback
     * @return float|int|null
     */
    public function avg($callback = null)
    {
        $callback = $this->valueRetriever($callback);

        $items = $this->map(function ($value) use ($callback) {
            return $callback($value);
        })->filter(function ($value) {
            return ! is_null($value);
        });

        if ($count = $items->count()) {
            return $items->sum() / $count;
        }
    }

    /**
     * Get the median of a given key.
     *
     * @param  string|array<array-key, string>|null  $key
     * @return float|int|null
     */
    public function median($key = null)
    {
        $values = (isset($key) ? $this->pluck($key) : $this)
            ->filter(function ($item) {
                return ! is_null($item);
            })->sort()->values();

        $count = $values->count();

        if ($count === 0) {
            return;
        }

        $middle = (int) ($count / 2);

        if ($count % 2) {
            return $values->get($middle);
        }

        return (new static([
            $values->get($middle - 1), $values->get($middle),
        ]))->average();
    }

    /**
     * Get the mode of a given key.
     *
     * @param  string|array<array-key, string>|null  $key
     * @return array<int, float|int>|null
     */
    public function mode($key = null)
    {
        if ($this->count() === 0) {
            return;
        }

        $collection = isset($key) ? $this->pluck($key) : $this;

        $counts = new static;

        $collection->each(function ($value) use ($counts) {
            $counts[$value] = isset($counts[$value]) ? $counts[$value] + 1 : 1;
        });

        $sorted = $counts->sort();

        $highestValue = $sorted->last();

        return $sorted->filter(function ($value) use ($highestValue) {
            return $value == $highestValue;
        })->sort()->keys()->all();
    }

    /**
     * Collapse the collection of items into a single array.
     *
     * @return static<int, mixed>
     */
    public function collapse()
    {
        return new static(Arr::collapse($this->items));
    }

    /**
     * Determine if an item exists in the collection.
     *
     * @param  (callable(TValue): bool)|TValue|string  $key
     * @param  mixed  $operator
     * @param  mixed  $value
     * @return bool
     */
    public function contains($key, $operator = null, $value = null)
    {
        if (func_num_args() === 1) {
            if ($this->useAsCallable($key)) {
                $placeholder = new stdClass;

                return $this->first($key, $placeholder) !== $placeholder;
            }

            return in_array($key, $this->items);
        }

        return $this->contains($this->operatorForWhere(...func_get_args()));
    }

    /**
     * Cross join with the given lists, returning all possible permutations.
     *
     * @template TCrossJoinKey
     * @template TCrossJoinValue
     *
     * @param  \Illuminate\Contracts\Support\Arrayable<TCrossJoinKey, TCrossJoinValue>|iterable<TCrossJoinKey, TCrossJoinValue>  ...$lists
     * @return static<int, array<int, TValue|TCrossJoinValue>>
     */
    public function crossJoin(...$lists)
    {
        return new static(Arr::crossJoin(
            $this->items, ...array_map([$this, 'getArrayableItems'], $lists)
        ));
    }

    /**
     * Get the items in the collection that are not present in the given items.
     *
     * @param  \Illuminate\Contracts\Support\Arrayable<array-key, TValue>|iterable<array-key, TValue>  $items
     * @return static<TKey, TValue>
     */
    public function diff($items)
    {
        return new static(array_diff($this->items, $this->getArrayableItems($items)));
    }

    /**
     * Get the items in the collection that are not present in the given items, using the callback.
     *
     * @param  \Illuminate\Contracts\Support\Arrayable<array-key, TValue>|iterable<array-key, TValue>  $items
     * @param  callable(TValue): int  $callback
     * @return static<TKey, TValue>
     */
    public function diffUsing($items, callable $callback)
    {
        return new static(array_udiff($this->items, $this->getArrayableItems($items), $callback));
    }

    /**
     * Get the items in the collection whose keys and values are not present in the given items.
     *
     * @param  \Illuminate\Contracts\Support\Arrayable<TKey, TValue>|iterable<TKey, TValue>  $items
     * @return static<TKey, TValue>
     */
    public function diffAssoc($items)
    {
        return new static(array_diff_assoc($this->items, $this->getArrayableItems($items)));
    }

    /**
     * Get the items in the collection whose keys and values are not present in the given items, using the callback.
     *
     * @param  \Illuminate\Contracts\Support\Arrayable<TKey, TValue>|iterable<TKey, TValue>  $items
     * @param  callable(TKey): int  $callback
     * @return static<TKey, TValue>
     */
    public function diffAssocUsing($items, callable $callback)
    {
        return new static(array_diff_uassoc($this->items, $this->getArrayableItems($items), $callback));
    }

    /**
     * Get the items in the collection whose keys are not present in the given items.
     *
     * @param  \Illuminate\Contracts\Support\Arrayable<TKey, TValue>|iterable<TKey, TValue>  $items
     * @return static<TKey, TValue>
     */
    public function diffKeys($items)
    {
        return new static(array_diff_key($this->items, $this->getArrayableItems($items)));
    }

    /**
     * Get the items in the collection whose keys are not present in the given items, using the callback.
     *
     * @param  \Illuminate\Contracts\Support\Arrayable<TKey, TValue>|iterable<TKey, TValue>  $items
     * @param  callable(TKey): int  $callback
     * @return static<TKey, TValue>
     */
    public function diffKeysUsing($items, callable $callback)
    {
        return new static(array_diff_ukey($this->items, $this->getArrayableItems($items), $callback));
    }

    /**
     * Retrieve duplicate items from the collection.
     *
     * @param  (callable(TValue): bool)|string|null  $callback
     * @param  bool  $strict
     * @return static<TKey, TValue>
     */
    public function duplicates($callback = null, $strict = false)
    {
        $items = $this->map($this->valueRetriever($callback));

        $uniqueItems = $items->unique(null, $strict);

        $compare = $this->duplicateComparator($strict);

        $duplicates = new static;

        foreach ($items as $key => $value) {
            if ($uniqueItems->isNotEmpty() && $compare($value, $uniqueItems->first())) {
                $uniqueItems->shift();
            } else {
                $duplicates[$key] = $value;
            }
        }

        return $duplicates;
    }

    /**
     * Retrieve duplicate items from the collection using strict comparison.
     *
     * @param  (callable(TValue): bool)|string|null  $callback
     * @return static<TKey, TValue>
     */
    public function duplicatesStrict($callback = null)
    {
        return $this->duplicates($callback, true);
    }

    /**
     * Get the comparison function to detect duplicates.
     *
     * @param  bool  $strict
     * @return callable(TValue, TValue): bool
     */
    protected function duplicateComparator($strict)
    {
        if ($strict) {
            return function ($a, $b) {
                return $a === $b;
            };
        }

        return function ($a, $b) {
            return $a == $b;
        };
    }

    /**
     * Get all items except for those with the specified keys.
     *
     * @param  \Illuminate\Support\Enumerable<array-key, TKey>|array<array-key, TKey>  $keys
     * @return static<TKey, TValue>
     */
    public function except($keys)
    {
        if ($keys instanceof Enumerable) {
            $keys = $keys->all();
        } elseif (! is_array($keys)) {
            $keys = func_get_args();
        }

        return new static(Arr::except($this->items, $keys));
    }

    /**
     * Run a filter over each of the items.
     *
     * @param (callable(TValue): bool)|null  $callback
     * @return static<TKey, TValue>
     */
    public function filter(callable $callback = null)
    {
        if ($callback) {
            return new static(Arr::where($this->items, $callback));
        }

        return new static(array_filter($this->items));
    }

    /**
     * Get the first item from the collection passing the given truth test.
     *
     * @template TFirstDefault
     *
     * @param  (callable(TValue): bool)|null  $callback
     * @param  TFirstDefault  $default
     * @return TValue|TFirstDefault
     */
    public function first(callable $callback = null, $default = null)
    {
        return Arr::first($this->items, $callback, $default);
    }

    /**
     * Get a flattened array of the items in the collection.
     *
     * @param  int  $depth
     * @return static<int, mixed>
     */
    public function flatten($depth = INF)
    {
        return new static(Arr::flatten($this->items, $depth));
    }

    /**
     * Flip the items in the collection.
     *
     * @return static<TValue, TKey>
     */
    public function flip()
    {
        return new static(array_flip($this->items));
    }

    /**
     * Remove an item from the collection by key.
     *
     * @param  TKey|array<array-key, TKey>  $keys
     * @return $this
     */
    public function forget($keys)
    {
        foreach ((array) $keys as $key) {
            $this->offsetUnset($key);
        }

        return $this;
    }

    /**
     * Get an item from the collection by key.
     *
     * @template TGetDefault
     *
     * @param  TKey  $key
     * @param  TGetDefault  $default
     * @return TValue|TGetDefault
     */
    public function get($key, $default = null)
    {
        if (array_key_exists($key, $this->items)) {
            return $this->items[$key];
        }

        return value($default);
    }

    /**
     * Group an associative array by a field or using a callback.
     *
     * @param  (callable(TValue, TKey): array-key)|array|string  $groupBy
     * @param  bool  $preserveKeys
     * @return static<array-key, array<array-key, TValue>>
     */
    public function groupBy($groupBy, $preserveKeys = false)
    {
        if (! $this->useAsCallable($groupBy) && is_array($groupBy)) {
            $nextGroups = $groupBy;

            $groupBy = array_shift($nextGroups);
        }

        $groupBy = $this->valueRetriever($groupBy);

        $results = [];

        foreach ($this->items as $key => $value) {
            $groupKeys = $groupBy($value, $key);

            if (! is_array($groupKeys)) {
                $groupKeys = [$groupKeys];
            }

            foreach ($groupKeys as $groupKey) {
                $groupKey = is_bool($groupKey) ? (int) $groupKey : $groupKey;

                if (! array_key_exists($groupKey, $results)) {
                    $results[$groupKey] = new static;
                }

                $results[$groupKey]->offsetSet($preserveKeys ? $key : null, $value);
            }
        }

        $result = new static($results);

        if (! empty($nextGroups)) {
            return $result->map->groupBy($nextGroups, $preserveKeys);
        }

        return $result;
    }

    /**
     * Key an associative array by a field or using a callback.
     *
     * @param  (callable(TValue, TKey): array-key)|array|string  $keyBy
     * @return static<array-key, array<array-key, TValue>>
     */
    public function keyBy($keyBy)
    {
        $keyBy = $this->valueRetriever($keyBy);

        $results = [];

        foreach ($this->items as $key => $item) {
            $resolvedKey = $keyBy($item, $key);

            if (is_object($resolvedKey)) {
                $resolvedKey = (string) $resolvedKey;
            }

            $results[$resolvedKey] = $item;
        }

        return new static($results);
    }

    /**
     * Determine if an item exists in the collection by key.
     *
     * @param  TKey|array<array-key, TKey>  $key
     * @return bool
     */
    public function has($key)
    {
        $keys = is_array($key) ? $key : func_get_args();

        foreach ($keys as $value) {
            if (! array_key_exists($value, $this->items)) {
                return false;
            }
        }

        return true;
    }

    /**
     * Concatenate values of a given key as a string.
     *
     * @param  string  $value
     * @param  string|null  $glue
     * @return string
     */
    public function implode($value, $glue = null)
    {
        $first = $this->first();

        if (is_array($first) || (is_object($first) && ! $first instanceof Stringable)) {
            return implode($glue ?? '', $this->pluck($value)->all());
        }

        return implode($value ?? '', $this->items);
    }

    /**
     * Intersect the collection with the given items.
     *
     * @param  \Illuminate\Contracts\Support\Arrayable<TKey, TValue>|iterable<TKey, TValue>  $items
     * @return static<TKey, TValue>
     */
    public function intersect($items)
    {
        return new static(array_intersect($this->items, $this->getArrayableItems($items)));
    }

    /**
     * Intersect the collection with the given items by key.
     *
     * @param  \Illuminate\Contracts\Support\Arrayable<TKey, TValue>|iterable<TKey, TValue>  $items
     * @return static<TKey, TValue>
     */
    public function intersectByKeys($items)
    {
        return new static(array_intersect_key(
            $this->items, $this->getArrayableItems($items)
        ));
    }

    /**
     * Determine if the collection is empty or not.
     *
     * @return bool
     */
    public function isEmpty()
    {
        return empty($this->items);
    }

    /**
     * Determine if the collection contains a single item.
     *
     * @return bool
     */
    public function containsOneItem()
    {
        return $this->count() === 1;
    }

    /**
     * Join all items from the collection using a string. The final items can use a separate glue string.
     *
     * @param  string  $glue
     * @param  string  $finalGlue
     * @return string
     */
    public function join($glue, $finalGlue = '')
    {
        if ($finalGlue === '') {
            return $this->implode($glue);
        }

        $count = $this->count();

        if ($count === 0) {
            return '';
        }

        if ($count === 1) {
            return $this->last();
        }

        $collection = new static($this->items);

        $finalItem = $collection->pop();

        return $collection->implode($glue).$finalGlue.$finalItem;
    }

    /**
     * Get the keys of the collection items.
     *
     * @return static<int, TKey>
     */
    public function keys()
    {
        return new static(array_keys($this->items));
    }

    /**
     * Get the last item from the collection.
     *
     * @template TLastDefault
     *
     * @param  (callable(TValue, TKey): bool)|null  $callback
     * @param  TLastDefault  $default
     * @return TValue|TLastDefault
     */
    public function last(callable $callback = null, $default = null)
    {
        return Arr::last($this->items, $callback, $default);
    }

    /**
     * Get the values of a given key.
     *
     * @param  string|array<array-key, string>  $value
     * @param  string|null  $key
     * @return static<int, mixed>
     */
    public function pluck($value, $key = null)
    {
        return new static(Arr::pluck($this->items, $value, $key));
    }

    /**
     * Run a map over each of the items.
     *
     * @template TMapValue
     *
     * @param  callable(TValue, TKey): TMapValue  $callback
     * @return static<TKey, TMapValue>
     */
    public function map(callable $callback)
    {
        $keys = array_keys($this->items);

        $items = array_map($callback, $this->items, $keys);

        return new static(array_combine($keys, $items));
    }

    /**
     * Run a dictionary map over the items.
     *
     * The callback should return an associative array with a single key/value pair.
     *
     * @template TMapToDictionaryKey of array-key
     * @template TMapToDictionaryValue
     *
     * @param  callable(TValue, TKey): array<TMapToDictionaryKey, TMapToDictionaryValue>   $callback
     * @return static<TMapToDictionaryKey, array<int, TMapToDictionaryValue>>
     */
    public function mapToDictionary(callable $callback)
    {
        $dictionary = [];

        foreach ($this->items as $key => $item) {
            $pair = $callback($item, $key);

            $key = key($pair);

            $value = reset($pair);

            if (! isset($dictionary[$key])) {
                $dictionary[$key] = [];
            }

            $dictionary[$key][] = $value;
        }

        return new static($dictionary);
    }

    /**
     * Run an associative map over each of the items.
     *
     * The callback should return an associative array with a single key/value pair.
     *
     * @template TMapWithKeysKey of array-key
     * @template TMapWithKeysValue
     *
     * @param  callable(TValue, TKey): array<TMapWithKeysKey, TMapWithKeysValue>   $callback
     * @return static<TMapWithKeysKey, TMapWithKeysValue>
     */
    public function mapWithKeys(callable $callback)
    {
        $result = [];

        foreach ($this->items as $key => $value) {
            $assoc = $callback($value, $key);

            foreach ($assoc as $mapKey => $mapValue) {
                $result[$mapKey] = $mapValue;
            }
        }

        return new static($result);
    }

    /**
     * Merge the collection with the given items.
     *
     * @param  \Illuminate\Contracts\Support\Arrayable<TKey, TValue>|iterable<TKey, TValue> $items
     * @return static<TKey, TValue>
     */
    public function merge($items)
    {
        return new static(array_merge($this->items, $this->getArrayableItems($items)));
    }

    /**
     * Recursively merge the collection with the given items.
     *
     * @param  \Illuminate\Contracts\Support\Arrayable<TKey, TValue>|iterable<TKey, TValue> $items
     * @return static<TKey, array<int, TValue>>
     */
    public function mergeRecursive($items)
    {
        return new static(array_merge_recursive($this->items, $this->getArrayableItems($items)));
    }

    /**
     * Create a collection by using this collection for keys and another for its values.
     *
     * @template TCombineValue
     *
     * @param  \Illuminate\Contracts\Support\Arrayable<array-key, TCombineValue>|iterable<array-key, TCombineValue> $values
     * @return static<TKey, TCombineValue>
     */
    public function combine($values)
    {
        return new static(array_combine($this->all(), $this->getArrayableItems($values)));
    }

    /**
     * Union the collection with the given items.
     *
     * @param  \Illuminate\Contracts\Support\Arrayable<TKey, TValue>|iterable<TKey, TValue> $items
     * @return static<TKey, TValue>
     */
    public function union($items)
    {
        return new static($this->items + $this->getArrayableItems($items));
    }

    /**
     * Create a new collection consisting of every n-th element.
     *
     * @param  int  $step
     * @param  int  $offset
     * @return static<TKey, TValue>
     */
    public function nth($step, $offset = 0)
    {
        $new = [];

        $position = 0;

        foreach ($this->items as $item) {
            if ($position % $step === $offset) {
                $new[] = $item;
            }

            $position++;
        }

        return new static($new);
    }

    /**
     * Get the items with the specified keys.
     *
     * @param  \Illuminate\Support\Enumerable<array-key, TKey>|array<array-key, TKey> $keys
     * @return static<TKey, TValue>
     */
    public function only($keys)
    {
        if (is_null($keys)) {
            return new static($this->items);
        }

        if ($keys instanceof Enumerable) {
            $keys = $keys->all();
        }

        $keys = is_array($keys) ? $keys : func_get_args();

        return new static(Arr::only($this->items, $keys));
    }

    /**
     * Get and remove the last N items from the collection.
     *
     * @param  int  $count
     * @return static<int, TValue>|TValue|null
     */
    public function pop($count = 1)
    {
        if ($count === 1) {
            return array_pop($this->items);
        }

        if ($this->isEmpty()) {
            return new static;
        }

        $results = [];

        $collectionCount = $this->count();

        foreach (range(1, min($count, $collectionCount)) as $item) {
            array_push($results, array_pop($this->items));
        }

        return new static($results);
    }

    /**
     * Push an item onto the beginning of the collection.
     *
     * @param  TValue  $value
     * @param  TKey  $key
     * @return $this
     */
    public function prepend($value, $key = null)
    {
        $this->items = Arr::prepend($this->items, ...func_get_args());

        return $this;
    }

    /**
     * Push one or more items onto the end of the collection.
     *
<<<<<<< HEAD
     * @param  ...TValue  $values
=======
     * @param  mixed  $values
>>>>>>> 9e844309
     * @return $this
     */
    public function push(...$values)
    {
        foreach ($values as $value) {
            $this->items[] = $value;
        }

        return $this;
    }

    /**
     * Push all of the given items onto the collection.
     *
     * @param  iterable<array-key, TValue>  $source
     * @return static<TKey, TValue>
     */
    public function concat($source)
    {
        $result = new static($this);

        foreach ($source as $item) {
            $result->push($item);
        }

        return $result;
    }

    /**
     * Get and remove an item from the collection.
     *
     * @template TPullDefault
     *
     * @param  TKey  $key
     * @param  TPullDefault  $default
     * @return TValue|TPullDefault
     */
    public function pull($key, $default = null)
    {
        return Arr::pull($this->items, $key, $default);
    }

    /**
     * Put an item in the collection by key.
     *
     * @param  TKey  $key
     * @param  TValue  $value
     * @return $this
     */
    public function put($key, $value)
    {
        $this->offsetSet($key, $value);

        return $this;
    }

    /**
     * Get one or a specified number of items randomly from the collection.
     *
     * @param  int|null  $number
     * @return static<int, TValue>|TValue
     *
     * @throws \InvalidArgumentException
     */
    public function random($number = null)
    {
        if (is_null($number)) {
            return Arr::random($this->items);
        }

        return new static(Arr::random($this->items, $number));
    }

    /**
     * Replace the collection items with the given items.
     *
     * @param  \Illuminate\Contracts\Support\Arrayable<TKey, TValue>|iterable<TKey, TValue> $items
     * @return static<TKey, TValue>
     */
    public function replace($items)
    {
        return new static(array_replace($this->items, $this->getArrayableItems($items)));
    }

    /**
     * Recursively replace the collection items with the given items.
     *
     * @param  \Illuminate\Contracts\Support\Arrayable<TKey, TValue>|iterable<TKey, TValue>  $items
     * @return static<TKey, TValue>
     */
    public function replaceRecursive($items)
    {
        return new static(array_replace_recursive($this->items, $this->getArrayableItems($items)));
    }

    /**
     * Reverse items order.
     *
     * @return static<TKey, TValue>
     */
    public function reverse()
    {
        return new static(array_reverse($this->items, true));
    }

    /**
     * Search the collection for a given value and return the corresponding key if successful.
     *
     * @param  TValue|(callable(TValue,TKey): bool)  $value
     * @param  bool  $strict
     * @return TKey|bool
     */
    public function search($value, $strict = false)
    {
        if (! $this->useAsCallable($value)) {
            return array_search($value, $this->items, $strict);
        }

        foreach ($this->items as $key => $item) {
            if ($value($item, $key)) {
                return $key;
            }
        }

        return false;
    }

    /**
     * Get and remove the first N items from the collection.
     *
     * @param  int  $count
     * @return static<int, TValue>|TValue|null
     */
    public function shift($count = 1)
    {
        if ($count === 1) {
            return array_shift($this->items);
        }

        if ($this->isEmpty()) {
            return new static;
        }

        $results = [];

        $collectionCount = $this->count();

        foreach (range(1, min($count, $collectionCount)) as $item) {
            array_push($results, array_shift($this->items));
        }

        return new static($results);
    }

    /**
     * Shuffle the items in the collection.
     *
     * @param  int|null  $seed
     * @return static<TKey, TValue>
     */
    public function shuffle($seed = null)
    {
        return new static(Arr::shuffle($this->items, $seed));
    }

    /**
     * Create chunks representing a "sliding window" view of the items in the collection.
     *
     * @param  int  $size
     * @param  int  $step
     * @return static<int, static<TKey, TValue>>
     */
    public function sliding($size = 2, $step = 1)
    {
        $chunks = floor(($this->count() - $size) / $step) + 1;

        return static::times($chunks, function ($number) use ($size, $step) {
            return $this->slice(($number - 1) * $step, $size);
        });
    }

    /**
     * Skip the first {$count} items.
     *
     * @param  int  $count
     * @return static<TKey, TValue>
     */
    public function skip($count)
    {
        return $this->slice($count);
    }

    /**
     * Skip items in the collection until the given condition is met.
     *
     * @param  TValue|callable(TValue,TKey): bool  $value
     * @return static<TKey, TValue>
     */
    public function skipUntil($value)
    {
        return new static($this->lazy()->skipUntil($value)->all());
    }

    /**
     * Skip items in the collection while the given condition is met.
     *
     * @param  TValue|callable(TValue,TKey): bool  $value
     * @return static<TKey, TValue>
     */
    public function skipWhile($value)
    {
        return new static($this->lazy()->skipWhile($value)->all());
    }

    /**
     * Slice the underlying collection array.
     *
     * @param  int  $offset
     * @param  int|null  $length
     * @return static<TKey, TValue>
     */
    public function slice($offset, $length = null)
    {
        return new static(array_slice($this->items, $offset, $length, true));
    }

    /**
     * Split a collection into a certain number of groups.
     *
     * @param  int  $numberOfGroups
     * @return static<int, static<TKey, TValue>>
     */
    public function split($numberOfGroups)
    {
        if ($this->isEmpty()) {
            return new static;
        }

        $groups = new static;

        $groupSize = floor($this->count() / $numberOfGroups);

        $remain = $this->count() % $numberOfGroups;

        $start = 0;

        for ($i = 0; $i < $numberOfGroups; $i++) {
            $size = $groupSize;

            if ($i < $remain) {
                $size++;
            }

            if ($size) {
                $groups->push(new static(array_slice($this->items, $start, $size)));

                $start += $size;
            }
        }

        return $groups;
    }

    /**
     * Split a collection into a certain number of groups, and fill the first groups completely.
     *
     * @param  int  $numberOfGroups
     * @return static<int, static<TKey, TValue>>
     */
    public function splitIn($numberOfGroups)
    {
        return $this->chunk(ceil($this->count() / $numberOfGroups));
    }

    /**
     * Get the first item in the collection, but only if exactly one item exists. Otherwise, throw an exception.
     *
     * @param  (callable(TValue, TKey): bool)|string  $key
     * @param  mixed  $operator
     * @param  mixed  $value
     * @return TValue
     *
     * @throws \Illuminate\Support\ItemNotFoundException
     * @throws \Illuminate\Support\MultipleItemsFoundException
     */
    public function sole($key = null, $operator = null, $value = null)
    {
        $filter = func_num_args() > 1
            ? $this->operatorForWhere(...func_get_args())
            : $key;

        $items = $this->unless($filter == null)->filter($filter);

        if ($items->isEmpty()) {
            throw new ItemNotFoundException;
        }

        if ($items->count() > 1) {
            throw new MultipleItemsFoundException;
        }

        return $items->first();
    }

    /**
     * Get the first item in the collection but throw an exception if no matching items exist.
     *
     * @param  mixed  $key
     * @param  mixed  $operator
     * @param  mixed  $value
     * @return mixed
     *
     * @throws \Illuminate\Support\ItemNotFoundException
     */
    public function firstOrFail($key = null, $operator = null, $value = null)
    {
        $filter = func_num_args() > 1
            ? $this->operatorForWhere(...func_get_args())
            : $key;

        $placeholder = new stdClass();

        $item = $this->first($filter, $placeholder);

        if ($item === $placeholder) {
            throw new ItemNotFoundException;
        }

        return $item;
    }

    /**
     * Chunk the collection into chunks of the given size.
     *
     * @param  int  $size
     * @return static<int, static<int, TValue>>
     */
    public function chunk($size)
    {
        if ($size <= 0) {
            return new static;
        }

        $chunks = [];

        foreach (array_chunk($this->items, $size, true) as $chunk) {
            $chunks[] = new static($chunk);
        }

        return new static($chunks);
    }

    /**
     * Chunk the collection into chunks with a callback.
     *
     * @param  callable(TValue, TKey, static<int, TValue>): bool  $callback
     * @return static<int, static<int, TValue>>
     */
    public function chunkWhile(callable $callback)
    {
        return new static(
            $this->lazy()->chunkWhile($callback)->mapInto(static::class)
        );
    }

    /**
     * Sort through each item with a callback.
     *
     * @param  (callable(TValue, TValue): bool)|null|int  $callback
     * @return static<TKey, TValue>
     */
    public function sort($callback = null)
    {
        $items = $this->items;

        $callback && is_callable($callback)
            ? uasort($items, $callback)
            : asort($items, $callback ?? SORT_REGULAR);

        return new static($items);
    }

    /**
     * Sort items in descending order.
     *
     * @param  int  $options
     * @return static<TKey, TValue>
     */
    public function sortDesc($options = SORT_REGULAR)
    {
        $items = $this->items;

        arsort($items, $options);

        return new static($items);
    }

    /**
     * Sort the collection using the given callback.
     *
     * @param  (callable(TValue, TKey): mixed)|string  $callback
     * @param  int  $options
     * @param  bool  $descending
     * @return static<TKey, TValue>
     */
    public function sortBy($callback, $options = SORT_REGULAR, $descending = false)
    {
        if (is_array($callback) && ! is_callable($callback)) {
            return $this->sortByMany($callback);
        }

        $results = [];

        $callback = $this->valueRetriever($callback);

        // First we will loop through the items and get the comparator from a callback
        // function which we were given. Then, we will sort the returned values and
        // and grab the corresponding values for the sorted keys from this array.
        foreach ($this->items as $key => $value) {
            $results[$key] = $callback($value, $key);
        }

        $descending ? arsort($results, $options)
            : asort($results, $options);

        // Once we have sorted all of the keys in the array, we will loop through them
        // and grab the corresponding model so we can set the underlying items list
        // to the sorted version. Then we'll just return the collection instance.
        foreach (array_keys($results) as $key) {
            $results[$key] = $this->items[$key];
        }

        return new static($results);
    }

    /**
     * Sort the collection using multiple comparisons.
     *
     * @param  array  $comparisons
     * @return static
     */
    protected function sortByMany(array $comparisons = [])
    {
        $items = $this->items;

        usort($items, function ($a, $b) use ($comparisons) {
            foreach ($comparisons as $comparison) {
                $comparison = Arr::wrap($comparison);

                $prop = $comparison[0];

                $ascending = Arr::get($comparison, 1, true) === true ||
                             Arr::get($comparison, 1, true) === 'asc';

                $result = 0;

                if (is_callable($prop)) {
                    $result = $prop($a, $b);
                } else {
                    $values = [data_get($a, $prop), data_get($b, $prop)];

                    if (! $ascending) {
                        $values = array_reverse($values);
                    }

                    $result = $values[0] <=> $values[1];
                }

                if ($result === 0) {
                    continue;
                }

                return $result;
            }
        });

        return new static($items);
    }

    /**
     * Sort the collection in descending order using the given callback.
     *
     * @param  (callable(TValue, TKey): mixed)|string  $callback
     * @param  int  $options
     * @return static<TKey, TValue>
     */
    public function sortByDesc($callback, $options = SORT_REGULAR)
    {
        return $this->sortBy($callback, $options, true);
    }

    /**
     * Sort the collection keys.
     *
     * @param  int  $options
     * @param  bool  $descending
     * @return static<TKey, TValue>
     */
    public function sortKeys($options = SORT_REGULAR, $descending = false)
    {
        $items = $this->items;

        $descending ? krsort($items, $options) : ksort($items, $options);

        return new static($items);
    }

    /**
     * Sort the collection keys in descending order.
     *
     * @param  int  $options
     * @return static<TKey, TValue>
     */
    public function sortKeysDesc($options = SORT_REGULAR)
    {
        return $this->sortKeys($options, true);
    }

    /**
     * Splice a portion of the underlying collection array.
     *
     * @param  int  $offset
     * @param  int|null  $length
     * @param  array<array-key, TValue>  $replacement
     * @return static<TKey, TValue>
     */
    public function splice($offset, $length = null, $replacement = [])
    {
        if (func_num_args() === 1) {
            return new static(array_splice($this->items, $offset));
        }

        return new static(array_splice($this->items, $offset, $length, $replacement));
    }

    /**
     * Take the first or last {$limit} items.
     *
     * @param  int  $limit
     * @return static<TKey, TValue>
     */
    public function take($limit)
    {
        if ($limit < 0) {
            return $this->slice($limit, abs($limit));
        }

        return $this->slice(0, $limit);
    }

    /**
     * Take items in the collection until the given condition is met.
     *
     * @param  TValue|callable(TValue,TKey): bool  $value
     * @return static<TKey, TValue>
     */
    public function takeUntil($value)
    {
        return new static($this->lazy()->takeUntil($value)->all());
    }

    /**
     * Take items in the collection while the given condition is met.
     *
     * @param  TValue|callable(TValue,TKey): bool  $value
     * @return static<TKey, TValue>
     */
    public function takeWhile($value)
    {
        return new static($this->lazy()->takeWhile($value)->all());
    }

    /**
     * Transform each item in the collection using a callback.
     *
     * @param  callable(TValue, TKey): TValue  $callback
     * @return $this
     */
    public function transform(callable $callback)
    {
        $this->items = $this->map($callback)->all();

        return $this;
    }

    /**
     * Reset the keys on the underlying array.
     *
     * @return static<int, TValue>
     */
    public function values()
    {
        return new static(array_values($this->items));
    }

    /**
     * Zip the collection together with one or more arrays.
     *
     * e.g. new Collection([1, 2, 3])->zip([4, 5, 6]);
     *      => [[1, 4], [2, 5], [3, 6]]
     *
     * @template TZipValue
     *
     * @param  \Illuminate\Contracts\Support\Arrayable<array-key, TZipValue>|iterable<array-key, TZipValue>  ...$items
     * @return static<int, static<int, TValue|TZipValue>>
     */
    public function zip($items)
    {
        $arrayableItems = array_map(function ($items) {
            return $this->getArrayableItems($items);
        }, func_get_args());

        $params = array_merge([function () {
            return new static(func_get_args());
        }, $this->items], $arrayableItems);

        return new static(array_map(...$params));
    }

    /**
     * Pad collection to the specified length with a value.
     *
     * @template TPadValue
     *
     * @param  int  $size
     * @param  TPadValue  $value
     * @return static<int, TValue|TPadValue>
     */
    public function pad($size, $value)
    {
        return new static(array_pad($this->items, $size, $value));
    }

    /**
     * Get an iterator for the items.
     *
     * @return \ArrayIterator<TKey, TValue>
     */
    #[\ReturnTypeWillChange]
    public function getIterator()
    {
        return new ArrayIterator($this->items);
    }

    /**
     * Count the number of items in the collection.
     *
     * @return int
     */
    #[\ReturnTypeWillChange]
    public function count()
    {
        return count($this->items);
    }

    /**
     * Count the number of items in the collection by a field or using a callback.
     *
     * @param  (callable(TValue, TKey): mixed)|string|null  $countBy
     * @return static<TValue, int>
     */
    public function countBy($countBy = null)
    {
        return new static($this->lazy()->countBy($countBy)->all());
    }

    /**
     * Add an item to the collection.
     *
     * @param  TValue  $item
     * @return $this
     */
    public function add($item)
    {
        $this->items[] = $item;

        return $this;
    }

    /**
     * Get a base Support collection instance from this collection.
     *
     * @return \Illuminate\Support\Collection<TKey, TValue>
     */
    public function toBase()
    {
        return new self($this);
    }

    /**
     * Determine if an item exists at an offset.
     *
     * @param  TKey  $key
     * @return bool
     */
    #[\ReturnTypeWillChange]
    public function offsetExists($key)
    {
        return isset($this->items[$key]);
    }

    /**
     * Get an item at a given offset.
     *
     * @param  TKey  $key
     * @return TValue
     */
    #[\ReturnTypeWillChange]
    public function offsetGet($key)
    {
        return $this->items[$key];
    }

    /**
     * Set the item at a given offset.
     *
     * @param  TKey|null  $key
     * @param  TValue  $value
     * @return void
     */
    #[\ReturnTypeWillChange]
    public function offsetSet($key, $value)
    {
        if (is_null($key)) {
            $this->items[] = $value;
        } else {
            $this->items[$key] = $value;
        }
    }

    /**
     * Unset the item at a given offset.
     *
     * @param  TKey  $key
     * @return void
     */
    #[\ReturnTypeWillChange]
    public function offsetUnset($key)
    {
        unset($this->items[$key]);
    }
}<|MERGE_RESOLUTION|>--- conflicted
+++ resolved
@@ -671,7 +671,7 @@
      * @template TMapToDictionaryKey of array-key
      * @template TMapToDictionaryValue
      *
-     * @param  callable(TValue, TKey): array<TMapToDictionaryKey, TMapToDictionaryValue>   $callback
+     * @param  callable(TValue, TKey): array<TMapToDictionaryKey, TMapToDictionaryValue>  $callback
      * @return static<TMapToDictionaryKey, array<int, TMapToDictionaryValue>>
      */
     public function mapToDictionary(callable $callback)
@@ -703,7 +703,7 @@
      * @template TMapWithKeysKey of array-key
      * @template TMapWithKeysValue
      *
-     * @param  callable(TValue, TKey): array<TMapWithKeysKey, TMapWithKeysValue>   $callback
+     * @param  callable(TValue, TKey): array<TMapWithKeysKey, TMapWithKeysValue>  $callback
      * @return static<TMapWithKeysKey, TMapWithKeysValue>
      */
     public function mapWithKeys(callable $callback)
@@ -724,7 +724,7 @@
     /**
      * Merge the collection with the given items.
      *
-     * @param  \Illuminate\Contracts\Support\Arrayable<TKey, TValue>|iterable<TKey, TValue> $items
+     * @param  \Illuminate\Contracts\Support\Arrayable<TKey, TValue>|iterable<TKey, TValue>  $items
      * @return static<TKey, TValue>
      */
     public function merge($items)
@@ -735,7 +735,7 @@
     /**
      * Recursively merge the collection with the given items.
      *
-     * @param  \Illuminate\Contracts\Support\Arrayable<TKey, TValue>|iterable<TKey, TValue> $items
+     * @param  \Illuminate\Contracts\Support\Arrayable<TKey, TValue>|iterable<TKey, TValue>  $items
      * @return static<TKey, array<int, TValue>>
      */
     public function mergeRecursive($items)
@@ -748,7 +748,7 @@
      *
      * @template TCombineValue
      *
-     * @param  \Illuminate\Contracts\Support\Arrayable<array-key, TCombineValue>|iterable<array-key, TCombineValue> $values
+     * @param  \Illuminate\Contracts\Support\Arrayable<array-key, TCombineValue>|iterable<array-key, TCombineValue>  $values
      * @return static<TKey, TCombineValue>
      */
     public function combine($values)
@@ -759,7 +759,7 @@
     /**
      * Union the collection with the given items.
      *
-     * @param  \Illuminate\Contracts\Support\Arrayable<TKey, TValue>|iterable<TKey, TValue> $items
+     * @param  \Illuminate\Contracts\Support\Arrayable<TKey, TValue>|iterable<TKey, TValue>  $items
      * @return static<TKey, TValue>
      */
     public function union($items)
@@ -856,11 +856,7 @@
     /**
      * Push one or more items onto the end of the collection.
      *
-<<<<<<< HEAD
      * @param  ...TValue  $values
-=======
-     * @param  mixed  $values
->>>>>>> 9e844309
      * @return $this
      */
     public function push(...$values)
@@ -937,7 +933,7 @@
     /**
      * Replace the collection items with the given items.
      *
-     * @param  \Illuminate\Contracts\Support\Arrayable<TKey, TValue>|iterable<TKey, TValue> $items
+     * @param  \Illuminate\Contracts\Support\Arrayable<TKey, TValue>|iterable<TKey, TValue>  $items
      * @return static<TKey, TValue>
      */
     public function replace($items)
