<?php

namespace Illuminate\Container;

use ArrayAccess;
use Closure;
use Exception;
use Illuminate\Contracts\Container\BindingResolutionException;
use Illuminate\Contracts\Container\Container as ContainerContract;
use LogicException;
use ReflectionClass;
use ReflectionException;
use ReflectionParameter;

class Container implements ArrayAccess, ContainerContract
{
    /**
     * The current globally available container (if any).
     *
     * @var static
     */
    protected static $instance;

    /**
     * An array of the types that have been resolved.
     *
     * @var bool[]
     */
    protected $resolved = [];

    /**
     * The container's bindings.
     *
     * @var array[]
     */
    protected $bindings = [];

    /**
     * The container's method bindings.
     *
     * @var \Closure[]
     */
    protected $methodBindings = [];

    /**
     * The container's shared instances.
     *
     * @var object[]
     */
    protected $instances = [];

    /**
     * The registered type aliases.
     *
     * @var string[]
     */
    protected $aliases = [];

    /**
     * The registered aliases keyed by the abstract name.
     *
     * @var array[]
     */
    protected $abstractAliases = [];

    /**
     * The extension closures for services.
     *
     * @var array[]
     */
    protected $extenders = [];

    /**
     * All of the registered tags.
     *
     * @var array[]
     */
    protected $tags = [];

    /**
     * The stack of concretions currently being built.
     *
     * @var array[]
     */
    protected $buildStack = [];

    /**
     * The parameter override stack.
     *
     * @var array[]
     */
    protected $with = [];

    /**
     * The contextual binding map.
     *
     * @var array[]
     */
    public $contextual = [];

    /**
     * All of the registered rebound callbacks.
     *
     * @var array[]
     */
    protected $reboundCallbacks = [];

    /**
     * All of the global resolving callbacks.
     *
     * @var \Closure[]
     */
    protected $globalResolvingCallbacks = [];

    /**
     * All of the global after resolving callbacks.
     *
     * @var \Closure[]
     */
    protected $globalAfterResolvingCallbacks = [];

    /**
     * All of the resolving callbacks by class type.
     *
     * @var array[]
     */
    protected $resolvingCallbacks = [];

    /**
     * All of the after resolving callbacks by class type.
     *
     * @var array[]
     */
    protected $afterResolvingCallbacks = [];

    /**
     * Define a contextual binding.
     *
     * @param  array|string  $concrete
     * @return \Illuminate\Contracts\Container\ContextualBindingBuilder
     */
    public function when($concrete)
    {
        $aliases = [];

        foreach (Util::arrayWrap($concrete) as $c) {
            $aliases[] = $this->getAlias($c);
        }

        return new ContextualBindingBuilder($this, $aliases);
    }

    /**
     * Determine if the given abstract type has been bound.
     *
     * @param  string  $abstract
     * @return bool
     */
    public function bound($abstract)
    {
        return isset($this->bindings[$abstract]) ||
               isset($this->instances[$abstract]) ||
               $this->isAlias($abstract);
    }

    /**
     *  {@inheritdoc}
     */
    public function has($id)
    {
        return $this->bound($id);
    }

    /**
     * Determine if the given abstract type has been resolved.
     *
     * @param  string  $abstract
     * @return bool
     */
    public function resolved($abstract)
    {
        if ($this->isAlias($abstract)) {
            $abstract = $this->getAlias($abstract);
        }

        return isset($this->resolved[$abstract]) ||
               isset($this->instances[$abstract]);
    }

    /**
     * Determine if a given type is shared.
     *
     * @param  string  $abstract
     * @return bool
     */
    public function isShared($abstract)
    {
        return isset($this->instances[$abstract]) ||
               (isset($this->bindings[$abstract]['shared']) &&
               $this->bindings[$abstract]['shared'] === true);
    }

    /**
     * Determine if a given string is an alias.
     *
     * @param  string  $name
     * @return bool
     */
    public function isAlias($name)
    {
        return isset($this->aliases[$name]);
    }

    /**
     * Register a binding with the container.
     *
     * @param  string  $abstract
     * @param  \Closure|string|null  $concrete
     * @param  bool  $shared
     * @return void
     */
    public function bind($abstract, $concrete = null, $shared = false)
    {
        $this->dropStaleInstances($abstract);

        // If no concrete type was given, we will simply set the concrete type to the
        // abstract type. After that, the concrete type to be registered as shared
        // without being forced to state their classes in both of the parameters.
        if (is_null($concrete)) {
            $concrete = $abstract;
        }

        // If the factory is not a Closure, it means it is just a class name which is
        // bound into this container to the abstract type and we will just wrap it
        // up inside its own Closure to give us more convenience when extending.
        if (! $concrete instanceof Closure) {
            $concrete = $this->getClosure($abstract, $concrete);
        }

        $this->bindings[$abstract] = compact('concrete', 'shared');

        // If the abstract type was already resolved in this container we'll fire the
        // rebound listener so that any objects which have already gotten resolved
        // can have their copy of the object updated via the listener callbacks.
        if ($this->resolved($abstract)) {
            $this->rebound($abstract);
        }
    }

    /**
     * Get the Closure to be used when building a type.
     *
     * @param  string  $abstract
     * @param  string  $concrete
     * @return \Closure
     */
    protected function getClosure($abstract, $concrete)
    {
        return function ($container, $parameters = []) use ($abstract, $concrete) {
            if ($abstract == $concrete) {
                return $container->build($concrete);
            }

            return $container->resolve(
                $concrete, $parameters, $raiseEvents = false
            );
        };
    }

    /**
     * Determine if the container has a method binding.
     *
     * @param  string  $method
     * @return bool
     */
    public function hasMethodBinding($method)
    {
        return isset($this->methodBindings[$method]);
    }

    /**
     * Bind a callback to resolve with Container::call.
     *
     * @param  array|string  $method
     * @param  \Closure  $callback
     * @return void
     */
    public function bindMethod($method, $callback)
    {
        $this->methodBindings[$this->parseBindMethod($method)] = $callback;
    }

    /**
     * Get the method to be bound in class@method format.
     *
     * @param  array|string  $method
     * @return string
     */
    protected function parseBindMethod($method)
    {
        if (is_array($method)) {
            return $method[0].'@'.$method[1];
        }

        return $method;
    }

    /**
     * Get the method binding for the given method.
     *
     * @param  string  $method
     * @param  mixed  $instance
     * @return mixed
     */
    public function callMethodBinding($method, $instance)
    {
        return call_user_func($this->methodBindings[$method], $instance, $this);
    }

    /**
     * Add a contextual binding to the container.
     *
     * @param  string  $concrete
     * @param  string  $abstract
     * @param  \Closure|string  $implementation
     * @return void
     */
    public function addContextualBinding($concrete, $abstract, $implementation)
    {
        $this->contextual[$concrete][$this->getAlias($abstract)] = $implementation;
    }

    /**
     * Register a binding if it hasn't already been registered.
     *
     * @param  string  $abstract
     * @param  \Closure|string|null  $concrete
     * @param  bool  $shared
     * @return void
     */
    public function bindIf($abstract, $concrete = null, $shared = false)
    {
        if (! $this->bound($abstract)) {
            $this->bind($abstract, $concrete, $shared);
        }
    }

    /**
     * Register a shared binding in the container.
     *
     * @param  string  $abstract
     * @param  \Closure|string|null  $concrete
     * @return void
     */
    public function singleton($abstract, $concrete = null)
    {
        $this->bind($abstract, $concrete, true);
    }

    /**
     * Register a shared binding if it hasn't already been registered.
     *
     * @param  string  $abstract
     * @param  \Closure|string|null  $concrete
     * @return void
     */
    public function singletonIf($abstract, $concrete = null)
    {
        if (! $this->bound($abstract)) {
            $this->singleton($abstract, $concrete);
        }
    }

    /**
     * "Extend" an abstract type in the container.
     *
     * @param  string  $abstract
     * @param  \Closure  $closure
     * @return void
     *
     * @throws \InvalidArgumentException
     */
    public function extend($abstract, Closure $closure)
    {
        $abstract = $this->getAlias($abstract);

        if (isset($this->instances[$abstract])) {
            $this->instances[$abstract] = $closure($this->instances[$abstract], $this);

            $this->rebound($abstract);
        } else {
            $this->extenders[$abstract][] = $closure;

            if ($this->resolved($abstract)) {
                $this->rebound($abstract);
            }
        }
    }

    /**
     * Register an existing instance as shared in the container.
     *
     * @param  string  $abstract
     * @param  mixed  $instance
     * @return mixed
     */
    public function instance($abstract, $instance)
    {
        $this->removeAbstractAlias($abstract);

        $isBound = $this->bound($abstract);

        unset($this->aliases[$abstract]);

        // We'll check to determine if this type has been bound before, and if it has
        // we will fire the rebound callbacks registered with the container and it
        // can be updated with consuming classes that have gotten resolved here.
        $this->instances[$abstract] = $instance;

        if ($isBound) {
            $this->rebound($abstract);
        }

        return $instance;
    }

    /**
     * Remove an alias from the contextual binding alias cache.
     *
     * @param  string  $searched
     * @return void
     */
    protected function removeAbstractAlias($searched)
    {
        if (! isset($this->aliases[$searched])) {
            return;
        }

        foreach ($this->abstractAliases as $abstract => $aliases) {
            foreach ($aliases as $index => $alias) {
                if ($alias == $searched) {
                    unset($this->abstractAliases[$abstract][$index]);
                }
            }
        }
    }

    /**
     * Assign a set of tags to a given binding.
     *
     * @param  array|string  $abstracts
     * @param  array|mixed  ...$tags
     * @return void
     */
    public function tag($abstracts, $tags)
    {
        $tags = is_array($tags) ? $tags : array_slice(func_get_args(), 1);

        foreach ($tags as $tag) {
            if (! isset($this->tags[$tag])) {
                $this->tags[$tag] = [];
            }

            foreach ((array) $abstracts as $abstract) {
                $this->tags[$tag][] = $abstract;
            }
        }
    }

    /**
     * Resolve all of the bindings for a given tag.
     *
     * @param  string  $tag
     * @return iterable
     */
    public function tagged($tag)
    {
        if (! isset($this->tags[$tag])) {
            return [];
        }

        return new RewindableGenerator(function () use ($tag) {
            foreach ($this->tags[$tag] as $abstract) {
                yield $this->make($abstract);
            }
        }, count($this->tags[$tag]));
    }

    /**
     * Alias a type to a different name.
     *
     * @param  string  $abstract
     * @param  string  $alias
     * @return void
     *
     * @throws \LogicException
     */
    public function alias($abstract, $alias)
    {
        if ($alias === $abstract) {
            throw new LogicException("[{$abstract}] is aliased to itself.");
        }

        $this->aliases[$alias] = $abstract;

        $this->abstractAliases[$abstract][] = $alias;
    }

    /**
     * Bind a new callback to an abstract's rebind event.
     *
     * @param  string  $abstract
     * @param  \Closure  $callback
     * @return mixed
     */
    public function rebinding($abstract, Closure $callback)
    {
        $this->reboundCallbacks[$abstract = $this->getAlias($abstract)][] = $callback;

        if ($this->bound($abstract)) {
            return $this->make($abstract);
        }
    }

    /**
     * Refresh an instance on the given target and method.
     *
     * @param  string  $abstract
     * @param  mixed  $target
     * @param  string  $method
     * @return mixed
     */
    public function refresh($abstract, $target, $method)
    {
        return $this->rebinding($abstract, function ($app, $instance) use ($target, $method) {
            $target->{$method}($instance);
        });
    }

    /**
     * Fire the "rebound" callbacks for the given abstract type.
     *
     * @param  string  $abstract
     * @return void
     */
    protected function rebound($abstract)
    {
        $instance = $this->make($abstract);

        foreach ($this->getReboundCallbacks($abstract) as $callback) {
            call_user_func($callback, $this, $instance);
        }
    }

    /**
     * Get the rebound callbacks for a given type.
     *
     * @param  string  $abstract
     * @return array
     */
    protected function getReboundCallbacks($abstract)
    {
        return $this->reboundCallbacks[$abstract] ?? [];
    }

    /**
     * Wrap the given closure such that its dependencies will be injected when executed.
     *
     * @param  \Closure  $callback
     * @param  array  $parameters
     * @return \Closure
     */
    public function wrap(Closure $callback, array $parameters = [])
    {
        return function () use ($callback, $parameters) {
            return $this->call($callback, $parameters);
        };
    }

    /**
     * Call the given Closure / class@method and inject its dependencies.
     *
     * @param  callable|string  $callback
     * @param  array<string, mixed>  $parameters
     * @param  string|null  $defaultMethod
     * @return mixed
     *
     * @throws \InvalidArgumentException
     */
    public function call($callback, array $parameters = [], $defaultMethod = null)
    {
        return BoundMethod::call($this, $callback, $parameters, $defaultMethod);
    }

    /**
     * Get a closure to resolve the given type from the container.
     *
     * @param  string  $abstract
     * @return \Closure
     */
    public function factory($abstract)
    {
        return function () use ($abstract) {
            return $this->make($abstract);
        };
    }

    /**
     * An alias function name for make().
     *
     * @param  string  $abstract
     * @param  array  $parameters
     * @return mixed
     *
     * @throws \Illuminate\Contracts\Container\BindingResolutionException
     */
    public function makeWith($abstract, array $parameters = [])
    {
        return $this->make($abstract, $parameters);
    }

    /**
     * Resolve the given type from the container.
     *
     * @param  string  $abstract
     * @param  array  $parameters
     * @return mixed
     *
     * @throws \Illuminate\Contracts\Container\BindingResolutionException
     */
    public function make($abstract, array $parameters = [])
    {
        return $this->resolve($abstract, $parameters);
    }

    /**
     *  {@inheritdoc}
     */
    public function get($id)
    {
        try {
            return $this->resolve($id);
        } catch (Exception $e) {
            if ($this->has($id)) {
                throw $e;
            }

            throw new EntryNotFoundException($id, $e->getCode(), $e);
        }
    }

    /**
     * Resolve the given type from the container.
     *
     * @param  string  $abstract
     * @param  array  $parameters
     * @param  bool  $raiseEvents
     * @return mixed
     *
     * @throws \Illuminate\Contracts\Container\BindingResolutionException
     */
    protected function resolve($abstract, $parameters = [], $raiseEvents = true)
    {
        $abstract = $this->getAlias($abstract);

        $concrete = $this->getContextualConcrete($abstract);

        $needsContextualBuild = ! empty($parameters) || ! is_null($concrete);

        // If an instance of the type is currently being managed as a singleton we'll
        // just return an existing instance instead of instantiating new instances
        // so the developer can keep using the same objects instance every time.
        if (isset($this->instances[$abstract]) && ! $needsContextualBuild) {
            return $this->instances[$abstract];
        }

        $this->with[] = $parameters;

        if (is_null($concrete)) {
            $concrete = $this->getConcrete($abstract);
        }

        // We're ready to instantiate an instance of the concrete type registered for
        // the binding. This will instantiate the types, as well as resolve any of
        // its "nested" dependencies recursively until all have gotten resolved.
        if ($this->isBuildable($concrete, $abstract)) {
            $object = $this->build($concrete);
        } else {
            $object = $this->make($concrete);
        }

        // If we defined any extenders for this type, we'll need to spin through them
        // and apply them to the object being built. This allows for the extension
        // of services, such as changing configuration or decorating the object.
        foreach ($this->getExtenders($abstract) as $extender) {
            $object = $extender($object, $this);
        }

        // If the requested type is registered as a singleton we'll want to cache off
        // the instances in "memory" so we can return it later without creating an
        // entirely new instance of an object on each subsequent request for it.
        if ($this->isShared($abstract) && ! $needsContextualBuild) {
            $this->instances[$abstract] = $object;
        }

        if ($raiseEvents) {
            $this->fireResolvingCallbacks($abstract, $object);
        }

        // Before returning, we will also set the resolved flag to "true" and pop off
        // the parameter overrides for this build. After those two things are done
        // we will be ready to return back the fully constructed class instance.
        $this->resolved[$abstract] = true;

        array_pop($this->with);

        return $object;
    }

    /**
     * Get the concrete type for a given abstract.
     *
     * @param  string  $abstract
     * @return mixed
     */
    protected function getConcrete($abstract)
    {
        // If we don't have a registered resolver or concrete for the type, we'll just
        // assume each type is a concrete name and will attempt to resolve it as is
        // since the container should be able to resolve concretes automatically.
        if (isset($this->bindings[$abstract])) {
            return $this->bindings[$abstract]['concrete'];
        }

        return $abstract;
    }

    /**
     * Get the contextual concrete binding for the given abstract.
     *
     * @param  string  $abstract
     * @return \Closure|string|array|null
     */
    protected function getContextualConcrete($abstract)
    {
        if (! is_null($binding = $this->findInContextualBindings($abstract))) {
            return $binding;
        }

        // Next we need to see if a contextual binding might be bound under an alias of the
        // given abstract type. So, we will need to check if any aliases exist with this
        // type and then spin through them and check for contextual bindings on these.
        if (empty($this->abstractAliases[$abstract])) {
            return;
        }

        foreach ($this->abstractAliases[$abstract] as $alias) {
            if (! is_null($binding = $this->findInContextualBindings($alias))) {
                return $binding;
            }
        }
    }

    /**
     * Find the concrete binding for the given abstract in the contextual binding array.
     *
     * @param  string  $abstract
     * @return \Closure|string|null
     */
    protected function findInContextualBindings($abstract)
    {
        return $this->contextual[end($this->buildStack)][$abstract] ?? null;
    }

    /**
     * Determine if the given concrete is buildable.
     *
     * @param  mixed  $concrete
     * @param  string  $abstract
     * @return bool
     */
    protected function isBuildable($concrete, $abstract)
    {
        return $concrete === $abstract || $concrete instanceof Closure;
    }

    /**
     * Instantiate a concrete instance of the given type.
     *
     * @param  \Closure|string  $concrete
     * @return mixed
     *
     * @throws \Illuminate\Contracts\Container\BindingResolutionException
     */
    public function build($concrete)
    {
        // If the concrete type is actually a Closure, we will just execute it and
        // hand back the results of the functions, which allows functions to be
        // used as resolvers for more fine-tuned resolution of these objects.
        if ($concrete instanceof Closure) {
            return $concrete($this, $this->getLastParameterOverride());
        }

        try {
            $reflector = new ReflectionClass($concrete);
        } catch (ReflectionException $e) {
            throw new BindingResolutionException("Target class [$concrete] does not exist.", 0, $e);
        }

        // If the type is not instantiable, the developer is attempting to resolve
        // an abstract type such as an Interface or Abstract Class and there is
        // no binding registered for the abstractions so we need to bail out.
        if (! $reflector->isInstantiable()) {
            return $this->notInstantiable($concrete);
        }

        $this->buildStack[] = $concrete;

        $constructor = $reflector->getConstructor();

        // If there are no constructors, that means there are no dependencies then
        // we can just resolve the instances of the objects right away, without
        // resolving any other types or dependencies out of these containers.
        if (is_null($constructor)) {
            array_pop($this->buildStack);

            return new $concrete;
        }

        $dependencies = $constructor->getParameters();

        // Once we have all the constructor's parameters we can create each of the
        // dependency instances and then use the reflection instances to make a
        // new instance of this class, injecting the created dependencies in.
        try {
            $instances = $this->resolveDependencies($dependencies);
        } catch (BindingResolutionException $e) {
            array_pop($this->buildStack);

            throw $e;
        }

        array_pop($this->buildStack);

        return $reflector->newInstanceArgs($instances);
    }

    /**
     * Resolve all of the dependencies from the ReflectionParameters.
     *
     * @param  \ReflectionParameter[]  $dependencies
     * @return array
     *
     * @throws \Illuminate\Contracts\Container\BindingResolutionException
     */
    protected function resolveDependencies(array $dependencies)
    {
        $results = [];

        foreach ($dependencies as $dependency) {
            // If this dependency has a override for this particular build we will use
            // that instead as the value. Otherwise, we will continue with this run
            // of resolutions and let reflection attempt to determine the result.
            if ($this->hasParameterOverride($dependency)) {
                $results[] = $this->getParameterOverride($dependency);

                continue;
            }

            // If the class is null, it means the dependency is a string or some other
            // primitive type which we can not resolve since it is not a class and
            // we will just bomb out with an error since we have no-where to go.
<<<<<<< HEAD
            $result = is_null($dependency->getClass())
=======
            $results[] = is_null(Util::getParameterClassName($dependency))
>>>>>>> b7284daa
                            ? $this->resolvePrimitive($dependency)
                            : $this->resolveClass($dependency);

            if ($dependency->isVariadic()) {
                $results = array_merge($results, $result);
            } else {
                $results[] = $result;
            }
        }

        return $results;
    }

    /**
     * Determine if the given dependency has a parameter override.
     *
     * @param  \ReflectionParameter  $dependency
     * @return bool
     */
    protected function hasParameterOverride($dependency)
    {
        return array_key_exists(
            $dependency->name, $this->getLastParameterOverride()
        );
    }

    /**
     * Get a parameter override for a dependency.
     *
     * @param  \ReflectionParameter  $dependency
     * @return mixed
     */
    protected function getParameterOverride($dependency)
    {
        return $this->getLastParameterOverride()[$dependency->name];
    }

    /**
     * Get the last parameter override.
     *
     * @return array
     */
    protected function getLastParameterOverride()
    {
        return count($this->with) ? end($this->with) : [];
    }

    /**
     * Resolve a non-class hinted primitive dependency.
     *
     * @param  \ReflectionParameter  $parameter
     * @return mixed
     *
     * @throws \Illuminate\Contracts\Container\BindingResolutionException
     */
    protected function resolvePrimitive(ReflectionParameter $parameter)
    {
        if (! is_null($concrete = $this->getContextualConcrete('$'.$parameter->getName()))) {
            return $concrete instanceof Closure ? $concrete($this) : $concrete;
        }

        if ($parameter->isDefaultValueAvailable()) {
            return $parameter->getDefaultValue();
        }

        $this->unresolvablePrimitive($parameter);
    }

    /**
     * Resolve a class based dependency from the container.
     *
     * @param  \ReflectionParameter  $parameter
     * @return mixed
     *
     * @throws \Illuminate\Contracts\Container\BindingResolutionException
     */
    protected function resolveClass(ReflectionParameter $parameter)
    {
        try {
<<<<<<< HEAD
            return $parameter->isVariadic()
                        ? $this->resolveVariadicClass($parameter)
                        : $this->make($parameter->getClass()->name);
=======
            return $this->make(Util::getParameterClassName($parameter));
>>>>>>> b7284daa
        }

        // If we can not resolve the class instance, we will check to see if the value
        // is optional, and if it is we will return the optional parameter value as
        // the value of the dependency, similarly to how we do this with scalars.
        catch (BindingResolutionException $e) {
            if ($parameter->isDefaultValueAvailable()) {
                return $parameter->getDefaultValue();
            }

            if ($parameter->isVariadic()) {
                return [];
            }

            throw $e;
        }
    }

    /**
     * Resolve a class based variadic dependency from the container.
     *
     * @param  \ReflectionParameter  $parameter
     * @return mixed
     */
    protected function resolveVariadicClass(ReflectionParameter $parameter)
    {
        $abstract = $this->getAlias($parameter->getClass()->name);

        if (! is_array($concrete = $this->getContextualConcrete($abstract))) {
            return $this->make($parameter->getClass()->name);
        }

        return array_map(function ($abstract) {
            return $this->resolve($abstract);
        }, $concrete);
    }

    /**
     * Throw an exception that the concrete is not instantiable.
     *
     * @param  string  $concrete
     * @return void
     *
     * @throws \Illuminate\Contracts\Container\BindingResolutionException
     */
    protected function notInstantiable($concrete)
    {
        if (! empty($this->buildStack)) {
            $previous = implode(', ', $this->buildStack);

            $message = "Target [$concrete] is not instantiable while building [$previous].";
        } else {
            $message = "Target [$concrete] is not instantiable.";
        }

        throw new BindingResolutionException($message);
    }

    /**
     * Throw an exception for an unresolvable primitive.
     *
     * @param  \ReflectionParameter  $parameter
     * @return void
     *
     * @throws \Illuminate\Contracts\Container\BindingResolutionException
     */
    protected function unresolvablePrimitive(ReflectionParameter $parameter)
    {
        $message = "Unresolvable dependency resolving [$parameter] in class {$parameter->getDeclaringClass()->getName()}";

        throw new BindingResolutionException($message);
    }

    /**
     * Register a new resolving callback.
     *
     * @param  \Closure|string  $abstract
     * @param  \Closure|null  $callback
     * @return void
     */
    public function resolving($abstract, Closure $callback = null)
    {
        if (is_string($abstract)) {
            $abstract = $this->getAlias($abstract);
        }

        if (is_null($callback) && $abstract instanceof Closure) {
            $this->globalResolvingCallbacks[] = $abstract;
        } else {
            $this->resolvingCallbacks[$abstract][] = $callback;
        }
    }

    /**
     * Register a new after resolving callback for all types.
     *
     * @param  \Closure|string  $abstract
     * @param  \Closure|null  $callback
     * @return void
     */
    public function afterResolving($abstract, Closure $callback = null)
    {
        if (is_string($abstract)) {
            $abstract = $this->getAlias($abstract);
        }

        if ($abstract instanceof Closure && is_null($callback)) {
            $this->globalAfterResolvingCallbacks[] = $abstract;
        } else {
            $this->afterResolvingCallbacks[$abstract][] = $callback;
        }
    }

    /**
     * Fire all of the resolving callbacks.
     *
     * @param  string  $abstract
     * @param  mixed  $object
     * @return void
     */
    protected function fireResolvingCallbacks($abstract, $object)
    {
        $this->fireCallbackArray($object, $this->globalResolvingCallbacks);

        $this->fireCallbackArray(
            $object, $this->getCallbacksForType($abstract, $object, $this->resolvingCallbacks)
        );

        $this->fireAfterResolvingCallbacks($abstract, $object);
    }

    /**
     * Fire all of the after resolving callbacks.
     *
     * @param  string  $abstract
     * @param  mixed  $object
     * @return void
     */
    protected function fireAfterResolvingCallbacks($abstract, $object)
    {
        $this->fireCallbackArray($object, $this->globalAfterResolvingCallbacks);

        $this->fireCallbackArray(
            $object, $this->getCallbacksForType($abstract, $object, $this->afterResolvingCallbacks)
        );
    }

    /**
     * Get all callbacks for a given type.
     *
     * @param  string  $abstract
     * @param  object  $object
     * @param  array  $callbacksPerType
     *
     * @return array
     */
    protected function getCallbacksForType($abstract, $object, array $callbacksPerType)
    {
        $results = [];

        foreach ($callbacksPerType as $type => $callbacks) {
            if ($type === $abstract || $object instanceof $type) {
                $results = array_merge($results, $callbacks);
            }
        }

        return $results;
    }

    /**
     * Fire an array of callbacks with an object.
     *
     * @param  mixed  $object
     * @param  array  $callbacks
     * @return void
     */
    protected function fireCallbackArray($object, array $callbacks)
    {
        foreach ($callbacks as $callback) {
            $callback($object, $this);
        }
    }

    /**
     * Get the container's bindings.
     *
     * @return array
     */
    public function getBindings()
    {
        return $this->bindings;
    }

    /**
     * Get the alias for an abstract if available.
     *
     * @param  string  $abstract
     * @return string
     */
    public function getAlias($abstract)
    {
        if (! isset($this->aliases[$abstract])) {
            return $abstract;
        }

        return $this->getAlias($this->aliases[$abstract]);
    }

    /**
     * Get the extender callbacks for a given type.
     *
     * @param  string  $abstract
     * @return array
     */
    protected function getExtenders($abstract)
    {
        $abstract = $this->getAlias($abstract);

        return $this->extenders[$abstract] ?? [];
    }

    /**
     * Remove all of the extender callbacks for a given type.
     *
     * @param  string  $abstract
     * @return void
     */
    public function forgetExtenders($abstract)
    {
        unset($this->extenders[$this->getAlias($abstract)]);
    }

    /**
     * Drop all of the stale instances and aliases.
     *
     * @param  string  $abstract
     * @return void
     */
    protected function dropStaleInstances($abstract)
    {
        unset($this->instances[$abstract], $this->aliases[$abstract]);
    }

    /**
     * Remove a resolved instance from the instance cache.
     *
     * @param  string  $abstract
     * @return void
     */
    public function forgetInstance($abstract)
    {
        unset($this->instances[$abstract]);
    }

    /**
     * Clear all of the instances from the container.
     *
     * @return void
     */
    public function forgetInstances()
    {
        $this->instances = [];
    }

    /**
     * Flush the container of all bindings and resolved instances.
     *
     * @return void
     */
    public function flush()
    {
        $this->aliases = [];
        $this->resolved = [];
        $this->bindings = [];
        $this->instances = [];
        $this->abstractAliases = [];
    }

    /**
     * Get the globally available instance of the container.
     *
     * @return static
     */
    public static function getInstance()
    {
        if (is_null(static::$instance)) {
            static::$instance = new static;
        }

        return static::$instance;
    }

    /**
     * Set the shared instance of the container.
     *
     * @param  \Illuminate\Contracts\Container\Container|null  $container
     * @return \Illuminate\Contracts\Container\Container|static
     */
    public static function setInstance(ContainerContract $container = null)
    {
        return static::$instance = $container;
    }

    /**
     * Determine if a given offset exists.
     *
     * @param  string  $key
     * @return bool
     */
    public function offsetExists($key)
    {
        return $this->bound($key);
    }

    /**
     * Get the value at a given offset.
     *
     * @param  string  $key
     * @return mixed
     */
    public function offsetGet($key)
    {
        return $this->make($key);
    }

    /**
     * Set the value at a given offset.
     *
     * @param  string  $key
     * @param  mixed  $value
     * @return void
     */
    public function offsetSet($key, $value)
    {
        $this->bind($key, $value instanceof Closure ? $value : function () use ($value) {
            return $value;
        });
    }

    /**
     * Unset the value at a given offset.
     *
     * @param  string  $key
     * @return void
     */
    public function offsetUnset($key)
    {
        unset($this->bindings[$key], $this->instances[$key], $this->resolved[$key]);
    }

    /**
     * Dynamically access container services.
     *
     * @param  string  $key
     * @return mixed
     */
    public function __get($key)
    {
        return $this[$key];
    }

    /**
     * Dynamically set container services.
     *
     * @param  string  $key
     * @param  mixed  $value
     * @return void
     */
    public function __set($key, $value)
    {
        $this[$key] = $value;
    }
}<|MERGE_RESOLUTION|>--- conflicted
+++ resolved
@@ -870,11 +870,7 @@
             // If the class is null, it means the dependency is a string or some other
             // primitive type which we can not resolve since it is not a class and
             // we will just bomb out with an error since we have no-where to go.
-<<<<<<< HEAD
-            $result = is_null($dependency->getClass())
-=======
-            $results[] = is_null(Util::getParameterClassName($dependency))
->>>>>>> b7284daa
+            $result = is_null(Util::getParameterClassName($dependency))
                             ? $this->resolvePrimitive($dependency)
                             : $this->resolveClass($dependency);
 
@@ -954,13 +950,9 @@
     protected function resolveClass(ReflectionParameter $parameter)
     {
         try {
-<<<<<<< HEAD
             return $parameter->isVariadic()
                         ? $this->resolveVariadicClass($parameter)
-                        : $this->make($parameter->getClass()->name);
-=======
-            return $this->make(Util::getParameterClassName($parameter));
->>>>>>> b7284daa
+                        : $this->make(Util::getParameterClassName($parameter));
         }
 
         // If we can not resolve the class instance, we will check to see if the value
