--- conflicted
+++ resolved
@@ -16,21 +16,12 @@
     "require": {
         "php": "^8.0.2",
         "ext-json": "*",
-<<<<<<< HEAD
         "illuminate/collections": "^9.0",
         "illuminate/container": "^9.0",
         "illuminate/contracts": "^9.0",
         "illuminate/macroable": "^9.0",
         "illuminate/support": "^9.0",
-        "league/commonmark": "^2.0",
-=======
-        "illuminate/collections": "^8.0",
-        "illuminate/container": "^8.0",
-        "illuminate/contracts": "^8.0",
-        "illuminate/macroable": "^8.0",
-        "illuminate/support": "^8.0",
-        "league/commonmark": "^1.3|^2.0.2",
->>>>>>> 43c8bff8
+        "league/commonmark": "^2.0.2",
         "psr/log": "^1.0",
         "symfony/mailer": "^6.0",
         "tijsverkoyen/css-to-inline-styles": "^2.2.2"
