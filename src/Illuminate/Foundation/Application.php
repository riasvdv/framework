<?php

namespace Illuminate\Foundation;

use Closure;
use Illuminate\Container\Container;
use Illuminate\Contracts\Foundation\Application as ApplicationContract;
use Illuminate\Contracts\Foundation\CachesConfiguration;
use Illuminate\Contracts\Foundation\CachesRoutes;
use Illuminate\Contracts\Http\Kernel as HttpKernelContract;
use Illuminate\Events\EventServiceProvider;
use Illuminate\Filesystem\Filesystem;
use Illuminate\Foundation\Bootstrap\LoadEnvironmentVariables;
use Illuminate\Foundation\Events\LocaleUpdated;
use Illuminate\Http\Request;
use Illuminate\Log\LogServiceProvider;
use Illuminate\Routing\RoutingServiceProvider;
use Illuminate\Support\Arr;
use Illuminate\Support\Collection;
use Illuminate\Support\Env;
use Illuminate\Support\ServiceProvider;
use Illuminate\Support\Str;
use RuntimeException;
use Symfony\Component\HttpFoundation\Request as SymfonyRequest;
use Symfony\Component\HttpKernel\Exception\HttpException;
use Symfony\Component\HttpKernel\Exception\NotFoundHttpException;
use Symfony\Component\HttpKernel\HttpKernelInterface;

class Application extends Container implements ApplicationContract, CachesConfiguration, CachesRoutes, HttpKernelInterface
{
    /**
     * The Laravel framework version.
     *
     * @var string
     */
<<<<<<< HEAD
    const VERSION = '8.59.0';
=======
    const VERSION = '6.20.34';
>>>>>>> 2dfec53b

    /**
     * The base path for the Laravel installation.
     *
     * @var string
     */
    protected $basePath;

    /**
     * Indicates if the application has been bootstrapped before.
     *
     * @var bool
     */
    protected $hasBeenBootstrapped = false;

    /**
     * Indicates if the application has "booted".
     *
     * @var bool
     */
    protected $booted = false;

    /**
     * The array of booting callbacks.
     *
     * @var callable[]
     */
    protected $bootingCallbacks = [];

    /**
     * The array of booted callbacks.
     *
     * @var callable[]
     */
    protected $bootedCallbacks = [];

    /**
     * The array of terminating callbacks.
     *
     * @var callable[]
     */
    protected $terminatingCallbacks = [];

    /**
     * All of the registered service providers.
     *
     * @var \Illuminate\Support\ServiceProvider[]
     */
    protected $serviceProviders = [];

    /**
     * The names of the loaded service providers.
     *
     * @var array
     */
    protected $loadedProviders = [];

    /**
     * The deferred services and their providers.
     *
     * @var array
     */
    protected $deferredServices = [];

    /**
     * The custom application path defined by the developer.
     *
     * @var string
     */
    protected $appPath;

    /**
     * The custom database path defined by the developer.
     *
     * @var string
     */
    protected $databasePath;

    /**
     * The custom language file path defined by the developer.
     *
     * @var string
     */
    protected $langPath;

    /**
     * The custom storage path defined by the developer.
     *
     * @var string
     */
    protected $storagePath;

    /**
     * The custom environment path defined by the developer.
     *
     * @var string
     */
    protected $environmentPath;

    /**
     * The environment file to load during bootstrapping.
     *
     * @var string
     */
    protected $environmentFile = '.env';

    /**
     * Indicates if the application is running in the console.
     *
     * @var bool|null
     */
    protected $isRunningInConsole;

    /**
     * The application namespace.
     *
     * @var string
     */
    protected $namespace;

    /**
     * The prefixes of absolute cache paths for use during normalization.
     *
     * @var string[]
     */
    protected $absoluteCachePathPrefixes = ['/', '\\'];

    /**
     * Create a new Illuminate application instance.
     *
     * @param  string|null  $basePath
     * @return void
     */
    public function __construct($basePath = null)
    {
        if ($basePath) {
            $this->setBasePath($basePath);
        }

        $this->registerBaseBindings();
        $this->registerBaseServiceProviders();
        $this->registerCoreContainerAliases();
    }

    /**
     * Get the version number of the application.
     *
     * @return string
     */
    public function version()
    {
        return static::VERSION;
    }

    /**
     * Register the basic bindings into the container.
     *
     * @return void
     */
    protected function registerBaseBindings()
    {
        static::setInstance($this);

        $this->instance('app', $this);

        $this->instance(Container::class, $this);
        $this->singleton(Mix::class);

        $this->singleton(PackageManifest::class, function () {
            return new PackageManifest(
                new Filesystem, $this->basePath(), $this->getCachedPackagesPath()
            );
        });
    }

    /**
     * Register all of the base service providers.
     *
     * @return void
     */
    protected function registerBaseServiceProviders()
    {
        $this->register(new EventServiceProvider($this));
        $this->register(new LogServiceProvider($this));
        $this->register(new RoutingServiceProvider($this));
    }

    /**
     * Run the given array of bootstrap classes.
     *
     * @param  string[]  $bootstrappers
     * @return void
     */
    public function bootstrapWith(array $bootstrappers)
    {
        $this->hasBeenBootstrapped = true;

        foreach ($bootstrappers as $bootstrapper) {
            $this['events']->dispatch('bootstrapping: '.$bootstrapper, [$this]);

            $this->make($bootstrapper)->bootstrap($this);

            $this['events']->dispatch('bootstrapped: '.$bootstrapper, [$this]);
        }
    }

    /**
     * Register a callback to run after loading the environment.
     *
     * @param  \Closure  $callback
     * @return void
     */
    public function afterLoadingEnvironment(Closure $callback)
    {
        return $this->afterBootstrapping(
            LoadEnvironmentVariables::class, $callback
        );
    }

    /**
     * Register a callback to run before a bootstrapper.
     *
     * @param  string  $bootstrapper
     * @param  \Closure  $callback
     * @return void
     */
    public function beforeBootstrapping($bootstrapper, Closure $callback)
    {
        $this['events']->listen('bootstrapping: '.$bootstrapper, $callback);
    }

    /**
     * Register a callback to run after a bootstrapper.
     *
     * @param  string  $bootstrapper
     * @param  \Closure  $callback
     * @return void
     */
    public function afterBootstrapping($bootstrapper, Closure $callback)
    {
        $this['events']->listen('bootstrapped: '.$bootstrapper, $callback);
    }

    /**
     * Determine if the application has been bootstrapped before.
     *
     * @return bool
     */
    public function hasBeenBootstrapped()
    {
        return $this->hasBeenBootstrapped;
    }

    /**
     * Set the base path for the application.
     *
     * @param  string  $basePath
     * @return $this
     */
    public function setBasePath($basePath)
    {
        $this->basePath = rtrim($basePath, '\/');

        $this->bindPathsInContainer();

        return $this;
    }

    /**
     * Bind all of the application paths in the container.
     *
     * @return void
     */
    protected function bindPathsInContainer()
    {
        $this->instance('path', $this->path());
        $this->instance('path.base', $this->basePath());
        $this->instance('path.lang', $this->langPath());
        $this->instance('path.config', $this->configPath());
        $this->instance('path.public', $this->publicPath());
        $this->instance('path.storage', $this->storagePath());
        $this->instance('path.database', $this->databasePath());
        $this->instance('path.resources', $this->resourcePath());
        $this->instance('path.bootstrap', $this->bootstrapPath());
    }

    /**
     * Get the path to the application "app" directory.
     *
     * @param  string  $path
     * @return string
     */
    public function path($path = '')
    {
        $appPath = $this->appPath ?: $this->basePath.DIRECTORY_SEPARATOR.'app';

        return $appPath.($path ? DIRECTORY_SEPARATOR.$path : $path);
    }

    /**
     * Set the application directory.
     *
     * @param  string  $path
     * @return $this
     */
    public function useAppPath($path)
    {
        $this->appPath = $path;

        $this->instance('path', $path);

        return $this;
    }

    /**
     * Get the base path of the Laravel installation.
     *
     * @param  string  $path Optionally, a path to append to the base path
     * @return string
     */
    public function basePath($path = '')
    {
        return $this->basePath.($path ? DIRECTORY_SEPARATOR.$path : $path);
    }

    /**
     * Get the path to the bootstrap directory.
     *
     * @param  string  $path
     * @return string
     */
    public function bootstrapPath($path = '')
    {
        return $this->basePath.DIRECTORY_SEPARATOR.'bootstrap'.($path ? DIRECTORY_SEPARATOR.$path : $path);
    }

    /**
     * Get the path to the application configuration files.
     *
     * @param  string  $path
     * @return string
     */
    public function configPath($path = '')
    {
        return $this->basePath.DIRECTORY_SEPARATOR.'config'.($path ? DIRECTORY_SEPARATOR.$path : $path);
    }

    /**
     * Get the path to the database directory.
     *
     * @param  string  $path
     * @return string
     */
    public function databasePath($path = '')
    {
        return ($this->databasePath ?: $this->basePath.DIRECTORY_SEPARATOR.'database').($path ? DIRECTORY_SEPARATOR.$path : $path);
    }

    /**
     * Set the database directory.
     *
     * @param  string  $path
     * @return $this
     */
    public function useDatabasePath($path)
    {
        $this->databasePath = $path;

        $this->instance('path.database', $path);

        return $this;
    }

    /**
     * Get the path to the language files.
     *
     * @return string
     */
    public function langPath()
    {
        if ($this->langPath) {
            return $this->langPath;
        }

        if (is_dir($path = $this->resourcePath().DIRECTORY_SEPARATOR.'lang')) {
            return $path;
        }

        return $this->basePath().DIRECTORY_SEPARATOR.'lang';
    }

    /**
     * Set the language file directory.
     *
     * @param  string  $path
     * @return $this
     */
    public function useLangPath($path)
    {
        $this->langPath = $path;

        $this->instance('path.lang', $path);

        return $this;
    }

    /**
     * Get the path to the public / web directory.
     *
     * @return string
     */
    public function publicPath()
    {
        return $this->basePath.DIRECTORY_SEPARATOR.'public';
    }

    /**
     * Get the path to the storage directory.
     *
     * @return string
     */
    public function storagePath()
    {
        return $this->storagePath ?: $this->basePath.DIRECTORY_SEPARATOR.'storage';
    }

    /**
     * Set the storage directory.
     *
     * @param  string  $path
     * @return $this
     */
    public function useStoragePath($path)
    {
        $this->storagePath = $path;

        $this->instance('path.storage', $path);

        return $this;
    }

    /**
     * Get the path to the resources directory.
     *
     * @param  string  $path
     * @return string
     */
    public function resourcePath($path = '')
    {
        return $this->basePath.DIRECTORY_SEPARATOR.'resources'.($path ? DIRECTORY_SEPARATOR.$path : $path);
    }

    /**
     * Get the path to the views directory.
     *
     * This method returns the first configured path in the array of view paths.
     *
     * @param  string  $path
     * @return string
     */
    public function viewPath($path = '')
    {
        $basePath = $this['config']->get('view.paths')[0];

        return rtrim($basePath, DIRECTORY_SEPARATOR).($path ? DIRECTORY_SEPARATOR.$path : $path);
    }

    /**
     * Get the path to the environment file directory.
     *
     * @return string
     */
    public function environmentPath()
    {
        return $this->environmentPath ?: $this->basePath;
    }

    /**
     * Set the directory for the environment file.
     *
     * @param  string  $path
     * @return $this
     */
    public function useEnvironmentPath($path)
    {
        $this->environmentPath = $path;

        return $this;
    }

    /**
     * Set the environment file to be loaded during bootstrapping.
     *
     * @param  string  $file
     * @return $this
     */
    public function loadEnvironmentFrom($file)
    {
        $this->environmentFile = $file;

        return $this;
    }

    /**
     * Get the environment file the application is using.
     *
     * @return string
     */
    public function environmentFile()
    {
        return $this->environmentFile ?: '.env';
    }

    /**
     * Get the fully qualified path to the environment file.
     *
     * @return string
     */
    public function environmentFilePath()
    {
        return $this->environmentPath().DIRECTORY_SEPARATOR.$this->environmentFile();
    }

    /**
     * Get or check the current application environment.
     *
     * @param  string|array  $environments
     * @return string|bool
     */
    public function environment(...$environments)
    {
        if (count($environments) > 0) {
            $patterns = is_array($environments[0]) ? $environments[0] : $environments;

            return Str::is($patterns, $this['env']);
        }

        return $this['env'];
    }

    /**
     * Determine if the application is in the local environment.
     *
     * @return bool
     */
    public function isLocal()
    {
        return $this['env'] === 'local';
    }

    /**
     * Determine if the application is in the production environment.
     *
     * @return bool
     */
    public function isProduction()
    {
        return $this['env'] === 'production';
    }

    /**
     * Detect the application's current environment.
     *
     * @param  \Closure  $callback
     * @return string
     */
    public function detectEnvironment(Closure $callback)
    {
        $args = $_SERVER['argv'] ?? null;

        return $this['env'] = (new EnvironmentDetector)->detect($callback, $args);
    }

    /**
     * Determine if the application is running in the console.
     *
     * @return bool
     */
    public function runningInConsole()
    {
        if ($this->isRunningInConsole === null) {
            $this->isRunningInConsole = Env::get('APP_RUNNING_IN_CONSOLE') ?? (\PHP_SAPI === 'cli' || \PHP_SAPI === 'phpdbg');
        }

        return $this->isRunningInConsole;
    }

    /**
     * Determine if the application is running unit tests.
     *
     * @return bool
     */
    public function runningUnitTests()
    {
        return $this['env'] === 'testing';
    }

    /**
     * Register all of the configured providers.
     *
     * @return void
     */
    public function registerConfiguredProviders()
    {
        $providers = Collection::make($this->make('config')->get('app.providers'))
                        ->partition(function ($provider) {
                            return strpos($provider, 'Illuminate\\') === 0;
                        });

        $providers->splice(1, 0, [$this->make(PackageManifest::class)->providers()]);

        (new ProviderRepository($this, new Filesystem, $this->getCachedServicesPath()))
                    ->load($providers->collapse()->toArray());
    }

    /**
     * Register a service provider with the application.
     *
     * @param  \Illuminate\Support\ServiceProvider|string  $provider
     * @param  bool  $force
     * @return \Illuminate\Support\ServiceProvider
     */
    public function register($provider, $force = false)
    {
        if (($registered = $this->getProvider($provider)) && ! $force) {
            return $registered;
        }

        // If the given "provider" is a string, we will resolve it, passing in the
        // application instance automatically for the developer. This is simply
        // a more convenient way of specifying your service provider classes.
        if (is_string($provider)) {
            $provider = $this->resolveProvider($provider);
        }

        $provider->register();

        // If there are bindings / singletons set as properties on the provider we
        // will spin through them and register them with the application, which
        // serves as a convenience layer while registering a lot of bindings.
        if (property_exists($provider, 'bindings')) {
            foreach ($provider->bindings as $key => $value) {
                $this->bind($key, $value);
            }
        }

        if (property_exists($provider, 'singletons')) {
            foreach ($provider->singletons as $key => $value) {
                $this->singleton($key, $value);
            }
        }

        $this->markAsRegistered($provider);

        // If the application has already booted, we will call this boot method on
        // the provider class so it has an opportunity to do its boot logic and
        // will be ready for any usage by this developer's application logic.
        if ($this->isBooted()) {
            $this->bootProvider($provider);
        }

        return $provider;
    }

    /**
     * Get the registered service provider instance if it exists.
     *
     * @param  \Illuminate\Support\ServiceProvider|string  $provider
     * @return \Illuminate\Support\ServiceProvider|null
     */
    public function getProvider($provider)
    {
        return array_values($this->getProviders($provider))[0] ?? null;
    }

    /**
     * Get the registered service provider instances if any exist.
     *
     * @param  \Illuminate\Support\ServiceProvider|string  $provider
     * @return array
     */
    public function getProviders($provider)
    {
        $name = is_string($provider) ? $provider : get_class($provider);

        return Arr::where($this->serviceProviders, function ($value) use ($name) {
            return $value instanceof $name;
        });
    }

    /**
     * Resolve a service provider instance from the class name.
     *
     * @param  string  $provider
     * @return \Illuminate\Support\ServiceProvider
     */
    public function resolveProvider($provider)
    {
        return new $provider($this);
    }

    /**
     * Mark the given provider as registered.
     *
     * @param  \Illuminate\Support\ServiceProvider  $provider
     * @return void
     */
    protected function markAsRegistered($provider)
    {
        $this->serviceProviders[] = $provider;

        $this->loadedProviders[get_class($provider)] = true;
    }

    /**
     * Load and boot all of the remaining deferred providers.
     *
     * @return void
     */
    public function loadDeferredProviders()
    {
        // We will simply spin through each of the deferred providers and register each
        // one and boot them if the application has booted. This should make each of
        // the remaining services available to this application for immediate use.
        foreach ($this->deferredServices as $service => $provider) {
            $this->loadDeferredProvider($service);
        }

        $this->deferredServices = [];
    }

    /**
     * Load the provider for a deferred service.
     *
     * @param  string  $service
     * @return void
     */
    public function loadDeferredProvider($service)
    {
        if (! $this->isDeferredService($service)) {
            return;
        }

        $provider = $this->deferredServices[$service];

        // If the service provider has not already been loaded and registered we can
        // register it with the application and remove the service from this list
        // of deferred services, since it will already be loaded on subsequent.
        if (! isset($this->loadedProviders[$provider])) {
            $this->registerDeferredProvider($provider, $service);
        }
    }

    /**
     * Register a deferred provider and service.
     *
     * @param  string  $provider
     * @param  string|null  $service
     * @return void
     */
    public function registerDeferredProvider($provider, $service = null)
    {
        // Once the provider that provides the deferred service has been registered we
        // will remove it from our local list of the deferred services with related
        // providers so that this container does not try to resolve it out again.
        if ($service) {
            unset($this->deferredServices[$service]);
        }

        $this->register($instance = new $provider($this));

        if (! $this->isBooted()) {
            $this->booting(function () use ($instance) {
                $this->bootProvider($instance);
            });
        }
    }

    /**
     * Resolve the given type from the container.
     *
     * @param  string  $abstract
     * @param  array  $parameters
     * @return mixed
     */
    public function make($abstract, array $parameters = [])
    {
        $this->loadDeferredProviderIfNeeded($abstract = $this->getAlias($abstract));

        return parent::make($abstract, $parameters);
    }

    /**
     * Resolve the given type from the container.
     *
     * @param  string  $abstract
     * @param  array  $parameters
     * @param  bool  $raiseEvents
     * @return mixed
     */
    protected function resolve($abstract, $parameters = [], $raiseEvents = true)
    {
        $this->loadDeferredProviderIfNeeded($abstract = $this->getAlias($abstract));

        return parent::resolve($abstract, $parameters, $raiseEvents);
    }

    /**
     * Load the deferred provider if the given type is a deferred service and the instance has not been loaded.
     *
     * @param  string  $abstract
     * @return void
     */
    protected function loadDeferredProviderIfNeeded($abstract)
    {
        if ($this->isDeferredService($abstract) && ! isset($this->instances[$abstract])) {
            $this->loadDeferredProvider($abstract);
        }
    }

    /**
     * Determine if the given abstract type has been bound.
     *
     * @param  string  $abstract
     * @return bool
     */
    public function bound($abstract)
    {
        return $this->isDeferredService($abstract) || parent::bound($abstract);
    }

    /**
     * Determine if the application has booted.
     *
     * @return bool
     */
    public function isBooted()
    {
        return $this->booted;
    }

    /**
     * Boot the application's service providers.
     *
     * @return void
     */
    public function boot()
    {
        if ($this->isBooted()) {
            return;
        }

        // Once the application has booted we will also fire some "booted" callbacks
        // for any listeners that need to do work after this initial booting gets
        // finished. This is useful when ordering the boot-up processes we run.
        $this->fireAppCallbacks($this->bootingCallbacks);

        array_walk($this->serviceProviders, function ($p) {
            $this->bootProvider($p);
        });

        $this->booted = true;

        $this->fireAppCallbacks($this->bootedCallbacks);
    }

    /**
     * Boot the given service provider.
     *
     * @param  \Illuminate\Support\ServiceProvider  $provider
     * @return void
     */
    protected function bootProvider(ServiceProvider $provider)
    {
        $provider->callBootingCallbacks();

        if (method_exists($provider, 'boot')) {
            $this->call([$provider, 'boot']);
        }

        $provider->callBootedCallbacks();
    }

    /**
     * Register a new boot listener.
     *
     * @param  callable  $callback
     * @return void
     */
    public function booting($callback)
    {
        $this->bootingCallbacks[] = $callback;
    }

    /**
     * Register a new "booted" listener.
     *
     * @param  callable  $callback
     * @return void
     */
    public function booted($callback)
    {
        $this->bootedCallbacks[] = $callback;

        if ($this->isBooted()) {
            $this->fireAppCallbacks([$callback]);
        }
    }

    /**
     * Call the booting callbacks for the application.
     *
     * @param  callable[]  $callbacks
     * @return void
     */
    protected function fireAppCallbacks(array $callbacks)
    {
        foreach ($callbacks as $callback) {
            $callback($this);
        }
    }

    /**
     * {@inheritdoc}
     */
    public function handle(SymfonyRequest $request, int $type = self::MASTER_REQUEST, bool $catch = true)
    {
        return $this[HttpKernelContract::class]->handle(Request::createFromBase($request));
    }

    /**
     * Determine if middleware has been disabled for the application.
     *
     * @return bool
     */
    public function shouldSkipMiddleware()
    {
        return $this->bound('middleware.disable') &&
               $this->make('middleware.disable') === true;
    }

    /**
     * Get the path to the cached services.php file.
     *
     * @return string
     */
    public function getCachedServicesPath()
    {
        return $this->normalizeCachePath('APP_SERVICES_CACHE', 'cache/services.php');
    }

    /**
     * Get the path to the cached packages.php file.
     *
     * @return string
     */
    public function getCachedPackagesPath()
    {
        return $this->normalizeCachePath('APP_PACKAGES_CACHE', 'cache/packages.php');
    }

    /**
     * Determine if the application configuration is cached.
     *
     * @return bool
     */
    public function configurationIsCached()
    {
        return is_file($this->getCachedConfigPath());
    }

    /**
     * Get the path to the configuration cache file.
     *
     * @return string
     */
    public function getCachedConfigPath()
    {
        return $this->normalizeCachePath('APP_CONFIG_CACHE', 'cache/config.php');
    }

    /**
     * Determine if the application routes are cached.
     *
     * @return bool
     */
    public function routesAreCached()
    {
        return $this['files']->exists($this->getCachedRoutesPath());
    }

    /**
     * Get the path to the routes cache file.
     *
     * @return string
     */
    public function getCachedRoutesPath()
    {
        return $this->normalizeCachePath('APP_ROUTES_CACHE', 'cache/routes-v7.php');
    }

    /**
     * Determine if the application events are cached.
     *
     * @return bool
     */
    public function eventsAreCached()
    {
        return $this['files']->exists($this->getCachedEventsPath());
    }

    /**
     * Get the path to the events cache file.
     *
     * @return string
     */
    public function getCachedEventsPath()
    {
        return $this->normalizeCachePath('APP_EVENTS_CACHE', 'cache/events.php');
    }

    /**
     * Normalize a relative or absolute path to a cache file.
     *
     * @param  string  $key
     * @param  string  $default
     * @return string
     */
    protected function normalizeCachePath($key, $default)
    {
        if (is_null($env = Env::get($key))) {
            return $this->bootstrapPath($default);
        }

        return Str::startsWith($env, $this->absoluteCachePathPrefixes)
                ? $env
                : $this->basePath($env);
    }

    /**
     * Add new prefix to list of absolute path prefixes.
     *
     * @param  string  $prefix
     * @return $this
     */
    public function addAbsoluteCachePathPrefix($prefix)
    {
        $this->absoluteCachePathPrefixes[] = $prefix;

        return $this;
    }

    /**
     * Determine if the application is currently down for maintenance.
     *
     * @return bool
     */
    public function isDownForMaintenance()
    {
        return file_exists($this->storagePath().'/framework/down');
    }

    /**
     * Throw an HttpException with the given data.
     *
     * @param  int  $code
     * @param  string  $message
     * @param  array  $headers
     * @return void
     *
     * @throws \Symfony\Component\HttpKernel\Exception\HttpException
     * @throws \Symfony\Component\HttpKernel\Exception\NotFoundHttpException
     */
    public function abort($code, $message = '', array $headers = [])
    {
        if ($code == 404) {
            throw new NotFoundHttpException($message);
        }

        throw new HttpException($code, $message, null, $headers);
    }

    /**
     * Register a terminating callback with the application.
     *
     * @param  callable|string  $callback
     * @return $this
     */
    public function terminating($callback)
    {
        $this->terminatingCallbacks[] = $callback;

        return $this;
    }

    /**
     * Terminate the application.
     *
     * @return void
     */
    public function terminate()
    {
        foreach ($this->terminatingCallbacks as $terminating) {
            $this->call($terminating);
        }
    }

    /**
     * Get the service providers that have been loaded.
     *
     * @return array
     */
    public function getLoadedProviders()
    {
        return $this->loadedProviders;
    }

    /**
     * Determine if the given service provider is loaded.
     *
     * @param  string  $provider
     * @return bool
     */
    public function providerIsLoaded(string $provider)
    {
        return isset($this->loadedProviders[$provider]);
    }

    /**
     * Get the application's deferred services.
     *
     * @return array
     */
    public function getDeferredServices()
    {
        return $this->deferredServices;
    }

    /**
     * Set the application's deferred services.
     *
     * @param  array  $services
     * @return void
     */
    public function setDeferredServices(array $services)
    {
        $this->deferredServices = $services;
    }

    /**
     * Add an array of services to the application's deferred services.
     *
     * @param  array  $services
     * @return void
     */
    public function addDeferredServices(array $services)
    {
        $this->deferredServices = array_merge($this->deferredServices, $services);
    }

    /**
     * Determine if the given service is a deferred service.
     *
     * @param  string  $service
     * @return bool
     */
    public function isDeferredService($service)
    {
        return isset($this->deferredServices[$service]);
    }

    /**
     * Configure the real-time facade namespace.
     *
     * @param  string  $namespace
     * @return void
     */
    public function provideFacades($namespace)
    {
        AliasLoader::setFacadeNamespace($namespace);
    }

    /**
     * Get the current application locale.
     *
     * @return string
     */
    public function getLocale()
    {
        return $this['config']->get('app.locale');
    }

    /**
     * Get the current application locale.
     *
     * @return string
     */
    public function currentLocale()
    {
        return $this->getLocale();
    }

    /**
     * Get the current application fallback locale.
     *
     * @return string
     */
    public function getFallbackLocale()
    {
        return $this['config']->get('app.fallback_locale');
    }

    /**
     * Set the current application locale.
     *
     * @param  string  $locale
     * @return void
     */
    public function setLocale($locale)
    {
        $this['config']->set('app.locale', $locale);

        $this['translator']->setLocale($locale);

        $this['events']->dispatch(new LocaleUpdated($locale));
    }

    /**
     * Set the current application fallback locale.
     *
     * @param  string  $fallbackLocale
     * @return void
     */
    public function setFallbackLocale($fallbackLocale)
    {
        $this['config']->set('app.fallback_locale', $fallbackLocale);

        $this['translator']->setFallback($fallbackLocale);
    }

    /**
     * Determine if the application locale is the given locale.
     *
     * @param  string  $locale
     * @return bool
     */
    public function isLocale($locale)
    {
        return $this->getLocale() == $locale;
    }

    /**
     * Register the core class aliases in the container.
     *
     * @return void
     */
    public function registerCoreContainerAliases()
    {
        foreach ([
            'app' => [self::class, \Illuminate\Contracts\Container\Container::class, \Illuminate\Contracts\Foundation\Application::class, \Psr\Container\ContainerInterface::class],
            'auth' => [\Illuminate\Auth\AuthManager::class, \Illuminate\Contracts\Auth\Factory::class],
            'auth.driver' => [\Illuminate\Contracts\Auth\Guard::class],
            'blade.compiler' => [\Illuminate\View\Compilers\BladeCompiler::class],
            'cache' => [\Illuminate\Cache\CacheManager::class, \Illuminate\Contracts\Cache\Factory::class],
            'cache.store' => [\Illuminate\Cache\Repository::class, \Illuminate\Contracts\Cache\Repository::class, \Psr\SimpleCache\CacheInterface::class],
            'cache.psr6' => [\Symfony\Component\Cache\Adapter\Psr16Adapter::class, \Symfony\Component\Cache\Adapter\AdapterInterface::class, \Psr\Cache\CacheItemPoolInterface::class],
            'config' => [\Illuminate\Config\Repository::class, \Illuminate\Contracts\Config\Repository::class],
            'cookie' => [\Illuminate\Cookie\CookieJar::class, \Illuminate\Contracts\Cookie\Factory::class, \Illuminate\Contracts\Cookie\QueueingFactory::class],
            'db' => [\Illuminate\Database\DatabaseManager::class, \Illuminate\Database\ConnectionResolverInterface::class],
            'db.connection' => [\Illuminate\Database\Connection::class, \Illuminate\Database\ConnectionInterface::class],
            'encrypter' => [\Illuminate\Encryption\Encrypter::class, \Illuminate\Contracts\Encryption\Encrypter::class, \Illuminate\Contracts\Encryption\StringEncrypter::class],
            'events' => [\Illuminate\Events\Dispatcher::class, \Illuminate\Contracts\Events\Dispatcher::class],
            'files' => [\Illuminate\Filesystem\Filesystem::class],
            'filesystem' => [\Illuminate\Filesystem\FilesystemManager::class, \Illuminate\Contracts\Filesystem\Factory::class],
            'filesystem.disk' => [\Illuminate\Contracts\Filesystem\Filesystem::class],
            'filesystem.cloud' => [\Illuminate\Contracts\Filesystem\Cloud::class],
            'hash' => [\Illuminate\Hashing\HashManager::class],
            'hash.driver' => [\Illuminate\Contracts\Hashing\Hasher::class],
            'translator' => [\Illuminate\Translation\Translator::class, \Illuminate\Contracts\Translation\Translator::class],
            'log' => [\Illuminate\Log\LogManager::class, \Psr\Log\LoggerInterface::class],
            'mail.manager' => [\Illuminate\Mail\MailManager::class, \Illuminate\Contracts\Mail\Factory::class],
            'mailer' => [\Illuminate\Mail\Mailer::class, \Illuminate\Contracts\Mail\Mailer::class, \Illuminate\Contracts\Mail\MailQueue::class],
            'auth.password' => [\Illuminate\Auth\Passwords\PasswordBrokerManager::class, \Illuminate\Contracts\Auth\PasswordBrokerFactory::class],
            'auth.password.broker' => [\Illuminate\Auth\Passwords\PasswordBroker::class, \Illuminate\Contracts\Auth\PasswordBroker::class],
            'queue' => [\Illuminate\Queue\QueueManager::class, \Illuminate\Contracts\Queue\Factory::class, \Illuminate\Contracts\Queue\Monitor::class],
            'queue.connection' => [\Illuminate\Contracts\Queue\Queue::class],
            'queue.failer' => [\Illuminate\Queue\Failed\FailedJobProviderInterface::class],
            'redirect' => [\Illuminate\Routing\Redirector::class],
            'redis' => [\Illuminate\Redis\RedisManager::class, \Illuminate\Contracts\Redis\Factory::class],
            'redis.connection' => [\Illuminate\Redis\Connections\Connection::class, \Illuminate\Contracts\Redis\Connection::class],
            'request' => [\Illuminate\Http\Request::class, \Symfony\Component\HttpFoundation\Request::class],
            'router' => [\Illuminate\Routing\Router::class, \Illuminate\Contracts\Routing\Registrar::class, \Illuminate\Contracts\Routing\BindingRegistrar::class],
            'session' => [\Illuminate\Session\SessionManager::class],
            'session.store' => [\Illuminate\Session\Store::class, \Illuminate\Contracts\Session\Session::class],
            'url' => [\Illuminate\Routing\UrlGenerator::class, \Illuminate\Contracts\Routing\UrlGenerator::class],
            'validator' => [\Illuminate\Validation\Factory::class, \Illuminate\Contracts\Validation\Factory::class],
            'view' => [\Illuminate\View\Factory::class, \Illuminate\Contracts\View\Factory::class],
        ] as $key => $aliases) {
            foreach ($aliases as $alias) {
                $this->alias($key, $alias);
            }
        }
    }

    /**
     * Flush the container of all bindings and resolved instances.
     *
     * @return void
     */
    public function flush()
    {
        parent::flush();

        $this->buildStack = [];
        $this->loadedProviders = [];
        $this->bootedCallbacks = [];
        $this->bootingCallbacks = [];
        $this->deferredServices = [];
        $this->reboundCallbacks = [];
        $this->serviceProviders = [];
        $this->resolvingCallbacks = [];
        $this->terminatingCallbacks = [];
        $this->beforeResolvingCallbacks = [];
        $this->afterResolvingCallbacks = [];
        $this->globalBeforeResolvingCallbacks = [];
        $this->globalResolvingCallbacks = [];
        $this->globalAfterResolvingCallbacks = [];
    }

    /**
     * Get the application namespace.
     *
     * @return string
     *
     * @throws \RuntimeException
     */
    public function getNamespace()
    {
        if (! is_null($this->namespace)) {
            return $this->namespace;
        }

        $composer = json_decode(file_get_contents($this->basePath('composer.json')), true);

        foreach ((array) data_get($composer, 'autoload.psr-4') as $namespace => $path) {
            foreach ((array) $path as $pathChoice) {
                if (realpath($this->path()) === realpath($this->basePath($pathChoice))) {
                    return $this->namespace = $namespace;
                }
            }
        }

        throw new RuntimeException('Unable to detect application namespace.');
    }
}<|MERGE_RESOLUTION|>--- conflicted
+++ resolved
@@ -33,11 +33,7 @@
      *
      * @var string
      */
-<<<<<<< HEAD
     const VERSION = '8.59.0';
-=======
-    const VERSION = '6.20.34';
->>>>>>> 2dfec53b
 
     /**
      * The base path for the Laravel installation.
