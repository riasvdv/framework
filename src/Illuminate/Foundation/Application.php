--- conflicted
+++ resolved
@@ -33,11 +33,7 @@
      *
      * @var string
      */
-<<<<<<< HEAD
     const VERSION = '8.x-dev';
-=======
-    const VERSION = '7.0.8';
->>>>>>> 117a075b
 
     /**
      * The base path for the Laravel installation.
