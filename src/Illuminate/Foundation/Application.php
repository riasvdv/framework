<?php

namespace Illuminate\Foundation;

use Closure;
use Illuminate\Container\Container;
use Illuminate\Contracts\Foundation\Application as ApplicationContract;
use Illuminate\Contracts\Foundation\CachesConfiguration;
use Illuminate\Contracts\Foundation\CachesRoutes;
use Illuminate\Contracts\Http\Kernel as HttpKernelContract;
use Illuminate\Events\EventServiceProvider;
use Illuminate\Filesystem\Filesystem;
use Illuminate\Foundation\Bootstrap\LoadEnvironmentVariables;
use Illuminate\Foundation\Events\LocaleUpdated;
use Illuminate\Http\Request;
use Illuminate\Log\LogServiceProvider;
use Illuminate\Routing\RoutingServiceProvider;
use Illuminate\Support\Arr;
use Illuminate\Support\Collection;
use Illuminate\Support\Env;
use Illuminate\Support\ServiceProvider;
use Illuminate\Support\Str;
use RuntimeException;
use Symfony\Component\HttpFoundation\Request as SymfonyRequest;
use Symfony\Component\HttpKernel\Exception\HttpException;
use Symfony\Component\HttpKernel\Exception\NotFoundHttpException;
use Symfony\Component\HttpKernel\HttpKernelInterface;

class Application extends Container implements ApplicationContract, CachesConfiguration, CachesRoutes, HttpKernelInterface
{
    /**
     * The Laravel framework version.
     *
     * @var string
     */
<<<<<<< HEAD
    const VERSION = '7.22.0';
=======
    const VERSION = '6.18.28';
>>>>>>> 3c13945b

    /**
     * The base path for the Laravel installation.
     *
     * @var string
     */
    protected $basePath;

    /**
     * Indicates if the application has been bootstrapped before.
     *
     * @var bool
     */
    protected $hasBeenBootstrapped = false;

    /**
     * Indicates if the application has "booted".
     *
     * @var bool
     */
    protected $booted = false;

    /**
     * The array of booting callbacks.
     *
     * @var callable[]
     */
    protected $bootingCallbacks = [];

    /**
     * The array of booted callbacks.
     *
     * @var callable[]
     */
    protected $bootedCallbacks = [];

    /**
     * The array of terminating callbacks.
     *
     * @var callable[]
     */
    protected $terminatingCallbacks = [];

    /**
     * All of the registered service providers.
     *
     * @var \Illuminate\Support\ServiceProvider[]
     */
    protected $serviceProviders = [];

    /**
     * The names of the loaded service providers.
     *
     * @var array
     */
    protected $loadedProviders = [];

    /**
     * The deferred services and their providers.
     *
     * @var array
     */
    protected $deferredServices = [];

    /**
     * The custom application path defined by the developer.
     *
     * @var string
     */
    protected $appPath;

    /**
     * The custom database path defined by the developer.
     *
     * @var string
     */
    protected $databasePath;

    /**
     * The custom storage path defined by the developer.
     *
     * @var string
     */
    protected $storagePath;

    /**
     * The custom environment path defined by the developer.
     *
     * @var string
     */
    protected $environmentPath;

    /**
     * The environment file to load during bootstrapping.
     *
     * @var string
     */
    protected $environmentFile = '.env';

    /**
     * Indicates if the application is running in the console.
     *
     * @var bool|null
     */
    protected $isRunningInConsole;

    /**
     * The application namespace.
     *
     * @var string
     */
    protected $namespace;

    /**
     * The prefixes of absolute cache paths for use during normalization.
     *
     * @var array
     */
    protected $absoluteCachePathPrefixes = ['/', '\\'];

    /**
     * Create a new Illuminate application instance.
     *
     * @param  string|null  $basePath
     * @return void
     */
    public function __construct($basePath = null)
    {
        if ($basePath) {
            $this->setBasePath($basePath);
        }

        $this->registerBaseBindings();
        $this->registerBaseServiceProviders();
        $this->registerCoreContainerAliases();
    }

    /**
     * Get the version number of the application.
     *
     * @return string
     */
    public function version()
    {
        return static::VERSION;
    }

    /**
     * Register the basic bindings into the container.
     *
     * @return void
     */
    protected function registerBaseBindings()
    {
        static::setInstance($this);

        $this->instance('app', $this);

        $this->instance(Container::class, $this);
        $this->singleton(Mix::class);

        $this->singleton(PackageManifest::class, function () {
            return new PackageManifest(
                new Filesystem, $this->basePath(), $this->getCachedPackagesPath()
            );
        });
    }

    /**
     * Register all of the base service providers.
     *
     * @return void
     */
    protected function registerBaseServiceProviders()
    {
        $this->register(new EventServiceProvider($this));
        $this->register(new LogServiceProvider($this));
        $this->register(new RoutingServiceProvider($this));
    }

    /**
     * Run the given array of bootstrap classes.
     *
     * @param  string[]  $bootstrappers
     * @return void
     */
    public function bootstrapWith(array $bootstrappers)
    {
        $this->hasBeenBootstrapped = true;

        foreach ($bootstrappers as $bootstrapper) {
            $this['events']->dispatch('bootstrapping: '.$bootstrapper, [$this]);

            $this->make($bootstrapper)->bootstrap($this);

            $this['events']->dispatch('bootstrapped: '.$bootstrapper, [$this]);
        }
    }

    /**
     * Register a callback to run after loading the environment.
     *
     * @param  \Closure  $callback
     * @return void
     */
    public function afterLoadingEnvironment(Closure $callback)
    {
        return $this->afterBootstrapping(
            LoadEnvironmentVariables::class, $callback
        );
    }

    /**
     * Register a callback to run before a bootstrapper.
     *
     * @param  string  $bootstrapper
     * @param  \Closure  $callback
     * @return void
     */
    public function beforeBootstrapping($bootstrapper, Closure $callback)
    {
        $this['events']->listen('bootstrapping: '.$bootstrapper, $callback);
    }

    /**
     * Register a callback to run after a bootstrapper.
     *
     * @param  string  $bootstrapper
     * @param  \Closure  $callback
     * @return void
     */
    public function afterBootstrapping($bootstrapper, Closure $callback)
    {
        $this['events']->listen('bootstrapped: '.$bootstrapper, $callback);
    }

    /**
     * Determine if the application has been bootstrapped before.
     *
     * @return bool
     */
    public function hasBeenBootstrapped()
    {
        return $this->hasBeenBootstrapped;
    }

    /**
     * Set the base path for the application.
     *
     * @param  string  $basePath
     * @return $this
     */
    public function setBasePath($basePath)
    {
        $this->basePath = rtrim($basePath, '\/');

        $this->bindPathsInContainer();

        return $this;
    }

    /**
     * Bind all of the application paths in the container.
     *
     * @return void
     */
    protected function bindPathsInContainer()
    {
        $this->instance('path', $this->path());
        $this->instance('path.base', $this->basePath());
        $this->instance('path.lang', $this->langPath());
        $this->instance('path.config', $this->configPath());
        $this->instance('path.public', $this->publicPath());
        $this->instance('path.storage', $this->storagePath());
        $this->instance('path.database', $this->databasePath());
        $this->instance('path.resources', $this->resourcePath());
        $this->instance('path.bootstrap', $this->bootstrapPath());
    }

    /**
     * Get the path to the application "app" directory.
     *
     * @param  string  $path
     * @return string
     */
    public function path($path = '')
    {
        $appPath = $this->appPath ?: $this->basePath.DIRECTORY_SEPARATOR.'app';

        return $appPath.($path ? DIRECTORY_SEPARATOR.$path : $path);
    }

    /**
     * Set the application directory.
     *
     * @param  string  $path
     * @return $this
     */
    public function useAppPath($path)
    {
        $this->appPath = $path;

        $this->instance('path', $path);

        return $this;
    }

    /**
     * Get the base path of the Laravel installation.
     *
     * @param  string  $path Optionally, a path to append to the base path
     * @return string
     */
    public function basePath($path = '')
    {
        return $this->basePath.($path ? DIRECTORY_SEPARATOR.$path : $path);
    }

    /**
     * Get the path to the bootstrap directory.
     *
     * @param  string  $path Optionally, a path to append to the bootstrap path
     * @return string
     */
    public function bootstrapPath($path = '')
    {
        return $this->basePath.DIRECTORY_SEPARATOR.'bootstrap'.($path ? DIRECTORY_SEPARATOR.$path : $path);
    }

    /**
     * Get the path to the application configuration files.
     *
     * @param  string  $path Optionally, a path to append to the config path
     * @return string
     */
    public function configPath($path = '')
    {
        return $this->basePath.DIRECTORY_SEPARATOR.'config'.($path ? DIRECTORY_SEPARATOR.$path : $path);
    }

    /**
     * Get the path to the database directory.
     *
     * @param  string  $path Optionally, a path to append to the database path
     * @return string
     */
    public function databasePath($path = '')
    {
        return ($this->databasePath ?: $this->basePath.DIRECTORY_SEPARATOR.'database').($path ? DIRECTORY_SEPARATOR.$path : $path);
    }

    /**
     * Set the database directory.
     *
     * @param  string  $path
     * @return $this
     */
    public function useDatabasePath($path)
    {
        $this->databasePath = $path;

        $this->instance('path.database', $path);

        return $this;
    }

    /**
     * Get the path to the language files.
     *
     * @return string
     */
    public function langPath()
    {
        return $this->resourcePath().DIRECTORY_SEPARATOR.'lang';
    }

    /**
     * Get the path to the public / web directory.
     *
     * @return string
     */
    public function publicPath()
    {
        return $this->basePath.DIRECTORY_SEPARATOR.'public';
    }

    /**
     * Get the path to the storage directory.
     *
     * @return string
     */
    public function storagePath()
    {
        return $this->storagePath ?: $this->basePath.DIRECTORY_SEPARATOR.'storage';
    }

    /**
     * Set the storage directory.
     *
     * @param  string  $path
     * @return $this
     */
    public function useStoragePath($path)
    {
        $this->storagePath = $path;

        $this->instance('path.storage', $path);

        return $this;
    }

    /**
     * Get the path to the resources directory.
     *
     * @param  string  $path
     * @return string
     */
    public function resourcePath($path = '')
    {
        return $this->basePath.DIRECTORY_SEPARATOR.'resources'.($path ? DIRECTORY_SEPARATOR.$path : $path);
    }

    /**
     * Get the path to the environment file directory.
     *
     * @return string
     */
    public function environmentPath()
    {
        return $this->environmentPath ?: $this->basePath;
    }

    /**
     * Set the directory for the environment file.
     *
     * @param  string  $path
     * @return $this
     */
    public function useEnvironmentPath($path)
    {
        $this->environmentPath = $path;

        return $this;
    }

    /**
     * Set the environment file to be loaded during bootstrapping.
     *
     * @param  string  $file
     * @return $this
     */
    public function loadEnvironmentFrom($file)
    {
        $this->environmentFile = $file;

        return $this;
    }

    /**
     * Get the environment file the application is using.
     *
     * @return string
     */
    public function environmentFile()
    {
        return $this->environmentFile ?: '.env';
    }

    /**
     * Get the fully qualified path to the environment file.
     *
     * @return string
     */
    public function environmentFilePath()
    {
        return $this->environmentPath().DIRECTORY_SEPARATOR.$this->environmentFile();
    }

    /**
     * Get or check the current application environment.
     *
     * @param  string|array  $environments
     * @return string|bool
     */
    public function environment(...$environments)
    {
        if (count($environments) > 0) {
            $patterns = is_array($environments[0]) ? $environments[0] : $environments;

            return Str::is($patterns, $this['env']);
        }

        return $this['env'];
    }

    /**
     * Determine if application is in local environment.
     *
     * @return bool
     */
    public function isLocal()
    {
        return $this['env'] === 'local';
    }

    /**
     * Determine if application is in production environment.
     *
     * @return bool
     */
    public function isProduction()
    {
        return $this['env'] === 'production';
    }

    /**
     * Detect the application's current environment.
     *
     * @param  \Closure  $callback
     * @return string
     */
    public function detectEnvironment(Closure $callback)
    {
        $args = $_SERVER['argv'] ?? null;

        return $this['env'] = (new EnvironmentDetector)->detect($callback, $args);
    }

    /**
     * Determine if the application is running in the console.
     *
     * @return bool
     */
    public function runningInConsole()
    {
        if ($this->isRunningInConsole === null) {
            $this->isRunningInConsole = Env::get('APP_RUNNING_IN_CONSOLE') ?? (\PHP_SAPI === 'cli' || \PHP_SAPI === 'phpdbg');
        }

        return $this->isRunningInConsole;
    }

    /**
     * Determine if the application is running unit tests.
     *
     * @return bool
     */
    public function runningUnitTests()
    {
        return $this['env'] === 'testing';
    }

    /**
     * Register all of the configured providers.
     *
     * @return void
     */
    public function registerConfiguredProviders()
    {
        $providers = Collection::make($this->config['app.providers'])
                        ->partition(function ($provider) {
                            return strpos($provider, 'Illuminate\\') === 0;
                        });

        $providers->splice(1, 0, [$this->make(PackageManifest::class)->providers()]);

        (new ProviderRepository($this, new Filesystem, $this->getCachedServicesPath()))
                    ->load($providers->collapse()->toArray());
    }

    /**
     * Register a service provider with the application.
     *
     * @param  \Illuminate\Support\ServiceProvider|string  $provider
     * @param  bool  $force
     * @return \Illuminate\Support\ServiceProvider
     */
    public function register($provider, $force = false)
    {
        if (($registered = $this->getProvider($provider)) && ! $force) {
            return $registered;
        }

        // If the given "provider" is a string, we will resolve it, passing in the
        // application instance automatically for the developer. This is simply
        // a more convenient way of specifying your service provider classes.
        if (is_string($provider)) {
            $provider = $this->resolveProvider($provider);
        }

        $provider->register();

        // If there are bindings / singletons set as properties on the provider we
        // will spin through them and register them with the application, which
        // serves as a convenience layer while registering a lot of bindings.
        if (property_exists($provider, 'bindings')) {
            foreach ($provider->bindings as $key => $value) {
                $this->bind($key, $value);
            }
        }

        if (property_exists($provider, 'singletons')) {
            foreach ($provider->singletons as $key => $value) {
                $this->singleton($key, $value);
            }
        }

        $this->markAsRegistered($provider);

        // If the application has already booted, we will call this boot method on
        // the provider class so it has an opportunity to do its boot logic and
        // will be ready for any usage by this developer's application logic.
        if ($this->isBooted()) {
            $this->bootProvider($provider);
        }

        return $provider;
    }

    /**
     * Get the registered service provider instance if it exists.
     *
     * @param  \Illuminate\Support\ServiceProvider|string  $provider
     * @return \Illuminate\Support\ServiceProvider|null
     */
    public function getProvider($provider)
    {
        return array_values($this->getProviders($provider))[0] ?? null;
    }

    /**
     * Get the registered service provider instances if any exist.
     *
     * @param  \Illuminate\Support\ServiceProvider|string  $provider
     * @return array
     */
    public function getProviders($provider)
    {
        $name = is_string($provider) ? $provider : get_class($provider);

        return Arr::where($this->serviceProviders, function ($value) use ($name) {
            return $value instanceof $name;
        });
    }

    /**
     * Resolve a service provider instance from the class name.
     *
     * @param  string  $provider
     * @return \Illuminate\Support\ServiceProvider
     */
    public function resolveProvider($provider)
    {
        return new $provider($this);
    }

    /**
     * Mark the given provider as registered.
     *
     * @param  \Illuminate\Support\ServiceProvider  $provider
     * @return void
     */
    protected function markAsRegistered($provider)
    {
        $this->serviceProviders[] = $provider;

        $this->loadedProviders[get_class($provider)] = true;
    }

    /**
     * Load and boot all of the remaining deferred providers.
     *
     * @return void
     */
    public function loadDeferredProviders()
    {
        // We will simply spin through each of the deferred providers and register each
        // one and boot them if the application has booted. This should make each of
        // the remaining services available to this application for immediate use.
        foreach ($this->deferredServices as $service => $provider) {
            $this->loadDeferredProvider($service);
        }

        $this->deferredServices = [];
    }

    /**
     * Load the provider for a deferred service.
     *
     * @param  string  $service
     * @return void
     */
    public function loadDeferredProvider($service)
    {
        if (! $this->isDeferredService($service)) {
            return;
        }

        $provider = $this->deferredServices[$service];

        // If the service provider has not already been loaded and registered we can
        // register it with the application and remove the service from this list
        // of deferred services, since it will already be loaded on subsequent.
        if (! isset($this->loadedProviders[$provider])) {
            $this->registerDeferredProvider($provider, $service);
        }
    }

    /**
     * Register a deferred provider and service.
     *
     * @param  string  $provider
     * @param  string|null  $service
     * @return void
     */
    public function registerDeferredProvider($provider, $service = null)
    {
        // Once the provider that provides the deferred service has been registered we
        // will remove it from our local list of the deferred services with related
        // providers so that this container does not try to resolve it out again.
        if ($service) {
            unset($this->deferredServices[$service]);
        }

        $this->register($instance = new $provider($this));

        if (! $this->isBooted()) {
            $this->booting(function () use ($instance) {
                $this->bootProvider($instance);
            });
        }
    }

    /**
     * Resolve the given type from the container.
     *
     * @param  string  $abstract
     * @param  array  $parameters
     * @return mixed
     */
    public function make($abstract, array $parameters = [])
    {
        $this->loadDeferredProviderIfNeeded($abstract = $this->getAlias($abstract));

        return parent::make($abstract, $parameters);
    }

    /**
     * Resolve the given type from the container.
     *
     * @param  string  $abstract
     * @param  array  $parameters
     * @param  bool  $raiseEvents
     * @return mixed
     */
    protected function resolve($abstract, $parameters = [], $raiseEvents = true)
    {
        $this->loadDeferredProviderIfNeeded($abstract = $this->getAlias($abstract));

        return parent::resolve($abstract, $parameters, $raiseEvents);
    }

    /**
     * Load the deferred provider if the given type is a deferred service and the instance has not been loaded.
     *
     * @param  string  $abstract
     * @return void
     */
    protected function loadDeferredProviderIfNeeded($abstract)
    {
        if ($this->isDeferredService($abstract) && ! isset($this->instances[$abstract])) {
            $this->loadDeferredProvider($abstract);
        }
    }

    /**
     * Determine if the given abstract type has been bound.
     *
     * @param  string  $abstract
     * @return bool
     */
    public function bound($abstract)
    {
        return $this->isDeferredService($abstract) || parent::bound($abstract);
    }

    /**
     * Determine if the application has booted.
     *
     * @return bool
     */
    public function isBooted()
    {
        return $this->booted;
    }

    /**
     * Boot the application's service providers.
     *
     * @return void
     */
    public function boot()
    {
        if ($this->isBooted()) {
            return;
        }

        // Once the application has booted we will also fire some "booted" callbacks
        // for any listeners that need to do work after this initial booting gets
        // finished. This is useful when ordering the boot-up processes we run.
        $this->fireAppCallbacks($this->bootingCallbacks);

        array_walk($this->serviceProviders, function ($p) {
            $this->bootProvider($p);
        });

        $this->booted = true;

        $this->fireAppCallbacks($this->bootedCallbacks);
    }

    /**
     * Boot the given service provider.
     *
     * @param  \Illuminate\Support\ServiceProvider  $provider
     * @return mixed
     */
    protected function bootProvider(ServiceProvider $provider)
    {
        if (method_exists($provider, 'boot')) {
            return $this->call([$provider, 'boot']);
        }
    }

    /**
     * Register a new boot listener.
     *
     * @param  callable  $callback
     * @return void
     */
    public function booting($callback)
    {
        $this->bootingCallbacks[] = $callback;
    }

    /**
     * Register a new "booted" listener.
     *
     * @param  callable  $callback
     * @return void
     */
    public function booted($callback)
    {
        $this->bootedCallbacks[] = $callback;

        if ($this->isBooted()) {
            $this->fireAppCallbacks([$callback]);
        }
    }

    /**
     * Call the booting callbacks for the application.
     *
     * @param  callable[]  $callbacks
     * @return void
     */
    protected function fireAppCallbacks(array $callbacks)
    {
        foreach ($callbacks as $callback) {
            $callback($this);
        }
    }

    /**
     * {@inheritdoc}
     */
    public function handle(SymfonyRequest $request, int $type = self::MASTER_REQUEST, bool $catch = true)
    {
        return $this[HttpKernelContract::class]->handle(Request::createFromBase($request));
    }

    /**
     * Determine if middleware has been disabled for the application.
     *
     * @return bool
     */
    public function shouldSkipMiddleware()
    {
        return $this->bound('middleware.disable') &&
               $this->make('middleware.disable') === true;
    }

    /**
     * Get the path to the cached services.php file.
     *
     * @return string
     */
    public function getCachedServicesPath()
    {
        return $this->normalizeCachePath('APP_SERVICES_CACHE', 'cache/services.php');
    }

    /**
     * Get the path to the cached packages.php file.
     *
     * @return string
     */
    public function getCachedPackagesPath()
    {
        return $this->normalizeCachePath('APP_PACKAGES_CACHE', 'cache/packages.php');
    }

    /**
     * Determine if the application configuration is cached.
     *
     * @return bool
     */
    public function configurationIsCached()
    {
        return file_exists($this->getCachedConfigPath());
    }

    /**
     * Get the path to the configuration cache file.
     *
     * @return string
     */
    public function getCachedConfigPath()
    {
        return $this->normalizeCachePath('APP_CONFIG_CACHE', 'cache/config.php');
    }

    /**
     * Determine if the application routes are cached.
     *
     * @return bool
     */
    public function routesAreCached()
    {
        return $this['files']->exists($this->getCachedRoutesPath());
    }

    /**
     * Get the path to the routes cache file.
     *
     * @return string
     */
    public function getCachedRoutesPath()
    {
        return $this->normalizeCachePath('APP_ROUTES_CACHE', 'cache/routes-v7.php');
    }

    /**
     * Determine if the application events are cached.
     *
     * @return bool
     */
    public function eventsAreCached()
    {
        return $this['files']->exists($this->getCachedEventsPath());
    }

    /**
     * Get the path to the events cache file.
     *
     * @return string
     */
    public function getCachedEventsPath()
    {
        return $this->normalizeCachePath('APP_EVENTS_CACHE', 'cache/events.php');
    }

    /**
     * Normalize a relative or absolute path to a cache file.
     *
     * @param  string  $key
     * @param  string  $default
     * @return string
     */
    protected function normalizeCachePath($key, $default)
    {
        if (is_null($env = Env::get($key))) {
            return $this->bootstrapPath($default);
        }

        return Str::startsWith($env, $this->absoluteCachePathPrefixes)
                ? $env
                : $this->basePath($env);
    }

    /**
     * Add new prefix to list of absolute path prefixes.
     *
     * @param  string  $prefix
     * @return $this
     */
    public function addAbsoluteCachePathPrefix($prefix)
    {
        $this->absoluteCachePathPrefixes[] = $prefix;

        return $this;
    }

    /**
     * Determine if the application is currently down for maintenance.
     *
     * @return bool
     */
    public function isDownForMaintenance()
    {
        return file_exists($this->storagePath().'/framework/down');
    }

    /**
     * Throw an HttpException with the given data.
     *
     * @param  int  $code
     * @param  string  $message
     * @param  array  $headers
     * @return void
     *
     * @throws \Symfony\Component\HttpKernel\Exception\HttpException
     * @throws \Symfony\Component\HttpKernel\Exception\NotFoundHttpException
     */
    public function abort($code, $message = '', array $headers = [])
    {
        if ($code == 404) {
            throw new NotFoundHttpException($message);
        }

        throw new HttpException($code, $message, null, $headers);
    }

    /**
     * Register a terminating callback with the application.
     *
     * @param  callable|string  $callback
     * @return $this
     */
    public function terminating($callback)
    {
        $this->terminatingCallbacks[] = $callback;

        return $this;
    }

    /**
     * Terminate the application.
     *
     * @return void
     */
    public function terminate()
    {
        foreach ($this->terminatingCallbacks as $terminating) {
            $this->call($terminating);
        }
    }

    /**
     * Get the service providers that have been loaded.
     *
     * @return array
     */
    public function getLoadedProviders()
    {
        return $this->loadedProviders;
    }

    /**
     * Determine if the given service provider is loaded.
     *
     * @param  string  $provider
     * @return bool
     */
    public function providerIsLoaded(string $provider)
    {
        return isset($this->loadedProviders[$provider]);
    }

    /**
     * Get the application's deferred services.
     *
     * @return array
     */
    public function getDeferredServices()
    {
        return $this->deferredServices;
    }

    /**
     * Set the application's deferred services.
     *
     * @param  array  $services
     * @return void
     */
    public function setDeferredServices(array $services)
    {
        $this->deferredServices = $services;
    }

    /**
     * Add an array of services to the application's deferred services.
     *
     * @param  array  $services
     * @return void
     */
    public function addDeferredServices(array $services)
    {
        $this->deferredServices = array_merge($this->deferredServices, $services);
    }

    /**
     * Determine if the given service is a deferred service.
     *
     * @param  string  $service
     * @return bool
     */
    public function isDeferredService($service)
    {
        return isset($this->deferredServices[$service]);
    }

    /**
     * Configure the real-time facade namespace.
     *
     * @param  string  $namespace
     * @return void
     */
    public function provideFacades($namespace)
    {
        AliasLoader::setFacadeNamespace($namespace);
    }

    /**
     * Get the current application locale.
     *
     * @return string
     */
    public function getLocale()
    {
        return $this['config']->get('app.locale');
    }

    /**
     * Get the current application fallback locale.
     *
     * @return string
     */
    public function getFallbackLocale()
    {
        return $this['config']->get('app.fallback_locale');
    }

    /**
     * Set the current application locale.
     *
     * @param  string  $locale
     * @return void
     */
    public function setLocale($locale)
    {
        $this['config']->set('app.locale', $locale);

        $this['translator']->setLocale($locale);

        $this['events']->dispatch(new LocaleUpdated($locale));
    }

    /**
     * Set the current application fallback locale.
     *
     * @param  string  $fallbackLocale
     * @return void
     */
    public function setFallbackLocale($fallbackLocale)
    {
        $this['config']->set('app.fallback_locale', $fallbackLocale);

        $this['translator']->setFallback($fallbackLocale);
    }

    /**
     * Determine if application locale is the given locale.
     *
     * @param  string  $locale
     * @return bool
     */
    public function isLocale($locale)
    {
        return $this->getLocale() == $locale;
    }

    /**
     * Register the core class aliases in the container.
     *
     * @return void
     */
    public function registerCoreContainerAliases()
    {
        foreach ([
            'app'                  => [self::class, \Illuminate\Contracts\Container\Container::class, \Illuminate\Contracts\Foundation\Application::class, \Psr\Container\ContainerInterface::class],
            'auth'                 => [\Illuminate\Auth\AuthManager::class, \Illuminate\Contracts\Auth\Factory::class],
            'auth.driver'          => [\Illuminate\Contracts\Auth\Guard::class],
            'blade.compiler'       => [\Illuminate\View\Compilers\BladeCompiler::class],
            'cache'                => [\Illuminate\Cache\CacheManager::class, \Illuminate\Contracts\Cache\Factory::class],
            'cache.store'          => [\Illuminate\Cache\Repository::class, \Illuminate\Contracts\Cache\Repository::class, \Psr\SimpleCache\CacheInterface::class],
            'cache.psr6'           => [\Symfony\Component\Cache\Adapter\Psr16Adapter::class, \Symfony\Component\Cache\Adapter\AdapterInterface::class, \Psr\Cache\CacheItemPoolInterface::class],
            'config'               => [\Illuminate\Config\Repository::class, \Illuminate\Contracts\Config\Repository::class],
            'cookie'               => [\Illuminate\Cookie\CookieJar::class, \Illuminate\Contracts\Cookie\Factory::class, \Illuminate\Contracts\Cookie\QueueingFactory::class],
            'encrypter'            => [\Illuminate\Encryption\Encrypter::class, \Illuminate\Contracts\Encryption\Encrypter::class],
            'db'                   => [\Illuminate\Database\DatabaseManager::class, \Illuminate\Database\ConnectionResolverInterface::class],
            'db.connection'        => [\Illuminate\Database\Connection::class, \Illuminate\Database\ConnectionInterface::class],
            'events'               => [\Illuminate\Events\Dispatcher::class, \Illuminate\Contracts\Events\Dispatcher::class],
            'files'                => [\Illuminate\Filesystem\Filesystem::class],
            'filesystem'           => [\Illuminate\Filesystem\FilesystemManager::class, \Illuminate\Contracts\Filesystem\Factory::class],
            'filesystem.disk'      => [\Illuminate\Contracts\Filesystem\Filesystem::class],
            'filesystem.cloud'     => [\Illuminate\Contracts\Filesystem\Cloud::class],
            'hash'                 => [\Illuminate\Hashing\HashManager::class],
            'hash.driver'          => [\Illuminate\Contracts\Hashing\Hasher::class],
            'translator'           => [\Illuminate\Translation\Translator::class, \Illuminate\Contracts\Translation\Translator::class],
            'log'                  => [\Illuminate\Log\LogManager::class, \Psr\Log\LoggerInterface::class],
            'mail.manager'         => [\Illuminate\Mail\MailManager::class, \Illuminate\Contracts\Mail\Factory::class],
            'mailer'               => [\Illuminate\Mail\Mailer::class, \Illuminate\Contracts\Mail\Mailer::class, \Illuminate\Contracts\Mail\MailQueue::class],
            'auth.password'        => [\Illuminate\Auth\Passwords\PasswordBrokerManager::class, \Illuminate\Contracts\Auth\PasswordBrokerFactory::class],
            'auth.password.broker' => [\Illuminate\Auth\Passwords\PasswordBroker::class, \Illuminate\Contracts\Auth\PasswordBroker::class],
            'queue'                => [\Illuminate\Queue\QueueManager::class, \Illuminate\Contracts\Queue\Factory::class, \Illuminate\Contracts\Queue\Monitor::class],
            'queue.connection'     => [\Illuminate\Contracts\Queue\Queue::class],
            'queue.failer'         => [\Illuminate\Queue\Failed\FailedJobProviderInterface::class],
            'redirect'             => [\Illuminate\Routing\Redirector::class],
            'redis'                => [\Illuminate\Redis\RedisManager::class, \Illuminate\Contracts\Redis\Factory::class],
            'redis.connection'     => [\Illuminate\Redis\Connections\Connection::class, \Illuminate\Contracts\Redis\Connection::class],
            'request'              => [\Illuminate\Http\Request::class, \Symfony\Component\HttpFoundation\Request::class],
            'router'               => [\Illuminate\Routing\Router::class, \Illuminate\Contracts\Routing\Registrar::class, \Illuminate\Contracts\Routing\BindingRegistrar::class],
            'session'              => [\Illuminate\Session\SessionManager::class],
            'session.store'        => [\Illuminate\Session\Store::class, \Illuminate\Contracts\Session\Session::class],
            'url'                  => [\Illuminate\Routing\UrlGenerator::class, \Illuminate\Contracts\Routing\UrlGenerator::class],
            'validator'            => [\Illuminate\Validation\Factory::class, \Illuminate\Contracts\Validation\Factory::class],
            'view'                 => [\Illuminate\View\Factory::class, \Illuminate\Contracts\View\Factory::class],
        ] as $key => $aliases) {
            foreach ($aliases as $alias) {
                $this->alias($key, $alias);
            }
        }
    }

    /**
     * Flush the container of all bindings and resolved instances.
     *
     * @return void
     */
    public function flush()
    {
        parent::flush();

        $this->buildStack = [];
        $this->loadedProviders = [];
        $this->bootedCallbacks = [];
        $this->bootingCallbacks = [];
        $this->deferredServices = [];
        $this->reboundCallbacks = [];
        $this->serviceProviders = [];
        $this->resolvingCallbacks = [];
        $this->terminatingCallbacks = [];
        $this->afterResolvingCallbacks = [];
        $this->globalResolvingCallbacks = [];
    }

    /**
     * Get the application namespace.
     *
     * @return string
     *
     * @throws \RuntimeException
     */
    public function getNamespace()
    {
        if (! is_null($this->namespace)) {
            return $this->namespace;
        }

        $composer = json_decode(file_get_contents($this->basePath('composer.json')), true);

        foreach ((array) data_get($composer, 'autoload.psr-4') as $namespace => $path) {
            foreach ((array) $path as $pathChoice) {
                if (realpath($this->path()) === realpath($this->basePath($pathChoice))) {
                    return $this->namespace = $namespace;
                }
            }
        }

        throw new RuntimeException('Unable to detect application namespace.');
    }
}<|MERGE_RESOLUTION|>--- conflicted
+++ resolved
@@ -33,11 +33,7 @@
      *
      * @var string
      */
-<<<<<<< HEAD
-    const VERSION = '7.22.0';
-=======
-    const VERSION = '6.18.28';
->>>>>>> 3c13945b
+    const VERSION = '7.22.1';
 
     /**
      * The base path for the Laravel installation.
