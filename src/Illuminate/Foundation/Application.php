<?php

namespace Illuminate\Foundation;

use Closure;
use Illuminate\Collections\Arr;
use Illuminate\Container\Container;
use Illuminate\Contracts\Foundation\Application as ApplicationContract;
use Illuminate\Contracts\Foundation\CachesConfiguration;
use Illuminate\Contracts\Foundation\CachesRoutes;
use Illuminate\Contracts\Http\Kernel as HttpKernelContract;
use Illuminate\Events\EventServiceProvider;
use Illuminate\Filesystem\Filesystem;
use Illuminate\Foundation\Bootstrap\LoadEnvironmentVariables;
use Illuminate\Foundation\Events\LocaleUpdated;
use Illuminate\Http\Request;
use Illuminate\Log\LogServiceProvider;
use Illuminate\Routing\RoutingServiceProvider;
use Illuminate\Support\Collection;
use Illuminate\Support\Env;
use Illuminate\Support\ServiceProvider;
use Illuminate\Support\Str;
use RuntimeException;
use Symfony\Component\HttpFoundation\Request as SymfonyRequest;
use Symfony\Component\HttpKernel\Exception\HttpException;
use Symfony\Component\HttpKernel\Exception\NotFoundHttpException;
use Symfony\Component\HttpKernel\HttpKernelInterface;

class Application extends Container implements ApplicationContract, CachesConfiguration, CachesRoutes, HttpKernelInterface
{
    /**
     * The Laravel framework version.
     *
     * @var string
     */
<<<<<<< HEAD
    const VERSION = '8.x-dev';
=======
    const VERSION = '7.13.0';
>>>>>>> a2668ed3

    /**
     * The base path for the Laravel installation.
     *
     * @var string
     */
    protected $basePath;

    /**
     * Indicates if the application has been bootstrapped before.
     *
     * @var bool
     */
    protected $hasBeenBootstrapped = false;

    /**
     * Indicates if the application has "booted".
     *
     * @var bool
     */
    protected $booted = false;

    /**
     * The array of booting callbacks.
     *
     * @var callable[]
     */
    protected $bootingCallbacks = [];

    /**
     * The array of booted callbacks.
     *
     * @var callable[]
     */
    protected $bootedCallbacks = [];

    /**
     * The array of terminating callbacks.
     *
     * @var callable[]
     */
    protected $terminatingCallbacks = [];

    /**
     * All of the registered service providers.
     *
     * @var \Illuminate\Support\ServiceProvider[]
     */
    protected $serviceProviders = [];

    /**
     * The names of the loaded service providers.
     *
     * @var array
     */
    protected $loadedProviders = [];

    /**
     * The deferred services and their providers.
     *
     * @var array
     */
    protected $deferredServices = [];

    /**
     * The custom application path defined by the developer.
     *
     * @var string
     */
    protected $appPath;

    /**
     * The custom database path defined by the developer.
     *
     * @var string
     */
    protected $databasePath;

    /**
     * The custom storage path defined by the developer.
     *
     * @var string
     */
    protected $storagePath;

    /**
     * The custom environment path defined by the developer.
     *
     * @var string
     */
    protected $environmentPath;

    /**
     * The environment file to load during bootstrapping.
     *
     * @var string
     */
    protected $environmentFile = '.env';

    /**
     * Indicates if the application is running in the console.
     *
     * @var bool|null
     */
    protected $isRunningInConsole;

    /**
     * The application namespace.
     *
     * @var string
     */
    protected $namespace;

    /**
     * The prefixes of absolute cache paths for use during normalization.
     *
     * @var array
     */
    protected $absoluteCachePathPrefixes = ['/', '\\'];

    /**
     * Create a new Illuminate application instance.
     *
     * @param  string|null  $basePath
     * @return void
     */
    public function __construct($basePath = null)
    {
        if ($basePath) {
            $this->setBasePath($basePath);
        }

        $this->registerBaseBindings();
        $this->registerBaseServiceProviders();
        $this->registerCoreContainerAliases();
    }

    /**
     * Get the version number of the application.
     *
     * @return string
     */
    public function version()
    {
        return static::VERSION;
    }

    /**
     * Register the basic bindings into the container.
     *
     * @return void
     */
    protected function registerBaseBindings()
    {
        static::setInstance($this);

        $this->instance('app', $this);

        $this->instance(Container::class, $this);
        $this->singleton(Mix::class);

        $this->singleton(PackageManifest::class, function () {
            return new PackageManifest(
                new Filesystem, $this->basePath(), $this->getCachedPackagesPath()
            );
        });
    }

    /**
     * Register all of the base service providers.
     *
     * @return void
     */
    protected function registerBaseServiceProviders()
    {
        $this->register(new EventServiceProvider($this));
        $this->register(new LogServiceProvider($this));
        $this->register(new RoutingServiceProvider($this));
    }

    /**
     * Run the given array of bootstrap classes.
     *
     * @param  string[]  $bootstrappers
     * @return void
     */
    public function bootstrapWith(array $bootstrappers)
    {
        $this->hasBeenBootstrapped = true;

        foreach ($bootstrappers as $bootstrapper) {
            $this['events']->dispatch('bootstrapping: '.$bootstrapper, [$this]);

            $this->make($bootstrapper)->bootstrap($this);

            $this['events']->dispatch('bootstrapped: '.$bootstrapper, [$this]);
        }
    }

    /**
     * Register a callback to run after loading the environment.
     *
     * @param  \Closure  $callback
     * @return void
     */
    public function afterLoadingEnvironment(Closure $callback)
    {
        return $this->afterBootstrapping(
            LoadEnvironmentVariables::class, $callback
        );
    }

    /**
     * Register a callback to run before a bootstrapper.
     *
     * @param  string  $bootstrapper
     * @param  \Closure  $callback
     * @return void
     */
    public function beforeBootstrapping($bootstrapper, Closure $callback)
    {
        $this['events']->listen('bootstrapping: '.$bootstrapper, $callback);
    }

    /**
     * Register a callback to run after a bootstrapper.
     *
     * @param  string  $bootstrapper
     * @param  \Closure  $callback
     * @return void
     */
    public function afterBootstrapping($bootstrapper, Closure $callback)
    {
        $this['events']->listen('bootstrapped: '.$bootstrapper, $callback);
    }

    /**
     * Determine if the application has been bootstrapped before.
     *
     * @return bool
     */
    public function hasBeenBootstrapped()
    {
        return $this->hasBeenBootstrapped;
    }

    /**
     * Set the base path for the application.
     *
     * @param  string  $basePath
     * @return $this
     */
    public function setBasePath($basePath)
    {
        $this->basePath = rtrim($basePath, '\/');

        $this->bindPathsInContainer();

        return $this;
    }

    /**
     * Bind all of the application paths in the container.
     *
     * @return void
     */
    protected function bindPathsInContainer()
    {
        $this->instance('path', $this->path());
        $this->instance('path.base', $this->basePath());
        $this->instance('path.lang', $this->langPath());
        $this->instance('path.config', $this->configPath());
        $this->instance('path.public', $this->publicPath());
        $this->instance('path.storage', $this->storagePath());
        $this->instance('path.database', $this->databasePath());
        $this->instance('path.resources', $this->resourcePath());
        $this->instance('path.bootstrap', $this->bootstrapPath());
    }

    /**
     * Get the path to the application "app" directory.
     *
     * @param  string  $path
     * @return string
     */
    public function path($path = '')
    {
        $appPath = $this->appPath ?: $this->basePath.DIRECTORY_SEPARATOR.'app';

        return $appPath.($path ? DIRECTORY_SEPARATOR.$path : $path);
    }

    /**
     * Set the application directory.
     *
     * @param  string  $path
     * @return $this
     */
    public function useAppPath($path)
    {
        $this->appPath = $path;

        $this->instance('path', $path);

        return $this;
    }

    /**
     * Get the base path of the Laravel installation.
     *
     * @param  string  $path Optionally, a path to append to the base path
     * @return string
     */
    public function basePath($path = '')
    {
        return $this->basePath.($path ? DIRECTORY_SEPARATOR.$path : $path);
    }

    /**
     * Get the path to the bootstrap directory.
     *
     * @param  string  $path Optionally, a path to append to the bootstrap path
     * @return string
     */
    public function bootstrapPath($path = '')
    {
        return $this->basePath.DIRECTORY_SEPARATOR.'bootstrap'.($path ? DIRECTORY_SEPARATOR.$path : $path);
    }

    /**
     * Get the path to the application configuration files.
     *
     * @param  string  $path Optionally, a path to append to the config path
     * @return string
     */
    public function configPath($path = '')
    {
        return $this->basePath.DIRECTORY_SEPARATOR.'config'.($path ? DIRECTORY_SEPARATOR.$path : $path);
    }

    /**
     * Get the path to the database directory.
     *
     * @param  string  $path Optionally, a path to append to the database path
     * @return string
     */
    public function databasePath($path = '')
    {
        return ($this->databasePath ?: $this->basePath.DIRECTORY_SEPARATOR.'database').($path ? DIRECTORY_SEPARATOR.$path : $path);
    }

    /**
     * Set the database directory.
     *
     * @param  string  $path
     * @return $this
     */
    public function useDatabasePath($path)
    {
        $this->databasePath = $path;

        $this->instance('path.database', $path);

        return $this;
    }

    /**
     * Get the path to the language files.
     *
     * @return string
     */
    public function langPath()
    {
        return $this->resourcePath().DIRECTORY_SEPARATOR.'lang';
    }

    /**
     * Get the path to the public / web directory.
     *
     * @return string
     */
    public function publicPath()
    {
        return $this->basePath.DIRECTORY_SEPARATOR.'public';
    }

    /**
     * Get the path to the storage directory.
     *
     * @return string
     */
    public function storagePath()
    {
        return $this->storagePath ?: $this->basePath.DIRECTORY_SEPARATOR.'storage';
    }

    /**
     * Set the storage directory.
     *
     * @param  string  $path
     * @return $this
     */
    public function useStoragePath($path)
    {
        $this->storagePath = $path;

        $this->instance('path.storage', $path);

        return $this;
    }

    /**
     * Get the path to the resources directory.
     *
     * @param  string  $path
     * @return string
     */
    public function resourcePath($path = '')
    {
        return $this->basePath.DIRECTORY_SEPARATOR.'resources'.($path ? DIRECTORY_SEPARATOR.$path : $path);
    }

    /**
     * Get the path to the environment file directory.
     *
     * @return string
     */
    public function environmentPath()
    {
        return $this->environmentPath ?: $this->basePath;
    }

    /**
     * Set the directory for the environment file.
     *
     * @param  string  $path
     * @return $this
     */
    public function useEnvironmentPath($path)
    {
        $this->environmentPath = $path;

        return $this;
    }

    /**
     * Set the environment file to be loaded during bootstrapping.
     *
     * @param  string  $file
     * @return $this
     */
    public function loadEnvironmentFrom($file)
    {
        $this->environmentFile = $file;

        return $this;
    }

    /**
     * Get the environment file the application is using.
     *
     * @return string
     */
    public function environmentFile()
    {
        return $this->environmentFile ?: '.env';
    }

    /**
     * Get the fully qualified path to the environment file.
     *
     * @return string
     */
    public function environmentFilePath()
    {
        return $this->environmentPath().DIRECTORY_SEPARATOR.$this->environmentFile();
    }

    /**
     * Get or check the current application environment.
     *
     * @param  string|array  $environments
     * @return string|bool
     */
    public function environment(...$environments)
    {
        if (count($environments) > 0) {
            $patterns = is_array($environments[0]) ? $environments[0] : $environments;

            return Str::is($patterns, $this['env']);
        }

        return $this['env'];
    }

    /**
     * Determine if application is in local environment.
     *
     * @return bool
     */
    public function isLocal()
    {
        return $this['env'] === 'local';
    }

    /**
     * Determine if application is in production environment.
     *
     * @return bool
     */
    public function isProduction()
    {
        return $this['env'] === 'production';
    }

    /**
     * Detect the application's current environment.
     *
     * @param  \Closure  $callback
     * @return string
     */
    public function detectEnvironment(Closure $callback)
    {
        $args = $_SERVER['argv'] ?? null;

        return $this['env'] = (new EnvironmentDetector)->detect($callback, $args);
    }

    /**
     * Determine if the application is running in the console.
     *
     * @return bool
     */
    public function runningInConsole()
    {
        if ($this->isRunningInConsole === null) {
            $this->isRunningInConsole = Env::get('APP_RUNNING_IN_CONSOLE') ?? (\PHP_SAPI === 'cli' || \PHP_SAPI === 'phpdbg');
        }

        return $this->isRunningInConsole;
    }

    /**
     * Determine if the application is running unit tests.
     *
     * @return bool
     */
    public function runningUnitTests()
    {
        return $this['env'] === 'testing';
    }

    /**
     * Register all of the configured providers.
     *
     * @return void
     */
    public function registerConfiguredProviders()
    {
        $providers = Collection::make($this->config['app.providers'])
                        ->partition(function ($provider) {
                            return strpos($provider, 'Illuminate\\') === 0;
                        });

        $providers->splice(1, 0, [$this->make(PackageManifest::class)->providers()]);

        (new ProviderRepository($this, new Filesystem, $this->getCachedServicesPath()))
                    ->load($providers->collapse()->toArray());
    }

    /**
     * Register a service provider with the application.
     *
     * @param  \Illuminate\Support\ServiceProvider|string  $provider
     * @param  bool  $force
     * @return \Illuminate\Support\ServiceProvider
     */
    public function register($provider, $force = false)
    {
        if (($registered = $this->getProvider($provider)) && ! $force) {
            return $registered;
        }

        // If the given "provider" is a string, we will resolve it, passing in the
        // application instance automatically for the developer. This is simply
        // a more convenient way of specifying your service provider classes.
        if (is_string($provider)) {
            $provider = $this->resolveProvider($provider);
        }

        $provider->register();

        // If there are bindings / singletons set as properties on the provider we
        // will spin through them and register them with the application, which
        // serves as a convenience layer while registering a lot of bindings.
        if (property_exists($provider, 'bindings')) {
            foreach ($provider->bindings as $key => $value) {
                $this->bind($key, $value);
            }
        }

        if (property_exists($provider, 'singletons')) {
            foreach ($provider->singletons as $key => $value) {
                $this->singleton($key, $value);
            }
        }

        $this->markAsRegistered($provider);

        // If the application has already booted, we will call this boot method on
        // the provider class so it has an opportunity to do its boot logic and
        // will be ready for any usage by this developer's application logic.
        if ($this->isBooted()) {
            $this->bootProvider($provider);
        }

        return $provider;
    }

    /**
     * Get the registered service provider instance if it exists.
     *
     * @param  \Illuminate\Support\ServiceProvider|string  $provider
     * @return \Illuminate\Support\ServiceProvider|null
     */
    public function getProvider($provider)
    {
        return array_values($this->getProviders($provider))[0] ?? null;
    }

    /**
     * Get the registered service provider instances if any exist.
     *
     * @param  \Illuminate\Support\ServiceProvider|string  $provider
     * @return array
     */
    public function getProviders($provider)
    {
        $name = is_string($provider) ? $provider : get_class($provider);

        return Arr::where($this->serviceProviders, function ($value) use ($name) {
            return $value instanceof $name;
        });
    }

    /**
     * Resolve a service provider instance from the class name.
     *
     * @param  string  $provider
     * @return \Illuminate\Support\ServiceProvider
     */
    public function resolveProvider($provider)
    {
        return new $provider($this);
    }

    /**
     * Mark the given provider as registered.
     *
     * @param  \Illuminate\Support\ServiceProvider  $provider
     * @return void
     */
    protected function markAsRegistered($provider)
    {
        $this->serviceProviders[] = $provider;

        $this->loadedProviders[get_class($provider)] = true;
    }

    /**
     * Load and boot all of the remaining deferred providers.
     *
     * @return void
     */
    public function loadDeferredProviders()
    {
        // We will simply spin through each of the deferred providers and register each
        // one and boot them if the application has booted. This should make each of
        // the remaining services available to this application for immediate use.
        foreach ($this->deferredServices as $service => $provider) {
            $this->loadDeferredProvider($service);
        }

        $this->deferredServices = [];
    }

    /**
     * Load the provider for a deferred service.
     *
     * @param  string  $service
     * @return void
     */
    public function loadDeferredProvider($service)
    {
        if (! $this->isDeferredService($service)) {
            return;
        }

        $provider = $this->deferredServices[$service];

        // If the service provider has not already been loaded and registered we can
        // register it with the application and remove the service from this list
        // of deferred services, since it will already be loaded on subsequent.
        if (! isset($this->loadedProviders[$provider])) {
            $this->registerDeferredProvider($provider, $service);
        }
    }

    /**
     * Register a deferred provider and service.
     *
     * @param  string  $provider
     * @param  string|null  $service
     * @return void
     */
    public function registerDeferredProvider($provider, $service = null)
    {
        // Once the provider that provides the deferred service has been registered we
        // will remove it from our local list of the deferred services with related
        // providers so that this container does not try to resolve it out again.
        if ($service) {
            unset($this->deferredServices[$service]);
        }

        $this->register($instance = new $provider($this));

        if (! $this->isBooted()) {
            $this->booting(function () use ($instance) {
                $this->bootProvider($instance);
            });
        }
    }

    /**
     * Resolve the given type from the container.
     *
     * @param  string  $abstract
     * @param  array  $parameters
     * @return mixed
     */
    public function make($abstract, array $parameters = [])
    {
        $this->loadDeferredProviderIfNeeded($abstract = $this->getAlias($abstract));

        return parent::make($abstract, $parameters);
    }

    /**
     * Resolve the given type from the container.
     *
     * @param  string  $abstract
     * @param  array  $parameters
     * @param  bool  $raiseEvents
     * @return mixed
     */
    protected function resolve($abstract, $parameters = [], $raiseEvents = true)
    {
        $this->loadDeferredProviderIfNeeded($abstract = $this->getAlias($abstract));

        return parent::resolve($abstract, $parameters, $raiseEvents);
    }

    /**
     * Load the deferred provider if the given type is a deferred service and the instance has not been loaded.
     *
     * @param  string  $abstract
     * @return void
     */
    protected function loadDeferredProviderIfNeeded($abstract)
    {
        if ($this->isDeferredService($abstract) && ! isset($this->instances[$abstract])) {
            $this->loadDeferredProvider($abstract);
        }
    }

    /**
     * Determine if the given abstract type has been bound.
     *
     * @param  string  $abstract
     * @return bool
     */
    public function bound($abstract)
    {
        return $this->isDeferredService($abstract) || parent::bound($abstract);
    }

    /**
     * Determine if the application has booted.
     *
     * @return bool
     */
    public function isBooted()
    {
        return $this->booted;
    }

    /**
     * Boot the application's service providers.
     *
     * @return void
     */
    public function boot()
    {
        if ($this->isBooted()) {
            return;
        }

        // Once the application has booted we will also fire some "booted" callbacks
        // for any listeners that need to do work after this initial booting gets
        // finished. This is useful when ordering the boot-up processes we run.
        $this->fireAppCallbacks($this->bootingCallbacks);

        array_walk($this->serviceProviders, function ($p) {
            $this->bootProvider($p);
        });

        $this->booted = true;

        $this->fireAppCallbacks($this->bootedCallbacks);
    }

    /**
     * Boot the given service provider.
     *
     * @param  \Illuminate\Support\ServiceProvider  $provider
     * @return void
     */
    protected function bootProvider(ServiceProvider $provider)
    {
        $provider->callBootingCallbacks();

        if (method_exists($provider, 'boot')) {
            $this->call([$provider, 'boot']);
        }

        $provider->callBootedCallbacks();
    }

    /**
     * Register a new boot listener.
     *
     * @param  callable  $callback
     * @return void
     */
    public function booting($callback)
    {
        $this->bootingCallbacks[] = $callback;
    }

    /**
     * Register a new "booted" listener.
     *
     * @param  callable  $callback
     * @return void
     */
    public function booted($callback)
    {
        $this->bootedCallbacks[] = $callback;

        if ($this->isBooted()) {
            $this->fireAppCallbacks([$callback]);
        }
    }

    /**
     * Call the booting callbacks for the application.
     *
     * @param  callable[]  $callbacks
     * @return void
     */
    protected function fireAppCallbacks(array $callbacks)
    {
        foreach ($callbacks as $callback) {
            $callback($this);
        }
    }

    /**
     * {@inheritdoc}
     */
    public function handle(SymfonyRequest $request, int $type = self::MASTER_REQUEST, bool $catch = true)
    {
        return $this[HttpKernelContract::class]->handle(Request::createFromBase($request));
    }

    /**
     * Determine if middleware has been disabled for the application.
     *
     * @return bool
     */
    public function shouldSkipMiddleware()
    {
        return $this->bound('middleware.disable') &&
               $this->make('middleware.disable') === true;
    }

    /**
     * Get the path to the cached services.php file.
     *
     * @return string
     */
    public function getCachedServicesPath()
    {
        return $this->normalizeCachePath('APP_SERVICES_CACHE', 'cache/services.php');
    }

    /**
     * Get the path to the cached packages.php file.
     *
     * @return string
     */
    public function getCachedPackagesPath()
    {
        return $this->normalizeCachePath('APP_PACKAGES_CACHE', 'cache/packages.php');
    }

    /**
     * Determine if the application configuration is cached.
     *
     * @return bool
     */
    public function configurationIsCached()
    {
        return file_exists($this->getCachedConfigPath());
    }

    /**
     * Get the path to the configuration cache file.
     *
     * @return string
     */
    public function getCachedConfigPath()
    {
        return $this->normalizeCachePath('APP_CONFIG_CACHE', 'cache/config.php');
    }

    /**
     * Determine if the application routes are cached.
     *
     * @return bool
     */
    public function routesAreCached()
    {
        return $this['files']->exists($this->getCachedRoutesPath());
    }

    /**
     * Get the path to the routes cache file.
     *
     * @return string
     */
    public function getCachedRoutesPath()
    {
        return $this->normalizeCachePath('APP_ROUTES_CACHE', 'cache/routes-v7.php');
    }

    /**
     * Determine if the application events are cached.
     *
     * @return bool
     */
    public function eventsAreCached()
    {
        return $this['files']->exists($this->getCachedEventsPath());
    }

    /**
     * Get the path to the events cache file.
     *
     * @return string
     */
    public function getCachedEventsPath()
    {
        return $this->normalizeCachePath('APP_EVENTS_CACHE', 'cache/events.php');
    }

    /**
     * Normalize a relative or absolute path to a cache file.
     *
     * @param  string  $key
     * @param  string  $default
     * @return string
     */
    protected function normalizeCachePath($key, $default)
    {
        if (is_null($env = Env::get($key))) {
            return $this->bootstrapPath($default);
        }

        return Str::startsWith($env, $this->absoluteCachePathPrefixes)
                ? $env
                : $this->basePath($env);
    }

    /**
     * Add new prefix to list of absolute path prefixes.
     *
     * @param  string  $prefix
     * @return $this
     */
    public function addAbsoluteCachePathPrefix($prefix)
    {
        $this->absoluteCachePathPrefixes[] = $prefix;

        return $this;
    }

    /**
     * Determine if the application is currently down for maintenance.
     *
     * @return bool
     */
    public function isDownForMaintenance()
    {
        return file_exists($this->storagePath().'/framework/down');
    }

    /**
     * Throw an HttpException with the given data.
     *
     * @param  int  $code
     * @param  string  $message
     * @param  array  $headers
     * @return void
     *
     * @throws \Symfony\Component\HttpKernel\Exception\HttpException
     * @throws \Symfony\Component\HttpKernel\Exception\NotFoundHttpException
     */
    public function abort($code, $message = '', array $headers = [])
    {
        if ($code == 404) {
            throw new NotFoundHttpException($message);
        }

        throw new HttpException($code, $message, null, $headers);
    }

    /**
     * Register a terminating callback with the application.
     *
     * @param  callable|string  $callback
     * @return $this
     */
    public function terminating($callback)
    {
        $this->terminatingCallbacks[] = $callback;

        return $this;
    }

    /**
     * Terminate the application.
     *
     * @return void
     */
    public function terminate()
    {
        foreach ($this->terminatingCallbacks as $terminating) {
            $this->call($terminating);
        }
    }

    /**
     * Get the service providers that have been loaded.
     *
     * @return array
     */
    public function getLoadedProviders()
    {
        return $this->loadedProviders;
    }

    /**
     * Get the application's deferred services.
     *
     * @return array
     */
    public function getDeferredServices()
    {
        return $this->deferredServices;
    }

    /**
     * Set the application's deferred services.
     *
     * @param  array  $services
     * @return void
     */
    public function setDeferredServices(array $services)
    {
        $this->deferredServices = $services;
    }

    /**
     * Add an array of services to the application's deferred services.
     *
     * @param  array  $services
     * @return void
     */
    public function addDeferredServices(array $services)
    {
        $this->deferredServices = array_merge($this->deferredServices, $services);
    }

    /**
     * Determine if the given service is a deferred service.
     *
     * @param  string  $service
     * @return bool
     */
    public function isDeferredService($service)
    {
        return isset($this->deferredServices[$service]);
    }

    /**
     * Configure the real-time facade namespace.
     *
     * @param  string  $namespace
     * @return void
     */
    public function provideFacades($namespace)
    {
        AliasLoader::setFacadeNamespace($namespace);
    }

    /**
     * Get the current application locale.
     *
     * @return string
     */
    public function getLocale()
    {
        return $this['config']->get('app.locale');
    }

    /**
     * Set the current application locale.
     *
     * @param  string  $locale
     * @return void
     */
    public function setLocale($locale)
    {
        $this['config']->set('app.locale', $locale);

        $this['translator']->setLocale($locale);

        $this['events']->dispatch(new LocaleUpdated($locale));
    }

    /**
     * Determine if application locale is the given locale.
     *
     * @param  string  $locale
     * @return bool
     */
    public function isLocale($locale)
    {
        return $this->getLocale() == $locale;
    }

    /**
     * Register the core class aliases in the container.
     *
     * @return void
     */
    public function registerCoreContainerAliases()
    {
        foreach ([
            'app'                  => [self::class, \Illuminate\Contracts\Container\Container::class, \Illuminate\Contracts\Foundation\Application::class, \Psr\Container\ContainerInterface::class],
            'auth'                 => [\Illuminate\Auth\AuthManager::class, \Illuminate\Contracts\Auth\Factory::class],
            'auth.driver'          => [\Illuminate\Contracts\Auth\Guard::class],
            'blade.compiler'       => [\Illuminate\View\Compilers\BladeCompiler::class],
            'cache'                => [\Illuminate\Cache\CacheManager::class, \Illuminate\Contracts\Cache\Factory::class],
            'cache.store'          => [\Illuminate\Cache\Repository::class, \Illuminate\Contracts\Cache\Repository::class, \Psr\SimpleCache\CacheInterface::class],
            'cache.psr6'           => [\Symfony\Component\Cache\Adapter\Psr16Adapter::class, \Symfony\Component\Cache\Adapter\AdapterInterface::class, \Psr\Cache\CacheItemPoolInterface::class],
            'config'               => [\Illuminate\Config\Repository::class, \Illuminate\Contracts\Config\Repository::class],
            'cookie'               => [\Illuminate\Cookie\CookieJar::class, \Illuminate\Contracts\Cookie\Factory::class, \Illuminate\Contracts\Cookie\QueueingFactory::class],
            'encrypter'            => [\Illuminate\Encryption\Encrypter::class, \Illuminate\Contracts\Encryption\Encrypter::class],
            'db'                   => [\Illuminate\Database\DatabaseManager::class, \Illuminate\Database\ConnectionResolverInterface::class],
            'db.connection'        => [\Illuminate\Database\Connection::class, \Illuminate\Database\ConnectionInterface::class],
            'events'               => [\Illuminate\Events\Dispatcher::class, \Illuminate\Contracts\Events\Dispatcher::class],
            'files'                => [\Illuminate\Filesystem\Filesystem::class],
            'filesystem'           => [\Illuminate\Filesystem\FilesystemManager::class, \Illuminate\Contracts\Filesystem\Factory::class],
            'filesystem.disk'      => [\Illuminate\Contracts\Filesystem\Filesystem::class],
            'filesystem.cloud'     => [\Illuminate\Contracts\Filesystem\Cloud::class],
            'hash'                 => [\Illuminate\Hashing\HashManager::class],
            'hash.driver'          => [\Illuminate\Contracts\Hashing\Hasher::class],
            'translator'           => [\Illuminate\Translation\Translator::class, \Illuminate\Contracts\Translation\Translator::class],
            'log'                  => [\Illuminate\Log\LogManager::class, \Psr\Log\LoggerInterface::class],
            'mail.manager'         => [\Illuminate\Mail\MailManager::class, \Illuminate\Contracts\Mail\Factory::class],
            'mailer'               => [\Illuminate\Mail\Mailer::class, \Illuminate\Contracts\Mail\Mailer::class, \Illuminate\Contracts\Mail\MailQueue::class],
            'auth.password'        => [\Illuminate\Auth\Passwords\PasswordBrokerManager::class, \Illuminate\Contracts\Auth\PasswordBrokerFactory::class],
            'auth.password.broker' => [\Illuminate\Auth\Passwords\PasswordBroker::class, \Illuminate\Contracts\Auth\PasswordBroker::class],
            'queue'                => [\Illuminate\Queue\QueueManager::class, \Illuminate\Contracts\Queue\Factory::class, \Illuminate\Contracts\Queue\Monitor::class],
            'queue.connection'     => [\Illuminate\Contracts\Queue\Queue::class],
            'queue.failer'         => [\Illuminate\Queue\Failed\FailedJobProviderInterface::class],
            'redirect'             => [\Illuminate\Routing\Redirector::class],
            'redis'                => [\Illuminate\Redis\RedisManager::class, \Illuminate\Contracts\Redis\Factory::class],
            'redis.connection'     => [\Illuminate\Redis\Connections\Connection::class, \Illuminate\Contracts\Redis\Connection::class],
            'request'              => [\Illuminate\Http\Request::class, \Symfony\Component\HttpFoundation\Request::class],
            'router'               => [\Illuminate\Routing\Router::class, \Illuminate\Contracts\Routing\Registrar::class, \Illuminate\Contracts\Routing\BindingRegistrar::class],
            'session'              => [\Illuminate\Session\SessionManager::class],
            'session.store'        => [\Illuminate\Session\Store::class, \Illuminate\Contracts\Session\Session::class],
            'url'                  => [\Illuminate\Routing\UrlGenerator::class, \Illuminate\Contracts\Routing\UrlGenerator::class],
            'validator'            => [\Illuminate\Validation\Factory::class, \Illuminate\Contracts\Validation\Factory::class],
            'view'                 => [\Illuminate\View\Factory::class, \Illuminate\Contracts\View\Factory::class],
        ] as $key => $aliases) {
            foreach ($aliases as $alias) {
                $this->alias($key, $alias);
            }
        }
    }

    /**
     * Flush the container of all bindings and resolved instances.
     *
     * @return void
     */
    public function flush()
    {
        parent::flush();

        $this->buildStack = [];
        $this->loadedProviders = [];
        $this->bootedCallbacks = [];
        $this->bootingCallbacks = [];
        $this->deferredServices = [];
        $this->reboundCallbacks = [];
        $this->serviceProviders = [];
        $this->resolvingCallbacks = [];
        $this->terminatingCallbacks = [];
        $this->afterResolvingCallbacks = [];
        $this->globalResolvingCallbacks = [];
    }

    /**
     * Get the application namespace.
     *
     * @return string
     *
     * @throws \RuntimeException
     */
    public function getNamespace()
    {
        if (! is_null($this->namespace)) {
            return $this->namespace;
        }

        $composer = json_decode(file_get_contents($this->basePath('composer.json')), true);

        foreach ((array) data_get($composer, 'autoload.psr-4') as $namespace => $path) {
            foreach ((array) $path as $pathChoice) {
                if (realpath($this->path()) === realpath($this->basePath($pathChoice))) {
                    return $this->namespace = $namespace;
                }
            }
        }

        throw new RuntimeException('Unable to detect application namespace.');
    }
}<|MERGE_RESOLUTION|>--- conflicted
+++ resolved
@@ -33,11 +33,7 @@
      *
      * @var string
      */
-<<<<<<< HEAD
     const VERSION = '8.x-dev';
-=======
-    const VERSION = '7.13.0';
->>>>>>> a2668ed3
 
     /**
      * The base path for the Laravel installation.
