<?php

namespace Illuminate\Foundation;

use Closure;
use Illuminate\Container\Container;
use Illuminate\Contracts\Foundation\Application as ApplicationContract;
use Illuminate\Contracts\Foundation\CachesConfiguration;
use Illuminate\Contracts\Foundation\CachesRoutes;
use Illuminate\Contracts\Foundation\MaintenanceMode as MaintenanceModeContract;
use Illuminate\Contracts\Http\Kernel as HttpKernelContract;
use Illuminate\Events\EventServiceProvider;
use Illuminate\Filesystem\Filesystem;
use Illuminate\Foundation\Bootstrap\LoadEnvironmentVariables;
use Illuminate\Foundation\Events\LocaleUpdated;
use Illuminate\Http\Request;
use Illuminate\Log\LogServiceProvider;
use Illuminate\Routing\RoutingServiceProvider;
use Illuminate\Support\Arr;
use Illuminate\Support\Collection;
use Illuminate\Support\Env;
use Illuminate\Support\ServiceProvider;
use Illuminate\Support\Str;
use RuntimeException;
use Symfony\Component\HttpFoundation\Request as SymfonyRequest;
use Symfony\Component\HttpFoundation\Response as SymfonyResponse;
use Symfony\Component\HttpKernel\Exception\HttpException;
use Symfony\Component\HttpKernel\Exception\NotFoundHttpException;
use Symfony\Component\HttpKernel\HttpKernelInterface;

class Application extends Container implements ApplicationContract, CachesConfiguration, CachesRoutes, HttpKernelInterface
{
    /**
     * The Laravel framework version.
     *
     * @var string
     */
<<<<<<< HEAD
    const VERSION = '9.21.6';
=======
    const VERSION = '8.83.23';
>>>>>>> bdc707f8

    /**
     * The base path for the Laravel installation.
     *
     * @var string
     */
    protected $basePath;

    /**
     * Indicates if the application has been bootstrapped before.
     *
     * @var bool
     */
    protected $hasBeenBootstrapped = false;

    /**
     * Indicates if the application has "booted".
     *
     * @var bool
     */
    protected $booted = false;

    /**
     * The array of booting callbacks.
     *
     * @var callable[]
     */
    protected $bootingCallbacks = [];

    /**
     * The array of booted callbacks.
     *
     * @var callable[]
     */
    protected $bootedCallbacks = [];

    /**
     * The array of terminating callbacks.
     *
     * @var callable[]
     */
    protected $terminatingCallbacks = [];

    /**
     * All of the registered service providers.
     *
     * @var \Illuminate\Support\ServiceProvider[]
     */
    protected $serviceProviders = [];

    /**
     * The names of the loaded service providers.
     *
     * @var array
     */
    protected $loadedProviders = [];

    /**
     * The deferred services and their providers.
     *
     * @var array
     */
    protected $deferredServices = [];

    /**
     * The custom application path defined by the developer.
     *
     * @var string
     */
    protected $appPath;

    /**
     * The custom database path defined by the developer.
     *
     * @var string
     */
    protected $databasePath;

    /**
     * The custom language file path defined by the developer.
     *
     * @var string
     */
    protected $langPath;

    /**
     * The custom storage path defined by the developer.
     *
     * @var string
     */
    protected $storagePath;

    /**
     * The custom environment path defined by the developer.
     *
     * @var string
     */
    protected $environmentPath;

    /**
     * The environment file to load during bootstrapping.
     *
     * @var string
     */
    protected $environmentFile = '.env';

    /**
     * Indicates if the application is running in the console.
     *
     * @var bool|null
     */
    protected $isRunningInConsole;

    /**
     * The application namespace.
     *
     * @var string
     */
    protected $namespace;

    /**
     * The prefixes of absolute cache paths for use during normalization.
     *
     * @var string[]
     */
    protected $absoluteCachePathPrefixes = ['/', '\\'];

    /**
     * Create a new Illuminate application instance.
     *
     * @param  string|null  $basePath
     * @return void
     */
    public function __construct($basePath = null)
    {
        if ($basePath) {
            $this->setBasePath($basePath);
        }

        $this->registerBaseBindings();
        $this->registerBaseServiceProviders();
        $this->registerCoreContainerAliases();
    }

    /**
     * Get the version number of the application.
     *
     * @return string
     */
    public function version()
    {
        return static::VERSION;
    }

    /**
     * Register the basic bindings into the container.
     *
     * @return void
     */
    protected function registerBaseBindings()
    {
        static::setInstance($this);

        $this->instance('app', $this);

        $this->instance(Container::class, $this);
        $this->singleton(Mix::class);

        $this->singleton(PackageManifest::class, function () {
            return new PackageManifest(
                new Filesystem, $this->basePath(), $this->getCachedPackagesPath()
            );
        });
    }

    /**
     * Register all of the base service providers.
     *
     * @return void
     */
    protected function registerBaseServiceProviders()
    {
        $this->register(new EventServiceProvider($this));
        $this->register(new LogServiceProvider($this));
        $this->register(new RoutingServiceProvider($this));
    }

    /**
     * Run the given array of bootstrap classes.
     *
     * @param  string[]  $bootstrappers
     * @return void
     */
    public function bootstrapWith(array $bootstrappers)
    {
        $this->hasBeenBootstrapped = true;

        foreach ($bootstrappers as $bootstrapper) {
            $this['events']->dispatch('bootstrapping: '.$bootstrapper, [$this]);

            $this->make($bootstrapper)->bootstrap($this);

            $this['events']->dispatch('bootstrapped: '.$bootstrapper, [$this]);
        }
    }

    /**
     * Register a callback to run after loading the environment.
     *
     * @param  \Closure  $callback
     * @return void
     */
    public function afterLoadingEnvironment(Closure $callback)
    {
        $this->afterBootstrapping(
            LoadEnvironmentVariables::class, $callback
        );
    }

    /**
     * Register a callback to run before a bootstrapper.
     *
     * @param  string  $bootstrapper
     * @param  \Closure  $callback
     * @return void
     */
    public function beforeBootstrapping($bootstrapper, Closure $callback)
    {
        $this['events']->listen('bootstrapping: '.$bootstrapper, $callback);
    }

    /**
     * Register a callback to run after a bootstrapper.
     *
     * @param  string  $bootstrapper
     * @param  \Closure  $callback
     * @return void
     */
    public function afterBootstrapping($bootstrapper, Closure $callback)
    {
        $this['events']->listen('bootstrapped: '.$bootstrapper, $callback);
    }

    /**
     * Determine if the application has been bootstrapped before.
     *
     * @return bool
     */
    public function hasBeenBootstrapped()
    {
        return $this->hasBeenBootstrapped;
    }

    /**
     * Set the base path for the application.
     *
     * @param  string  $basePath
     * @return $this
     */
    public function setBasePath($basePath)
    {
        $this->basePath = rtrim($basePath, '\/');

        $this->bindPathsInContainer();

        return $this;
    }

    /**
     * Bind all of the application paths in the container.
     *
     * @return void
     */
    protected function bindPathsInContainer()
    {
        $this->instance('path', $this->path());
        $this->instance('path.base', $this->basePath());
        $this->instance('path.config', $this->configPath());
        $this->instance('path.public', $this->publicPath());
        $this->instance('path.storage', $this->storagePath());
        $this->instance('path.database', $this->databasePath());
        $this->instance('path.resources', $this->resourcePath());
        $this->instance('path.bootstrap', $this->bootstrapPath());

        $this->useLangPath(value(function () {
            if (is_dir($directory = $this->resourcePath('lang'))) {
                return $directory;
            }

            return $this->basePath('lang');
        }));
    }

    /**
     * Get the path to the application "app" directory.
     *
     * @param  string  $path
     * @return string
     */
    public function path($path = '')
    {
        $appPath = $this->appPath ?: $this->basePath.DIRECTORY_SEPARATOR.'app';

        return $appPath.($path != '' ? DIRECTORY_SEPARATOR.$path : '');
    }

    /**
     * Set the application directory.
     *
     * @param  string  $path
     * @return $this
     */
    public function useAppPath($path)
    {
        $this->appPath = $path;

        $this->instance('path', $path);

        return $this;
    }

    /**
     * Get the base path of the Laravel installation.
     *
     * @param  string  $path
     * @return string
     */
    public function basePath($path = '')
    {
        return $this->basePath.($path != '' ? DIRECTORY_SEPARATOR.$path : '');
    }

    /**
     * Get the path to the bootstrap directory.
     *
     * @param  string  $path
     * @return string
     */
    public function bootstrapPath($path = '')
    {
        return $this->basePath.DIRECTORY_SEPARATOR.'bootstrap'.($path != '' ? DIRECTORY_SEPARATOR.$path : '');
    }

    /**
     * Get the path to the application configuration files.
     *
     * @param  string  $path
     * @return string
     */
    public function configPath($path = '')
    {
        return $this->basePath.DIRECTORY_SEPARATOR.'config'.($path != '' ? DIRECTORY_SEPARATOR.$path : '');
    }

    /**
     * Get the path to the database directory.
     *
     * @param  string  $path
     * @return string
     */
    public function databasePath($path = '')
    {
        return ($this->databasePath ?: $this->basePath.DIRECTORY_SEPARATOR.'database').($path != '' ? DIRECTORY_SEPARATOR.$path : '');
    }

    /**
     * Set the database directory.
     *
     * @param  string  $path
     * @return $this
     */
    public function useDatabasePath($path)
    {
        $this->databasePath = $path;

        $this->instance('path.database', $path);

        return $this;
    }

    /**
     * Get the path to the language files.
     *
     * @param  string  $path
     * @return string
     */
    public function langPath($path = '')
    {
        return $this->langPath.($path != '' ? DIRECTORY_SEPARATOR.$path : '');
    }

    /**
     * Set the language file directory.
     *
     * @param  string  $path
     * @return $this
     */
    public function useLangPath($path)
    {
        $this->langPath = $path;

        $this->instance('path.lang', $path);

        return $this;
    }

    /**
     * Get the path to the public / web directory.
     *
     * @return string
     */
    public function publicPath()
    {
        return $this->basePath.DIRECTORY_SEPARATOR.'public';
    }

    /**
     * Get the path to the storage directory.
     *
     * @param  string  $path
     * @return string
     */
    public function storagePath($path = '')
    {
        return ($this->storagePath ?: $this->basePath.DIRECTORY_SEPARATOR.'storage')
                            .($path != '' ? DIRECTORY_SEPARATOR.$path : '');
    }

    /**
     * Set the storage directory.
     *
     * @param  string  $path
     * @return $this
     */
    public function useStoragePath($path)
    {
        $this->storagePath = $path;

        $this->instance('path.storage', $path);

        return $this;
    }

    /**
     * Get the path to the resources directory.
     *
     * @param  string  $path
     * @return string
     */
    public function resourcePath($path = '')
    {
        return $this->basePath.DIRECTORY_SEPARATOR.'resources'.($path != '' ? DIRECTORY_SEPARATOR.$path : '');
    }

    /**
     * Get the path to the views directory.
     *
     * This method returns the first configured path in the array of view paths.
     *
     * @param  string  $path
     * @return string
     */
    public function viewPath($path = '')
    {
        $basePath = $this['config']->get('view.paths')[0];

        return rtrim($basePath, DIRECTORY_SEPARATOR).($path != '' ? DIRECTORY_SEPARATOR.$path : '');
    }

    /**
     * Get the path to the environment file directory.
     *
     * @return string
     */
    public function environmentPath()
    {
        return $this->environmentPath ?: $this->basePath;
    }

    /**
     * Set the directory for the environment file.
     *
     * @param  string  $path
     * @return $this
     */
    public function useEnvironmentPath($path)
    {
        $this->environmentPath = $path;

        return $this;
    }

    /**
     * Set the environment file to be loaded during bootstrapping.
     *
     * @param  string  $file
     * @return $this
     */
    public function loadEnvironmentFrom($file)
    {
        $this->environmentFile = $file;

        return $this;
    }

    /**
     * Get the environment file the application is using.
     *
     * @return string
     */
    public function environmentFile()
    {
        return $this->environmentFile ?: '.env';
    }

    /**
     * Get the fully qualified path to the environment file.
     *
     * @return string
     */
    public function environmentFilePath()
    {
        return $this->environmentPath().DIRECTORY_SEPARATOR.$this->environmentFile();
    }

    /**
     * Get or check the current application environment.
     *
     * @param  string|array  $environments
     * @return string|bool
     */
    public function environment(...$environments)
    {
        if (count($environments) > 0) {
            $patterns = is_array($environments[0]) ? $environments[0] : $environments;

            return Str::is($patterns, $this['env']);
        }

        return $this['env'];
    }

    /**
     * Determine if the application is in the local environment.
     *
     * @return bool
     */
    public function isLocal()
    {
        return $this['env'] === 'local';
    }

    /**
     * Determine if the application is in the production environment.
     *
     * @return bool
     */
    public function isProduction()
    {
        return $this['env'] === 'production';
    }

    /**
     * Detect the application's current environment.
     *
     * @param  \Closure  $callback
     * @return string
     */
    public function detectEnvironment(Closure $callback)
    {
        $args = $_SERVER['argv'] ?? null;

        return $this['env'] = (new EnvironmentDetector)->detect($callback, $args);
    }

    /**
     * Determine if the application is running in the console.
     *
     * @return bool
     */
    public function runningInConsole()
    {
        if ($this->isRunningInConsole === null) {
            $this->isRunningInConsole = Env::get('APP_RUNNING_IN_CONSOLE') ?? (\PHP_SAPI === 'cli' || \PHP_SAPI === 'phpdbg');
        }

        return $this->isRunningInConsole;
    }

    /**
     * Determine if the application is running unit tests.
     *
     * @return bool
     */
    public function runningUnitTests()
    {
        return $this->bound('env') && $this['env'] === 'testing';
    }

    /**
     * Determine if the application is running with debug mode enabled.
     *
     * @return bool
     */
    public function hasDebugModeEnabled()
    {
        return (bool) $this['config']->get('app.debug');
    }

    /**
     * Register all of the configured providers.
     *
     * @return void
     */
    public function registerConfiguredProviders()
    {
        $providers = Collection::make($this->make('config')->get('app.providers'))
                        ->partition(function ($provider) {
                            return str_starts_with($provider, 'Illuminate\\');
                        });

        $providers->splice(1, 0, [$this->make(PackageManifest::class)->providers()]);

        (new ProviderRepository($this, new Filesystem, $this->getCachedServicesPath()))
                    ->load($providers->collapse()->toArray());
    }

    /**
     * Register a service provider with the application.
     *
     * @param  \Illuminate\Support\ServiceProvider|string  $provider
     * @param  bool  $force
     * @return \Illuminate\Support\ServiceProvider
     */
    public function register($provider, $force = false)
    {
        if (($registered = $this->getProvider($provider)) && ! $force) {
            return $registered;
        }

        // If the given "provider" is a string, we will resolve it, passing in the
        // application instance automatically for the developer. This is simply
        // a more convenient way of specifying your service provider classes.
        if (is_string($provider)) {
            $provider = $this->resolveProvider($provider);
        }

        $provider->register();

        // If there are bindings / singletons set as properties on the provider we
        // will spin through them and register them with the application, which
        // serves as a convenience layer while registering a lot of bindings.
        if (property_exists($provider, 'bindings')) {
            foreach ($provider->bindings as $key => $value) {
                $this->bind($key, $value);
            }
        }

        if (property_exists($provider, 'singletons')) {
            foreach ($provider->singletons as $key => $value) {
                $this->singleton($key, $value);
            }
        }

        $this->markAsRegistered($provider);

        // If the application has already booted, we will call this boot method on
        // the provider class so it has an opportunity to do its boot logic and
        // will be ready for any usage by this developer's application logic.
        if ($this->isBooted()) {
            $this->bootProvider($provider);
        }

        return $provider;
    }

    /**
     * Get the registered service provider instance if it exists.
     *
     * @param  \Illuminate\Support\ServiceProvider|string  $provider
     * @return \Illuminate\Support\ServiceProvider|null
     */
    public function getProvider($provider)
    {
        return array_values($this->getProviders($provider))[0] ?? null;
    }

    /**
     * Get the registered service provider instances if any exist.
     *
     * @param  \Illuminate\Support\ServiceProvider|string  $provider
     * @return array
     */
    public function getProviders($provider)
    {
        $name = is_string($provider) ? $provider : get_class($provider);

        return Arr::where($this->serviceProviders, function ($value) use ($name) {
            return $value instanceof $name;
        });
    }

    /**
     * Resolve a service provider instance from the class name.
     *
     * @param  string  $provider
     * @return \Illuminate\Support\ServiceProvider
     */
    public function resolveProvider($provider)
    {
        return new $provider($this);
    }

    /**
     * Mark the given provider as registered.
     *
     * @param  \Illuminate\Support\ServiceProvider  $provider
     * @return void
     */
    protected function markAsRegistered($provider)
    {
        $this->serviceProviders[] = $provider;

        $this->loadedProviders[get_class($provider)] = true;
    }

    /**
     * Load and boot all of the remaining deferred providers.
     *
     * @return void
     */
    public function loadDeferredProviders()
    {
        // We will simply spin through each of the deferred providers and register each
        // one and boot them if the application has booted. This should make each of
        // the remaining services available to this application for immediate use.
        foreach ($this->deferredServices as $service => $provider) {
            $this->loadDeferredProvider($service);
        }

        $this->deferredServices = [];
    }

    /**
     * Load the provider for a deferred service.
     *
     * @param  string  $service
     * @return void
     */
    public function loadDeferredProvider($service)
    {
        if (! $this->isDeferredService($service)) {
            return;
        }

        $provider = $this->deferredServices[$service];

        // If the service provider has not already been loaded and registered we can
        // register it with the application and remove the service from this list
        // of deferred services, since it will already be loaded on subsequent.
        if (! isset($this->loadedProviders[$provider])) {
            $this->registerDeferredProvider($provider, $service);
        }
    }

    /**
     * Register a deferred provider and service.
     *
     * @param  string  $provider
     * @param  string|null  $service
     * @return void
     */
    public function registerDeferredProvider($provider, $service = null)
    {
        // Once the provider that provides the deferred service has been registered we
        // will remove it from our local list of the deferred services with related
        // providers so that this container does not try to resolve it out again.
        if ($service) {
            unset($this->deferredServices[$service]);
        }

        $this->register($instance = new $provider($this));

        if (! $this->isBooted()) {
            $this->booting(function () use ($instance) {
                $this->bootProvider($instance);
            });
        }
    }

    /**
     * Resolve the given type from the container.
     *
     * @param  string  $abstract
     * @param  array  $parameters
     * @return mixed
     */
    public function make($abstract, array $parameters = [])
    {
        $this->loadDeferredProviderIfNeeded($abstract = $this->getAlias($abstract));

        return parent::make($abstract, $parameters);
    }

    /**
     * Resolve the given type from the container.
     *
     * @param  string  $abstract
     * @param  array  $parameters
     * @param  bool  $raiseEvents
     * @return mixed
     */
    protected function resolve($abstract, $parameters = [], $raiseEvents = true)
    {
        $this->loadDeferredProviderIfNeeded($abstract = $this->getAlias($abstract));

        return parent::resolve($abstract, $parameters, $raiseEvents);
    }

    /**
     * Load the deferred provider if the given type is a deferred service and the instance has not been loaded.
     *
     * @param  string  $abstract
     * @return void
     */
    protected function loadDeferredProviderIfNeeded($abstract)
    {
        if ($this->isDeferredService($abstract) && ! isset($this->instances[$abstract])) {
            $this->loadDeferredProvider($abstract);
        }
    }

    /**
     * Determine if the given abstract type has been bound.
     *
     * @param  string  $abstract
     * @return bool
     */
    public function bound($abstract)
    {
        return $this->isDeferredService($abstract) || parent::bound($abstract);
    }

    /**
     * Determine if the application has booted.
     *
     * @return bool
     */
    public function isBooted()
    {
        return $this->booted;
    }

    /**
     * Boot the application's service providers.
     *
     * @return void
     */
    public function boot()
    {
        if ($this->isBooted()) {
            return;
        }

        // Once the application has booted we will also fire some "booted" callbacks
        // for any listeners that need to do work after this initial booting gets
        // finished. This is useful when ordering the boot-up processes we run.
        $this->fireAppCallbacks($this->bootingCallbacks);

        array_walk($this->serviceProviders, function ($p) {
            $this->bootProvider($p);
        });

        $this->booted = true;

        $this->fireAppCallbacks($this->bootedCallbacks);
    }

    /**
     * Boot the given service provider.
     *
     * @param  \Illuminate\Support\ServiceProvider  $provider
     * @return void
     */
    protected function bootProvider(ServiceProvider $provider)
    {
        $provider->callBootingCallbacks();

        if (method_exists($provider, 'boot')) {
            $this->call([$provider, 'boot']);
        }

        $provider->callBootedCallbacks();
    }

    /**
     * Register a new boot listener.
     *
     * @param  callable  $callback
     * @return void
     */
    public function booting($callback)
    {
        $this->bootingCallbacks[] = $callback;
    }

    /**
     * Register a new "booted" listener.
     *
     * @param  callable  $callback
     * @return void
     */
    public function booted($callback)
    {
        $this->bootedCallbacks[] = $callback;

        if ($this->isBooted()) {
            $callback($this);
        }
    }

    /**
     * Call the booting callbacks for the application.
     *
     * @param  callable[]  $callbacks
     * @return void
     */
    protected function fireAppCallbacks(array &$callbacks)
    {
        $index = 0;

        while ($index < count($callbacks)) {
            $callbacks[$index]($this);

            $index++;
        }
    }

    /**
     * {@inheritdoc}
     *
     * @return \Symfony\Component\HttpFoundation\Response
     */
    public function handle(SymfonyRequest $request, int $type = self::MAIN_REQUEST, bool $catch = true): SymfonyResponse
    {
        return $this[HttpKernelContract::class]->handle(Request::createFromBase($request));
    }

    /**
     * Determine if middleware has been disabled for the application.
     *
     * @return bool
     */
    public function shouldSkipMiddleware()
    {
        return $this->bound('middleware.disable') &&
               $this->make('middleware.disable') === true;
    }

    /**
     * Get the path to the cached services.php file.
     *
     * @return string
     */
    public function getCachedServicesPath()
    {
        return $this->normalizeCachePath('APP_SERVICES_CACHE', 'cache/services.php');
    }

    /**
     * Get the path to the cached packages.php file.
     *
     * @return string
     */
    public function getCachedPackagesPath()
    {
        return $this->normalizeCachePath('APP_PACKAGES_CACHE', 'cache/packages.php');
    }

    /**
     * Determine if the application configuration is cached.
     *
     * @return bool
     */
    public function configurationIsCached()
    {
        return is_file($this->getCachedConfigPath());
    }

    /**
     * Get the path to the configuration cache file.
     *
     * @return string
     */
    public function getCachedConfigPath()
    {
        return $this->normalizeCachePath('APP_CONFIG_CACHE', 'cache/config.php');
    }

    /**
     * Determine if the application routes are cached.
     *
     * @return bool
     */
    public function routesAreCached()
    {
        return $this['files']->exists($this->getCachedRoutesPath());
    }

    /**
     * Get the path to the routes cache file.
     *
     * @return string
     */
    public function getCachedRoutesPath()
    {
        return $this->normalizeCachePath('APP_ROUTES_CACHE', 'cache/routes-v7.php');
    }

    /**
     * Determine if the application events are cached.
     *
     * @return bool
     */
    public function eventsAreCached()
    {
        return $this['files']->exists($this->getCachedEventsPath());
    }

    /**
     * Get the path to the events cache file.
     *
     * @return string
     */
    public function getCachedEventsPath()
    {
        return $this->normalizeCachePath('APP_EVENTS_CACHE', 'cache/events.php');
    }

    /**
     * Normalize a relative or absolute path to a cache file.
     *
     * @param  string  $key
     * @param  string  $default
     * @return string
     */
    protected function normalizeCachePath($key, $default)
    {
        if (is_null($env = Env::get($key))) {
            return $this->bootstrapPath($default);
        }

        return Str::startsWith($env, $this->absoluteCachePathPrefixes)
                ? $env
                : $this->basePath($env);
    }

    /**
     * Add new prefix to list of absolute path prefixes.
     *
     * @param  string  $prefix
     * @return $this
     */
    public function addAbsoluteCachePathPrefix($prefix)
    {
        $this->absoluteCachePathPrefixes[] = $prefix;

        return $this;
    }

    /**
     * Get an instance of the maintenance mode manager implementation.
     *
     * @return \Illuminate\Contracts\Foundation\MaintenanceMode
     */
    public function maintenanceMode()
    {
        return $this->make(MaintenanceModeContract::class);
    }

    /**
     * Determine if the application is currently down for maintenance.
     *
     * @return bool
     */
    public function isDownForMaintenance()
    {
        return $this->maintenanceMode()->active();
    }

    /**
     * Throw an HttpException with the given data.
     *
     * @param  int  $code
     * @param  string  $message
     * @param  array  $headers
     * @return never
     *
     * @throws \Symfony\Component\HttpKernel\Exception\HttpException
     * @throws \Symfony\Component\HttpKernel\Exception\NotFoundHttpException
     */
    public function abort($code, $message = '', array $headers = [])
    {
        if ($code == 404) {
            throw new NotFoundHttpException($message);
        }

        throw new HttpException($code, $message, null, $headers);
    }

    /**
     * Register a terminating callback with the application.
     *
     * @param  callable|string  $callback
     * @return $this
     */
    public function terminating($callback)
    {
        $this->terminatingCallbacks[] = $callback;

        return $this;
    }

    /**
     * Terminate the application.
     *
     * @return void
     */
    public function terminate()
    {
        $index = 0;

        while ($index < count($this->terminatingCallbacks)) {
            $this->call($this->terminatingCallbacks[$index]);

            $index++;
        }
    }

    /**
     * Get the service providers that have been loaded.
     *
     * @return array
     */
    public function getLoadedProviders()
    {
        return $this->loadedProviders;
    }

    /**
     * Determine if the given service provider is loaded.
     *
     * @param  string  $provider
     * @return bool
     */
    public function providerIsLoaded(string $provider)
    {
        return isset($this->loadedProviders[$provider]);
    }

    /**
     * Get the application's deferred services.
     *
     * @return array
     */
    public function getDeferredServices()
    {
        return $this->deferredServices;
    }

    /**
     * Set the application's deferred services.
     *
     * @param  array  $services
     * @return void
     */
    public function setDeferredServices(array $services)
    {
        $this->deferredServices = $services;
    }

    /**
     * Add an array of services to the application's deferred services.
     *
     * @param  array  $services
     * @return void
     */
    public function addDeferredServices(array $services)
    {
        $this->deferredServices = array_merge($this->deferredServices, $services);
    }

    /**
     * Determine if the given service is a deferred service.
     *
     * @param  string  $service
     * @return bool
     */
    public function isDeferredService($service)
    {
        return isset($this->deferredServices[$service]);
    }

    /**
     * Configure the real-time facade namespace.
     *
     * @param  string  $namespace
     * @return void
     */
    public function provideFacades($namespace)
    {
        AliasLoader::setFacadeNamespace($namespace);
    }

    /**
     * Get the current application locale.
     *
     * @return string
     */
    public function getLocale()
    {
        return $this['config']->get('app.locale');
    }

    /**
     * Get the current application locale.
     *
     * @return string
     */
    public function currentLocale()
    {
        return $this->getLocale();
    }

    /**
     * Get the current application fallback locale.
     *
     * @return string
     */
    public function getFallbackLocale()
    {
        return $this['config']->get('app.fallback_locale');
    }

    /**
     * Set the current application locale.
     *
     * @param  string  $locale
     * @return void
     */
    public function setLocale($locale)
    {
        $this['config']->set('app.locale', $locale);

        $this['translator']->setLocale($locale);

        $this['events']->dispatch(new LocaleUpdated($locale));
    }

    /**
     * Set the current application fallback locale.
     *
     * @param  string  $fallbackLocale
     * @return void
     */
    public function setFallbackLocale($fallbackLocale)
    {
        $this['config']->set('app.fallback_locale', $fallbackLocale);

        $this['translator']->setFallback($fallbackLocale);
    }

    /**
     * Determine if the application locale is the given locale.
     *
     * @param  string  $locale
     * @return bool
     */
    public function isLocale($locale)
    {
        return $this->getLocale() == $locale;
    }

    /**
     * Register the core class aliases in the container.
     *
     * @return void
     */
    public function registerCoreContainerAliases()
    {
        foreach ([
            'app' => [self::class, \Illuminate\Contracts\Container\Container::class, \Illuminate\Contracts\Foundation\Application::class, \Psr\Container\ContainerInterface::class],
            'auth' => [\Illuminate\Auth\AuthManager::class, \Illuminate\Contracts\Auth\Factory::class],
            'auth.driver' => [\Illuminate\Contracts\Auth\Guard::class],
            'blade.compiler' => [\Illuminate\View\Compilers\BladeCompiler::class],
            'cache' => [\Illuminate\Cache\CacheManager::class, \Illuminate\Contracts\Cache\Factory::class],
            'cache.store' => [\Illuminate\Cache\Repository::class, \Illuminate\Contracts\Cache\Repository::class, \Psr\SimpleCache\CacheInterface::class],
            'cache.psr6' => [\Symfony\Component\Cache\Adapter\Psr16Adapter::class, \Symfony\Component\Cache\Adapter\AdapterInterface::class, \Psr\Cache\CacheItemPoolInterface::class],
            'config' => [\Illuminate\Config\Repository::class, \Illuminate\Contracts\Config\Repository::class],
            'cookie' => [\Illuminate\Cookie\CookieJar::class, \Illuminate\Contracts\Cookie\Factory::class, \Illuminate\Contracts\Cookie\QueueingFactory::class],
            'db' => [\Illuminate\Database\DatabaseManager::class, \Illuminate\Database\ConnectionResolverInterface::class],
            'db.connection' => [\Illuminate\Database\Connection::class, \Illuminate\Database\ConnectionInterface::class],
            'db.schema' => [\Illuminate\Database\Schema\Builder::class],
            'encrypter' => [\Illuminate\Encryption\Encrypter::class, \Illuminate\Contracts\Encryption\Encrypter::class, \Illuminate\Contracts\Encryption\StringEncrypter::class],
            'events' => [\Illuminate\Events\Dispatcher::class, \Illuminate\Contracts\Events\Dispatcher::class],
            'files' => [\Illuminate\Filesystem\Filesystem::class],
            'filesystem' => [\Illuminate\Filesystem\FilesystemManager::class, \Illuminate\Contracts\Filesystem\Factory::class],
            'filesystem.disk' => [\Illuminate\Contracts\Filesystem\Filesystem::class],
            'filesystem.cloud' => [\Illuminate\Contracts\Filesystem\Cloud::class],
            'hash' => [\Illuminate\Hashing\HashManager::class],
            'hash.driver' => [\Illuminate\Contracts\Hashing\Hasher::class],
            'translator' => [\Illuminate\Translation\Translator::class, \Illuminate\Contracts\Translation\Translator::class],
            'log' => [\Illuminate\Log\LogManager::class, \Psr\Log\LoggerInterface::class],
            'mail.manager' => [\Illuminate\Mail\MailManager::class, \Illuminate\Contracts\Mail\Factory::class],
            'mailer' => [\Illuminate\Mail\Mailer::class, \Illuminate\Contracts\Mail\Mailer::class, \Illuminate\Contracts\Mail\MailQueue::class],
            'auth.password' => [\Illuminate\Auth\Passwords\PasswordBrokerManager::class, \Illuminate\Contracts\Auth\PasswordBrokerFactory::class],
            'auth.password.broker' => [\Illuminate\Auth\Passwords\PasswordBroker::class, \Illuminate\Contracts\Auth\PasswordBroker::class],
            'queue' => [\Illuminate\Queue\QueueManager::class, \Illuminate\Contracts\Queue\Factory::class, \Illuminate\Contracts\Queue\Monitor::class],
            'queue.connection' => [\Illuminate\Contracts\Queue\Queue::class],
            'queue.failer' => [\Illuminate\Queue\Failed\FailedJobProviderInterface::class],
            'redirect' => [\Illuminate\Routing\Redirector::class],
            'redis' => [\Illuminate\Redis\RedisManager::class, \Illuminate\Contracts\Redis\Factory::class],
            'redis.connection' => [\Illuminate\Redis\Connections\Connection::class, \Illuminate\Contracts\Redis\Connection::class],
            'request' => [\Illuminate\Http\Request::class, \Symfony\Component\HttpFoundation\Request::class],
            'router' => [\Illuminate\Routing\Router::class, \Illuminate\Contracts\Routing\Registrar::class, \Illuminate\Contracts\Routing\BindingRegistrar::class],
            'session' => [\Illuminate\Session\SessionManager::class],
            'session.store' => [\Illuminate\Session\Store::class, \Illuminate\Contracts\Session\Session::class],
            'url' => [\Illuminate\Routing\UrlGenerator::class, \Illuminate\Contracts\Routing\UrlGenerator::class],
            'validator' => [\Illuminate\Validation\Factory::class, \Illuminate\Contracts\Validation\Factory::class],
            'view' => [\Illuminate\View\Factory::class, \Illuminate\Contracts\View\Factory::class],
        ] as $key => $aliases) {
            foreach ($aliases as $alias) {
                $this->alias($key, $alias);
            }
        }
    }

    /**
     * Flush the container of all bindings and resolved instances.
     *
     * @return void
     */
    public function flush()
    {
        parent::flush();

        $this->buildStack = [];
        $this->loadedProviders = [];
        $this->bootedCallbacks = [];
        $this->bootingCallbacks = [];
        $this->deferredServices = [];
        $this->reboundCallbacks = [];
        $this->serviceProviders = [];
        $this->resolvingCallbacks = [];
        $this->terminatingCallbacks = [];
        $this->beforeResolvingCallbacks = [];
        $this->afterResolvingCallbacks = [];
        $this->globalBeforeResolvingCallbacks = [];
        $this->globalResolvingCallbacks = [];
        $this->globalAfterResolvingCallbacks = [];
    }

    /**
     * Get the application namespace.
     *
     * @return string
     *
     * @throws \RuntimeException
     */
    public function getNamespace()
    {
        if (! is_null($this->namespace)) {
            return $this->namespace;
        }

        $composer = json_decode(file_get_contents($this->basePath('composer.json')), true);

        foreach ((array) data_get($composer, 'autoload.psr-4') as $namespace => $path) {
            foreach ((array) $path as $pathChoice) {
                if (realpath($this->path()) === realpath($this->basePath($pathChoice))) {
                    return $this->namespace = $namespace;
                }
            }
        }

        throw new RuntimeException('Unable to detect application namespace.');
    }
}<|MERGE_RESOLUTION|>--- conflicted
+++ resolved
@@ -35,11 +35,7 @@
      *
      * @var string
      */
-<<<<<<< HEAD
-    const VERSION = '9.21.6';
-=======
-    const VERSION = '8.83.23';
->>>>>>> bdc707f8
+    const VERSION = '9.22.0';
 
     /**
      * The base path for the Laravel installation.
