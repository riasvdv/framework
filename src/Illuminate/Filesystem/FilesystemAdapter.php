--- conflicted
+++ resolved
@@ -9,12 +9,12 @@
 use Illuminate\Support\Arr;
 use Illuminate\Support\Str;
 use InvalidArgumentException;
-<<<<<<< HEAD
 use League\Flysystem\FilesystemAdapter as FlysystemAdapter;
 use League\Flysystem\FilesystemOperator;
 use League\Flysystem\Ftp\FtpAdapter;
 use League\Flysystem\Local\LocalFilesystemAdapter as LocalAdapter;
 use League\Flysystem\PathPrefixer;
+use League\Flysystem\PhpseclibV2\SftpAdapter;
 use League\Flysystem\StorageAttributes;
 use League\Flysystem\UnableToCopyFile;
 use League\Flysystem\UnableToCreateDirectory;
@@ -25,17 +25,6 @@
 use League\Flysystem\UnableToSetVisibility;
 use League\Flysystem\UnableToWriteFile;
 use League\Flysystem\Visibility;
-=======
-use League\Flysystem\Adapter\Ftp;
-use League\Flysystem\Adapter\Local as LocalAdapter;
-use League\Flysystem\AdapterInterface;
-use League\Flysystem\AwsS3v3\AwsS3Adapter;
-use League\Flysystem\Cached\CachedAdapter;
-use League\Flysystem\FileExistsException;
-use League\Flysystem\FileNotFoundException;
-use League\Flysystem\FilesystemInterface;
-use League\Flysystem\Sftp\SftpAdapter as Sftp;
->>>>>>> 4042985f
 use PHPUnit\Framework\Assert as PHPUnit;
 use Psr\Http\Message\StreamInterface;
 use RuntimeException;
@@ -484,10 +473,33 @@
      */
     public function lastModified($path)
     {
-<<<<<<< HEAD
         return $this->driver->lastModified($path);
-=======
-        return $this->driver->getTimestamp($path);
+    }
+
+    /**
+     * {@inheritdoc}
+     */
+    public function readStream($path)
+    {
+        try {
+            return $this->driver->readStream($path);
+        } catch (UnableToReadFile $e) {
+            //
+        }
+    }
+
+    /**
+     * {@inheritdoc}
+     */
+    public function writeStream($path, $resource, array $options = [])
+    {
+        try {
+            $this->driver->writeStream($path, $resource, $options);
+        } catch (UnableToWriteFile $e) {
+            return false;
+        }
+
+        return true;
     }
 
     /**
@@ -500,71 +512,13 @@
      */
     public function url($path)
     {
-        $adapter = $this->driver->getAdapter();
-
-        if ($adapter instanceof CachedAdapter) {
-            $adapter = $adapter->getAdapter();
-        }
+        $adapter = $this->adapter;
 
         if (method_exists($adapter, 'getUrl')) {
             return $adapter->getUrl($path);
         } elseif (method_exists($this->driver, 'getUrl')) {
             return $this->driver->getUrl($path);
-        } elseif ($adapter instanceof AwsS3Adapter) {
-            return $this->getAwsUrl($adapter, $path);
-        } elseif ($adapter instanceof Ftp || $adapter instanceof Sftp) {
-            return $this->getFtpUrl($path);
-        } elseif ($adapter instanceof LocalAdapter) {
-            return $this->getLocalUrl($path);
-        } else {
-            throw new RuntimeException('This driver does not support retrieving URLs.');
-        }
->>>>>>> 4042985f
-    }
-
-    /**
-     * {@inheritdoc}
-     */
-    public function readStream($path)
-    {
-        try {
-            return $this->driver->readStream($path);
-        } catch (UnableToReadFile $e) {
-            //
-        }
-    }
-
-    /**
-     * {@inheritdoc}
-     */
-    public function writeStream($path, $resource, array $options = [])
-    {
-        try {
-            $this->driver->writeStream($path, $resource, $options);
-        } catch (UnableToWriteFile $e) {
-            return false;
-        }
-
-        return true;
-    }
-
-    /**
-     * Get the URL for the file at the given path.
-     *
-     * @param  string  $path
-     * @return string
-     *
-     * @throws \RuntimeException
-     */
-    public function url($path)
-    {
-        $adapter = $this->adapter;
-
-        if (method_exists($adapter, 'getUrl')) {
-            return $adapter->getUrl($path);
-        } elseif (method_exists($this->driver, 'getUrl')) {
-            return $this->driver->getUrl($path);
-        } elseif ($adapter instanceof FtpAdapter) {
+        } elseif ($adapter instanceof FtpAdapter || $adapter instanceof SftpAdapter) {
             return $this->getFtpUrl($path);
         } elseif ($adapter instanceof LocalAdapter) {
             return $this->getLocalUrl($path);
