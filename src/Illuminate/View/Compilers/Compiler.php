<?php

namespace Illuminate\View\Compilers;

use Illuminate\Filesystem\Filesystem;
use Illuminate\Support\Str;
use InvalidArgumentException;

abstract class Compiler
{
    /**
     * The filesystem instance.
     *
     * @var \Illuminate\Filesystem\Filesystem
     */
    protected $files;

    /**
     * The cache path for the compiled views.
     *
     * @var string
     */
    protected $cachePath;

    /**
     * The base path that should be removed from paths before hashing.
     *
     * @var string
     */
    protected $basePath;

    /**
     * Create a new compiler instance.
     *
     * @param  \Illuminate\Filesystem\Filesystem  $files
     * @param  string  $cachePath
     * @param  string  $basePath
     * @return void
     *
     * @throws \InvalidArgumentException
     */
    public function __construct(Filesystem $files, $cachePath, $basePath = '')
    {
        if (! $cachePath) {
            throw new InvalidArgumentException('Please provide a valid cache path.');
        }

        $this->files = $files;
        $this->cachePath = $cachePath;
        $this->basePath = $basePath;
    }

    /**
     * Get the path to the compiled version of a view.
     *
     * @param  string  $path
     * @return string
     */
    public function getCompiledPath($path)
    {
<<<<<<< HEAD
        return $this->cachePath.'/'.sha1(Str::after($path, $this->basePath)).'.php';
=======
        return $this->cachePath.'/'.sha1('v2'.$path).'.php';
>>>>>>> 857964de
    }

    /**
     * Determine if the view at the given path is expired.
     *
     * @param  string  $path
     * @return bool
     */
    public function isExpired($path)
    {
        $compiled = $this->getCompiledPath($path);

        // If the compiled file doesn't exist we will indicate that the view is expired
        // so that it can be re-compiled. Else, we will verify the last modification
        // of the views is less than the modification times of the compiled views.
        if (! $this->files->exists($compiled)) {
            return true;
        }

        return $this->files->lastModified($path) >=
               $this->files->lastModified($compiled);
    }

    /**
     * Create the compiled file directory if necessary.
     *
     * @param  string  $path
     * @return void
     */
    protected function ensureCompiledDirectoryExists($path)
    {
        if (! $this->files->exists(dirname($path))) {
            $this->files->makeDirectory(dirname($path), 0777, true, true);
        }
    }
}<|MERGE_RESOLUTION|>--- conflicted
+++ resolved
@@ -58,11 +58,7 @@
      */
     public function getCompiledPath($path)
     {
-<<<<<<< HEAD
-        return $this->cachePath.'/'.sha1(Str::after($path, $this->basePath)).'.php';
-=======
-        return $this->cachePath.'/'.sha1('v2'.$path).'.php';
->>>>>>> 857964de
+        return $this->cachePath.'/'.sha1('v2'.Str::after($path, $this->basePath)).'.php';
     }
 
     /**
