--- conflicted
+++ resolved
@@ -265,11 +265,7 @@
 	 */
 	public function hasFile($key)
 	{
-<<<<<<< HEAD
-		return ! is_null($this->file($key));
-=======
 		return $this->file($key) instanceof \SplFileInfo;
->>>>>>> 0955b7ec
 	}
 
 	/**
