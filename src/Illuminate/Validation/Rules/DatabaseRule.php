<?php

namespace Illuminate\Validation\Rules;

use Closure;
use Illuminate\Database\Eloquent\Model;
use Illuminate\Support\Str;

trait DatabaseRule
{
    /**
     * The table to run the query against.
     *
     * @var string
     */
    protected $table;

    /**
     * The column to check on.
     *
     * @var string
     */
    protected $column;

    /**
     * The extra where clauses for the query.
     *
     * @var array
     */
    protected $wheres = [];

    /**
     * The array of custom query callbacks.
     *
     * @var array
     */
    protected $using = [];

    /**
     * Create a new rule instance.
     *
     * @param  string  $table
     * @param  string  $column
     * @return void
     */
    public function __construct($table, $column = 'NULL')
    {
        $this->column = $column;

        $this->table = $this->resolveTableName($table);
    }

    /**
     * Resolves the name of the table from the given string.
     *
     * @param  string  $table
     * @return string
     */
    public function resolveTableName($table)
    {
        if (! Str::contains($table, '\\') || ! class_exists($table)) {
            return $table;
        }

        if (is_subclass_of($table, Model::class)) {
            return (new $table)->getTable();
        }

<<<<<<< HEAD
        return $model instanceof Model
                ? trim($model->getConnectionName().'.'.$model->getTable(), '.')
                : $table;
=======
        return $table;
>>>>>>> 5b47c76c
    }

    /**
     * Set a "where" constraint on the query.
     *
     * @param  \Closure|string  $column
     * @param  array|string|null  $value
     * @return $this
     */
    public function where($column, $value = null)
    {
        if (is_array($value)) {
            return $this->whereIn($column, $value);
        }

        if ($column instanceof Closure) {
            return $this->using($column);
        }

        if (is_null($value)) {
            return $this->whereNull($column);
        }

        $this->wheres[] = compact('column', 'value');

        return $this;
    }

    /**
     * Set a "where not" constraint on the query.
     *
     * @param  string  $column
     * @param  array|string  $value
     * @return $this
     */
    public function whereNot($column, $value)
    {
        if (is_array($value)) {
            return $this->whereNotIn($column, $value);
        }

        return $this->where($column, '!'.$value);
    }

    /**
     * Set a "where null" constraint on the query.
     *
     * @param  string  $column
     * @return $this
     */
    public function whereNull($column)
    {
        return $this->where($column, 'NULL');
    }

    /**
     * Set a "where not null" constraint on the query.
     *
     * @param  string  $column
     * @return $this
     */
    public function whereNotNull($column)
    {
        return $this->where($column, 'NOT_NULL');
    }

    /**
     * Set a "where in" constraint on the query.
     *
     * @param  string  $column
     * @param  array  $values
     * @return $this
     */
    public function whereIn($column, array $values)
    {
        return $this->where(function ($query) use ($column, $values) {
            $query->whereIn($column, $values);
        });
    }

    /**
     * Set a "where not in" constraint on the query.
     *
     * @param  string  $column
     * @param  array  $values
     * @return $this
     */
    public function whereNotIn($column, array $values)
    {
        return $this->where(function ($query) use ($column, $values) {
            $query->whereNotIn($column, $values);
        });
    }

    /**
     * Register a custom query callback.
     *
     * @param  \Closure  $callback
     * @return $this
     */
    public function using(Closure $callback)
    {
        $this->using[] = $callback;

        return $this;
    }

    /**
     * Get the custom query callbacks for the rule.
     *
     * @return array
     */
    public function queryCallbacks()
    {
        return $this->using;
    }

    /**
     * Format the where clauses.
     *
     * @return string
     */
    protected function formatWheres()
    {
        return collect($this->wheres)->map(function ($where) {
            return $where['column'].','.'"'.str_replace('"', '""', $where['value']).'"';
        })->implode(',');
    }
}<|MERGE_RESOLUTION|>--- conflicted
+++ resolved
@@ -63,16 +63,10 @@
         }
 
         if (is_subclass_of($table, Model::class)) {
-            return (new $table)->getTable();
+            return trim($table->getConnectionName().'.'.$table->getTable(), '.');
         }
 
-<<<<<<< HEAD
-        return $model instanceof Model
-                ? trim($model->getConnectionName().'.'.$model->getTable(), '.')
-                : $table;
-=======
         return $table;
->>>>>>> 5b47c76c
     }
 
     /**
