{
    "name": "illuminate/validation",
    "description": "The Illuminate Validation package.",
    "license": "MIT",
    "homepage": "https://laravel.com",
    "support": {
        "issues": "https://github.com/laravel/framework/issues",
        "source": "https://github.com/laravel/framework"
    },
    "authors": [
        {
            "name": "Taylor Otwell",
            "email": "taylor@laravel.com"
        }
    ],
    "require": {
        "php": "^8.1",
        "ext-json": "*",
<<<<<<< HEAD
        "egulias/email-validator": "^3.2.1",
        "illuminate/collections": "^10.0",
        "illuminate/container": "^10.0",
        "illuminate/contracts": "^10.0",
        "illuminate/macroable": "^10.0",
        "illuminate/support": "^10.0",
        "illuminate/translation": "^10.0",
        "symfony/http-foundation": "^6.2",
        "symfony/mime": "^6.2"
=======
        "egulias/email-validator": "^3.2.1|^4.0",
        "illuminate/collections": "^9.0",
        "illuminate/container": "^9.0",
        "illuminate/contracts": "^9.0",
        "illuminate/macroable": "^9.0",
        "illuminate/support": "^9.0",
        "illuminate/translation": "^9.0",
        "symfony/http-foundation": "^6.0",
        "symfony/mime": "^6.0"
>>>>>>> a07cc733
    },
    "autoload": {
        "psr-4": {
            "Illuminate\\Validation\\": ""
        }
    },
    "extra": {
        "branch-alias": {
            "dev-master": "10.x-dev"
        }
    },
    "suggest": {
<<<<<<< HEAD
        "ext-bcmath": "Required to use the multiple_of validation rule.",
        "illuminate/database": "Required to use the database presence verifier (^10.0)."
=======
        "illuminate/database": "Required to use the database presence verifier (^9.0)."
>>>>>>> a07cc733
    },
    "config": {
        "sort-packages": true
    },
    "minimum-stability": "dev"
}<|MERGE_RESOLUTION|>--- conflicted
+++ resolved
@@ -16,8 +16,7 @@
     "require": {
         "php": "^8.1",
         "ext-json": "*",
-<<<<<<< HEAD
-        "egulias/email-validator": "^3.2.1",
+        "egulias/email-validator": "^3.2.5|^4.0",
         "illuminate/collections": "^10.0",
         "illuminate/container": "^10.0",
         "illuminate/contracts": "^10.0",
@@ -26,17 +25,6 @@
         "illuminate/translation": "^10.0",
         "symfony/http-foundation": "^6.2",
         "symfony/mime": "^6.2"
-=======
-        "egulias/email-validator": "^3.2.1|^4.0",
-        "illuminate/collections": "^9.0",
-        "illuminate/container": "^9.0",
-        "illuminate/contracts": "^9.0",
-        "illuminate/macroable": "^9.0",
-        "illuminate/support": "^9.0",
-        "illuminate/translation": "^9.0",
-        "symfony/http-foundation": "^6.0",
-        "symfony/mime": "^6.0"
->>>>>>> a07cc733
     },
     "autoload": {
         "psr-4": {
@@ -49,12 +37,7 @@
         }
     },
     "suggest": {
-<<<<<<< HEAD
-        "ext-bcmath": "Required to use the multiple_of validation rule.",
         "illuminate/database": "Required to use the database presence verifier (^10.0)."
-=======
-        "illuminate/database": "Required to use the database presence verifier (^9.0)."
->>>>>>> a07cc733
     },
     "config": {
         "sort-packages": true
