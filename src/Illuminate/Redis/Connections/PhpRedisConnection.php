<?php

namespace Illuminate\Redis\Connections;

use Closure;

class PhpRedisConnection extends Connection
{
    /**
     * Create a new Predis connection.
     *
     * @param  \Redis  $client
     * @return void
     */
    public function __construct($client)
    {
        $this->client = $client;
    }

    /**
<<<<<<< HEAD
     * Evaluate a Lua script and return the result.
=======
     * Returns the value of the given key.
     *
     * @param  string  $key
     * @return string|null
     */
    public function get($key)
    {
        $result = $this->client->get($key);

        return $result !== false ? $result : null;
    }

    /**
     * Get the values of all the given keys.
     *
     * @param  array  $keys
     * @return array
     */
    public function mget(array $keys)
    {
        return array_map(function ($value) {
            return $value !== false ? $value : null;
        }, $this->client->mget($keys));
    }

    /**
     * Set the string value in argument as value of the key.
     *
     * @param string  $key
     * @param mixed  $value
     * @param string|null  $expireResolution
     * @param int|null  $expireTTL
     * @param string|null  $flag
     * @return bool
     */
    public function set($key, $value, $expireResolution = null, $expireTTL = null, $flag = null)
    {
        return $this->command('set', [
            $key,
            $value,
            $expireResolution ? [$expireResolution, $flag => $expireTTL] : null,
        ]);
    }

    /**
     * Removes the first count occurences of the value element from the list.
     *
     * @param  string  $key
     * @param  int  $count
     * @param  $value  $value
     * @return int|false
     */
    public function lrem($key, $count, $value)
    {
        return $this->command('lrem', [$key, $value, $count]);
    }

    /**
     * Removes and returns a random element from the set value at key.
     *
     * @param  string  $key
     * @param  int|null  $count
     * @return mixed|false
     */
    public function spop($key, $count = null)
    {
        return $this->command('spop', [$key]);
    }

    /**
     * Add one or more members to a sorted set or update its score if it already exists.
     *
     * @param  string  $key
     * @param  array  $membersAndScoresDictionary
     * @return int
     */
    public function zadd($key, array $membersAndScoresDictionary)
    {
        $arguments = [];

        foreach ($membersAndScoresDictionary as $score => $member) {
            $arguments[] = $score;
            $arguments[] = $member;
        }

        return $this->client->zadd($key, ...$arguments);
    }

    /**
     * Evaluate a LUA script serverside, from the SHA1 hash of the script instead of the script itself.
     *
     * @param  string  $script
     * @param  int  $numkeys
     * @param  mixed  $arguments
     * @return mixed
     */
    public function evalsha($script, $numkeys, ...$arguments)
    {
        return $this->command('evalsha', [
            $this->script('load', $script), $arguments, $numkeys,
        ]);
    }

    /**
     * Proxy a call to the eval function of PhpRedis.
>>>>>>> eacc6e15
     *
     * @param  string  $script
     * @param  int  $numberOfKeys
     * @param  dynamic  $arguments
     * @return mixed
     */
    public function eval($script, $numberOfKeys, ...$arguments)
    {
        return $this->client->eval($script, $arguments, $numberOfKeys);
    }

    /**
     * Subscribe to a set of given channels for messages.
     *
     * @param  array|string  $channels
     * @param  \Closure  $callback
     * @return void
     */
    public function subscribe($channels, Closure $callback)
    {
        $this->client->subscribe((array) $channels, function ($redis, $channel, $message) use ($callback) {
            $callback($message, $channel);
        });
    }

    /**
     * Subscribe to a set of given channels with wildcards.
     *
     * @param  array|string  $channels
     * @param  \Closure  $callback
     * @return void
     */
    public function psubscribe($channels, Closure $callback)
    {
        $this->client->psubscribe((array) $channels, function ($redis, $pattern, $channel, $message) use ($callback) {
            $callback($message, $channel);
        });
    }

    /**
     * Subscribe to a set of given channels for messages.
     *
     * @param  array|string  $channels
     * @param  \Closure  $callback
     * @param  string  $method
     * @return void
     */
    public function createSubscription($channels, Closure $callback, $method = 'subscribe')
    {
        //
    }
}<|MERGE_RESOLUTION|>--- conflicted
+++ resolved
@@ -18,9 +18,6 @@
     }
 
     /**
-<<<<<<< HEAD
-     * Evaluate a Lua script and return the result.
-=======
      * Returns the value of the given key.
      *
      * @param  string  $key
@@ -110,7 +107,7 @@
     }
 
     /**
-     * Evaluate a LUA script serverside, from the SHA1 hash of the script instead of the script itself.
+     * Evaluate a LUA script from the SHA1 hash of the script.
      *
      * @param  string  $script
      * @param  int  $numkeys
@@ -125,8 +122,7 @@
     }
 
     /**
-     * Proxy a call to the eval function of PhpRedis.
->>>>>>> eacc6e15
+     * Evaluate a script and retunr its result.
      *
      * @param  string  $script
      * @param  int  $numberOfKeys
