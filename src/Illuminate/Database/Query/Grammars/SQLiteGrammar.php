<?php

namespace Illuminate\Database\Query\Grammars;

use Illuminate\Support\Arr;
use Illuminate\Support\Str;
use Illuminate\Database\Query\Builder;

class SQLiteGrammar extends Grammar
{
    /**
     * The components that make up a select clause.
     *
     * @var array
     */
    protected $selectComponents = [
        'aggregate',
        'columns',
        'from',
        'joins',
        'wheres',
        'groups',
        'havings',
        'orders',
        'limit',
        'offset',
        'lock',
    ];

    /**
     * All of the available clause operators.
     *
     * @var array
     */
    protected $operators = [
        '=', '<', '>', '<=', '>=', '<>', '!=',
        'like', 'not like', 'ilike',
        '&', '|', '<<', '>>',
    ];

    /**
     * Compile a select query into SQL.
     *
     * @param  \Illuminate\Database\Query\Builder  $query
     * @return string
     */
    public function compileSelect(Builder $query)
    {
        if ($query->unions && $query->aggregate) {
            return $this->compileUnionAggregate($query);
        }

        $sql = parent::compileSelect($query);

        if ($query->unions) {
            $sql = 'select * from ('.$sql.') '.$this->compileUnions($query);
        }

        return $sql;
    }

    /**
     * Compile a single union statement.
     *
     * @param  array  $union
     * @return string
     */
    protected function compileUnion(array $union)
    {
        $conjunction = $union['all'] ? ' union all ' : ' union ';

        return $conjunction.'select * from ('.$union['query']->toSql().')';
    }

    /**
     * Compile a "where date" clause.
     *
     * @param  \Illuminate\Database\Query\Builder  $query
     * @param  array  $where
     * @return string
     */
    protected function whereDate(Builder $query, $where)
    {
        return $this->dateBasedWhere('%Y-%m-%d', $query, $where);
    }

    /**
     * Compile a "where day" clause.
     *
     * @param  \Illuminate\Database\Query\Builder  $query
     * @param  array  $where
     * @return string
     */
    protected function whereDay(Builder $query, $where)
    {
        return $this->dateBasedWhere('%d', $query, $where);
    }

    /**
     * Compile a "where month" clause.
     *
     * @param  \Illuminate\Database\Query\Builder  $query
     * @param  array  $where
     * @return string
     */
    protected function whereMonth(Builder $query, $where)
    {
        return $this->dateBasedWhere('%m', $query, $where);
    }

    /**
     * Compile a "where year" clause.
     *
     * @param  \Illuminate\Database\Query\Builder  $query
     * @param  array  $where
     * @return string
     */
    protected function whereYear(Builder $query, $where)
    {
        return $this->dateBasedWhere('%Y', $query, $where);
    }

    /**
     * Compile a "where time" clause.
     *
     * @param  \Illuminate\Database\Query\Builder  $query
     * @param  array  $where
     * @return string
     */
    protected function whereTime(Builder $query, $where)
    {
        return $this->dateBasedWhere('%H:%M:%S', $query, $where);
    }

    /**
     * Compile a date based where clause.
     *
     * @param  string  $type
     * @param  \Illuminate\Database\Query\Builder  $query
     * @param  array  $where
     * @return string
     */
    protected function dateBasedWhere($type, Builder $query, $where)
    {
        $value = $this->parameter($where['value']);

        return "strftime('{$type}', {$this->wrap($where['column'])}) {$where['operator']} cast({$value} as text)";
    }

    /**
     * Compile a "JSON length" statement into SQL.
     *
     * @param  string  $column
     * @param  string  $operator
     * @param  string  $value
     * @return string
     */
    protected function compileJsonLength($column, $operator, $value)
    {
        [$field, $path] = $this->wrapJsonFieldAndPath($column);

        return 'json_array_length('.$field.$path.') '.$operator.' '.$value;
    }

    /**
     * Compile an insert statement into SQL.
     *
     * @param  \Illuminate\Database\Query\Builder  $query
     * @param  array  $values
     * @return string
     */
    public function compileInsert(Builder $query, array $values)
    {
        $table = $this->wrapTable($query->from);

        return empty($values)
                ? "insert into {$table} DEFAULT VALUES"
                : parent::compileInsert($query, $values);
    }

    /**
     * Compile an update statement into SQL.
     *
     * @param  \Illuminate\Database\Query\Builder  $query
     * @param  array  $values
     * @return string
     */
    public function compileUpdate(Builder $query, $values)
    {
        $table = $this->wrapTable($query->from);

        $columns = collect($values)->map(function ($value, $key) use ($query) {
            return $this->wrap(Str::after($key, $query->from.'.')).' = '.$this->parameter($value);
        })->implode(', ');

        if (isset($query->joins) || isset($query->limit)) {
            $selectSql = parent::compileSelect($query->select("{$query->from}.rowid"));

            return "update {$table} set $columns where {$this->wrap('rowid')} in ({$selectSql})";
        }

        return trim("update {$table} set {$columns} {$this->compileWheres($query)}");
    }

    /**
     * Prepare the bindings for an update statement.
     *
     * @param  array  $bindings
     * @param  array  $values
     * @return array
     */
    public function prepareBindingsForUpdate(array $bindings, array $values)
    {
        $cleanBindings = Arr::except($bindings, ['select', 'join']);

        return array_values(
            array_merge($values, $bindings['join'], Arr::flatten($cleanBindings))
        );
    }

    /**
     * Compile a delete statement into SQL.
     *
     * @param  \Illuminate\Database\Query\Builder  $query
     * @return string
     */
    public function compileDelete(Builder $query)
    {
        if (isset($query->joins) || isset($query->limit)) {
            return $this->compileDeleteWithJoinsOrLimit($query);
        }

        $wheres = is_array($query->wheres) ? $this->compileWheres($query) : '';

        return trim("delete from {$this->wrapTable($query->from)} $wheres");
    }

    /**
<<<<<<< HEAD
     * Compile a delete statement with joins or limit into SQL.
     *
     * @param  \Illuminate\Database\Query\Builder  $query
     * @return string
     */
    protected function compileDeleteWithJoinsOrLimit(Builder $query)
    {
        $segments = preg_split('/\s+as\s+/i', $query->from);

        $alias = $segments[1] ?? $segments[0];

        $selectSql = parent::compileSelect($query->select($alias.'.rowid'));

        return "delete from {$this->wrapTable($query->from)} where {$this->wrap('rowid')} in ({$selectSql})";
    }

    /**
     * Prepare the bindings for a delete statement.
     *
     * @param  array  $bindings
     * @return array
     */
    public function prepareBindingsForDelete(array $bindings)
    {
        $cleanBindings = Arr::except($bindings, ['select', 'join']);

        return array_values(
            array_merge($bindings['join'], Arr::flatten($cleanBindings))
        );
    }

    /**
=======
>>>>>>> 37ee47f2
     * Compile a truncate table statement into SQL.
     *
     * @param  \Illuminate\Database\Query\Builder  $query
     * @return array
     */
    public function compileTruncate(Builder $query)
    {
        return [
            'delete from sqlite_sequence where name = ?' => [$query->from],
            'delete from '.$this->wrapTable($query->from) => [],
        ];
    }

    /**
     * Wrap the given JSON selector.
     *
     * @param  string  $value
     * @return string
     */
    protected function wrapJsonSelector($value)
    {
        [$field, $path] = $this->wrapJsonFieldAndPath($value);

        return 'json_extract('.$field.$path.')';
    }
}<|MERGE_RESOLUTION|>--- conflicted
+++ resolved
@@ -236,7 +236,6 @@
     }
 
     /**
-<<<<<<< HEAD
      * Compile a delete statement with joins or limit into SQL.
      *
      * @param  \Illuminate\Database\Query\Builder  $query
@@ -254,23 +253,6 @@
     }
 
     /**
-     * Prepare the bindings for a delete statement.
-     *
-     * @param  array  $bindings
-     * @return array
-     */
-    public function prepareBindingsForDelete(array $bindings)
-    {
-        $cleanBindings = Arr::except($bindings, ['select', 'join']);
-
-        return array_values(
-            array_merge($bindings['join'], Arr::flatten($cleanBindings))
-        );
-    }
-
-    /**
-=======
->>>>>>> 37ee47f2
      * Compile a truncate table statement into SQL.
      *
      * @param  \Illuminate\Database\Query\Builder  $query
