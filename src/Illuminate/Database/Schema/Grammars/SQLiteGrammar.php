--- conflicted
+++ resolved
@@ -856,21 +856,8 @@
      */
     public function modifyPrimary(Blueprint $blueprint, Fluent $column)
     {
-<<<<<<< HEAD
-        if (! is_null($virtualAs = $column->virtualAsJson)) {
-            if ($this->isJsonSelector($virtualAs)) {
-                $virtualAs = $this->wrapJsonSelector($virtualAs);
-            }
-
-            return " as ({$virtualAs})";
-        }
-
-        if (! is_null($virtualAs = $column->virtualAs)) {
-            return " as ({$virtualAs})";
-=======
         if (! $column->autoIncrement && ! is_null($column->primary)) {
             return ' primary key';
->>>>>>> 5ad98a89
         }
     }
 
@@ -883,21 +870,8 @@
      */
     protected function modifyIncrement(Blueprint $blueprint, Fluent $column)
     {
-<<<<<<< HEAD
-        if (! is_null($storedAs = $column->storedAsJson)) {
-            if ($this->isJsonSelector($storedAs)) {
-                $storedAs = $this->wrapJsonSelector($storedAs);
-            }
-
-            return " as ({$storedAs}) stored";
-        }
-
-        if (! is_null($storedAs = $column->storedAs)) {
-            return " as ({$column->storedAs}) stored";
-=======
         if (in_array($column->type, $this->serials) && $column->autoIncrement) {
             return ' primary key autoincrement';
->>>>>>> 5ad98a89
         }
     }
 
@@ -945,8 +919,16 @@
      */
     protected function modifyVirtualAs(Blueprint $blueprint, Fluent $column)
     {
-        if (! is_null($column->virtualAs)) {
-            return " as ({$column->virtualAs})";
+        if (! is_null($virtualAs = $column->virtualAsJson)) {
+            if ($this->isJsonSelector($virtualAs)) {
+                $virtualAs = $this->wrapJsonSelector($virtualAs);
+            }
+
+            return " as ({$virtualAs})";
+        }
+
+        if (! is_null($virtualAs = $column->virtualAs)) {
+            return " as ({$virtualAs})";
         }
     }
 
@@ -959,7 +941,15 @@
      */
     protected function modifyStoredAs(Blueprint $blueprint, Fluent $column)
     {
-        if (! is_null($column->storedAs)) {
+        if (! is_null($storedAs = $column->storedAsJson)) {
+            if ($this->isJsonSelector($storedAs)) {
+                $storedAs = $this->wrapJsonSelector($storedAs);
+            }
+
+            return " as ({$storedAs}) stored";
+        }
+
+        if (! is_null($storedAs = $column->storedAs)) {
             return " as ({$column->storedAs}) stored";
         }
     }
