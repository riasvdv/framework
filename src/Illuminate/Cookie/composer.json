{
    "name": "illuminate/cookie",
    "description": "The Illuminate Cookie package.",
    "license": "MIT",
    "homepage": "https://laravel.com",
    "support": {
        "issues": "https://github.com/laravel/framework/issues",
        "source": "https://github.com/laravel/framework"
    },
    "authors": [
        {
            "name": "Taylor Otwell",
            "email": "taylor@laravel.com"
        }
    ],
    "require": {
<<<<<<< HEAD
        "php": "^8.1",
        "illuminate/collections": "^10.0",
        "illuminate/contracts": "^10.0",
        "illuminate/macroable": "^10.0",
        "illuminate/support": "^10.0",
        "symfony/http-foundation": "^6.2",
        "symfony/http-kernel": "^6.2"
=======
        "php": "^8.0.2",
        "ext-hash": "*",
        "illuminate/collections": "^9.0",
        "illuminate/contracts": "^9.0",
        "illuminate/macroable": "^9.0",
        "illuminate/support": "^9.0",
        "symfony/http-foundation": "^6.0",
        "symfony/http-kernel": "^6.0"
>>>>>>> 1f600818
    },
    "autoload": {
        "psr-4": {
            "Illuminate\\Cookie\\": ""
        }
    },
    "extra": {
        "branch-alias": {
            "dev-master": "10.x-dev"
        }
    },
    "config": {
        "sort-packages": true
    },
    "minimum-stability": "dev"
}<|MERGE_RESOLUTION|>--- conflicted
+++ resolved
@@ -14,24 +14,14 @@
         }
     ],
     "require": {
-<<<<<<< HEAD
         "php": "^8.1",
+        "ext-hash": "*",
         "illuminate/collections": "^10.0",
         "illuminate/contracts": "^10.0",
         "illuminate/macroable": "^10.0",
         "illuminate/support": "^10.0",
         "symfony/http-foundation": "^6.2",
         "symfony/http-kernel": "^6.2"
-=======
-        "php": "^8.0.2",
-        "ext-hash": "*",
-        "illuminate/collections": "^9.0",
-        "illuminate/contracts": "^9.0",
-        "illuminate/macroable": "^9.0",
-        "illuminate/support": "^9.0",
-        "symfony/http-foundation": "^6.0",
-        "symfony/http-kernel": "^6.0"
->>>>>>> 1f600818
     },
     "autoload": {
         "psr-4": {
