<?php

namespace Illuminate\Cookie;

use Illuminate\Contracts\Cookie\QueueingFactory as JarContract;
use Illuminate\Support\Arr;
use Illuminate\Support\InteractsWithTime;
use Illuminate\Support\Traits\Macroable;
use Symfony\Component\HttpFoundation\Cookie;

class CookieJar implements JarContract
{
    use InteractsWithTime, Macroable;

    /**
     * The default path (if specified).
     *
     * @var string
     */
    protected $path = '/';

    /**
     * The default domain (if specified).
     *
     * @var string
     */
    protected $domain;

    /**
     * The default secure setting (defaults to null).
     *
     * @var bool|null
     */
    protected $secure;

    /**
     * The default SameSite option (defaults to lax).
     *
     * @var string
     */
    protected $sameSite = 'lax';

    /**
     * All of the cookies queued for sending.
     *
     * @var \Symfony\Component\HttpFoundation\Cookie[]
     */
    protected $queued = [];

    /**
     * Create a new cookie instance.
     *
     * @param  string  $name
     * @param  string  $value
     * @param  int  $minutes
     * @param  string|null  $path
     * @param  string|null  $domain
     * @param  bool|null  $secure
     * @param  bool  $httpOnly
     * @param  bool  $raw
     * @param  string|null  $sameSite
     * @return \Symfony\Component\HttpFoundation\Cookie
     */
    public function make($name, $value, $minutes = 0, $path = null, $domain = null, $secure = null, $httpOnly = true, $raw = false, $sameSite = null)
    {
        [$path, $domain, $secure, $sameSite] = $this->getPathAndDomain($path, $domain, $secure, $sameSite);

        $time = ($minutes == 0) ? 0 : $this->availableAt($minutes * 60);

        return new Cookie($name, $value, $time, $path, $domain, $secure, $httpOnly, $raw, $sameSite);
    }

    /**
     * Create a cookie that lasts "forever" (five years).
     *
     * @param  string  $name
     * @param  string  $value
     * @param  string|null  $path
     * @param  string|null  $domain
     * @param  bool|null  $secure
     * @param  bool  $httpOnly
     * @param  bool  $raw
     * @param  string|null  $sameSite
     * @return \Symfony\Component\HttpFoundation\Cookie
     */
    public function forever($name, $value, $path = null, $domain = null, $secure = null, $httpOnly = true, $raw = false, $sameSite = null)
    {
        return $this->make($name, $value, 2628000, $path, $domain, $secure, $httpOnly, $raw, $sameSite);
    }

    /**
     * Expire the given cookie.
     *
     * @param  string  $name
     * @param  string|null  $path
     * @param  string|null  $domain
     * @return \Symfony\Component\HttpFoundation\Cookie
     */
    public function forget($name, $path = null, $domain = null)
    {
        return $this->make($name, null, -2628000, $path, $domain);
    }

    /**
     * Determine if a cookie has been queued.
     *
     * @param  string  $key
     * @param  string|null  $path
     * @return bool
     */
    public function hasQueued($key, $path = null)
    {
        return ! is_null($this->queued($key, null, $path));
    }

    /**
     * Get a queued cookie instance.
     *
     * @param  string  $key
     * @param  mixed  $default
     * @param  string|null  $path
     * @return \Symfony\Component\HttpFoundation\Cookie|null
     */
    public function queued($key, $default = null, $path = null)
    {
        $queued = Arr::get($this->queued, $key, $default);

        if ($path === null) {
            return Arr::last($queued, null, $default);
        }

        return Arr::get($queued, $path, $default);
    }

    /**
     * Queue a cookie to send with the next response.
     *
     * @param  array  $parameters
     * @return void
     */
    public function queue(...$parameters)
    {
        if (isset($parameters[0]) && $parameters[0] instanceof Cookie) {
            $cookie = $parameters[0];
        } else {
<<<<<<< HEAD
            $cookie = $this->make(...$parameters);
=======
            $cookie = $this->make(...array_values($parameters));
>>>>>>> 28bb76ef
        }

        if (! isset($this->queued[$cookie->getName()])) {
            $this->queued[$cookie->getName()] = [];
        }

        $this->queued[$cookie->getName()][$cookie->getPath()] = $cookie;
    }

    /**
     * Remove a cookie from the queue.
     *
     * @param  string  $name
     * @param  string|null  $path
     * @return void
     */
    public function unqueue($name, $path = null)
    {
        if ($path === null) {
            unset($this->queued[$name]);

            return;
        }

        unset($this->queued[$name][$path]);

        if (empty($this->queued[$name])) {
            unset($this->queued[$name]);
        }
    }

    /**
     * Get the path and domain, or the default values.
     *
     * @param  string  $path
     * @param  string  $domain
     * @param  bool|null  $secure
     * @param  string|null  $sameSite
     * @return array
     */
    protected function getPathAndDomain($path, $domain, $secure = null, $sameSite = null)
    {
        return [$path ?: $this->path, $domain ?: $this->domain, is_bool($secure) ? $secure : $this->secure, $sameSite ?: $this->sameSite];
    }

    /**
     * Set the default path and domain for the jar.
     *
     * @param  string  $path
     * @param  string  $domain
     * @param  bool  $secure
     * @param  string|null  $sameSite
     * @return $this
     */
    public function setDefaultPathAndDomain($path, $domain, $secure = false, $sameSite = null)
    {
        [$this->path, $this->domain, $this->secure, $this->sameSite] = [$path, $domain, $secure, $sameSite];

        return $this;
    }

    /**
     * Get the cookies which have been queued for the next request.
     *
     * @return \Symfony\Component\HttpFoundation\Cookie[]
     */
    public function getQueuedCookies()
    {
        return Arr::flatten($this->queued);
    }
}<|MERGE_RESOLUTION|>--- conflicted
+++ resolved
@@ -143,11 +143,7 @@
         if (isset($parameters[0]) && $parameters[0] instanceof Cookie) {
             $cookie = $parameters[0];
         } else {
-<<<<<<< HEAD
-            $cookie = $this->make(...$parameters);
-=======
             $cookie = $this->make(...array_values($parameters));
->>>>>>> 28bb76ef
         }
 
         if (! isset($this->queued[$cookie->getName()])) {
