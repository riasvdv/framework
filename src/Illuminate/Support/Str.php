<?php

namespace Illuminate\Support;

<<<<<<< HEAD
use RuntimeException;
=======
use Stringy\StaticStringy;
>>>>>>> 953d0a8b
use Illuminate\Support\Traits\Macroable;

class Str
{
    use Macroable;

    /**
     * The cache of snake-cased words.
     *
     * @var array
     */
    protected static $snakeCache = [];

    /**
     * The cache of camel-cased words.
     *
     * @var array
     */
    protected static $camelCache = [];

    /**
     * The cache of studly-cased words.
     *
     * @var array
     */
    protected static $studlyCache = [];

    /**
     * Transliterate a UTF-8 value to ASCII.
     *
     * @param  string  $value
     * @return string
     */
    public static function ascii($value)
    {
        foreach (static::charsArray() as $key => $val) {
            $value = str_replace($val, $key, $value);
        }

        return preg_replace('/[^\x20-\x7E]/u', '', $value);
    }

    /**
     * Convert a value to camel case.
     *
     * @param  string  $value
     * @return string
     */
    public static function camel($value)
    {
        if (isset(static::$camelCache[$value])) {
            return static::$camelCache[$value];
        }

        return static::$camelCache[$value] = lcfirst(static::studly($value));
    }

    /**
     * Determine if a given string contains a given substring.
     *
     * @param  string  $haystack
     * @param  string|array  $needles
     * @return bool
     */
    public static function contains($haystack, $needles)
    {
        foreach ((array) $needles as $needle) {
            if ($needle != '' && strpos($haystack, $needle) !== false) {
                return true;
            }
        }

        return false;
    }

    /**
     * Determine if a given string ends with a given substring.
     *
     * @param  string  $haystack
     * @param  string|array  $needles
     * @return bool
     */
    public static function endsWith($haystack, $needles)
    {
        foreach ((array) $needles as $needle) {
            if ((string) $needle === substr($haystack, -strlen($needle))) {
                return true;
            }
        }

        return false;
    }

    /**
     * Cap a string with a single instance of a given value.
     *
     * @param  string  $value
     * @param  string  $cap
     * @return string
     */
    public static function finish($value, $cap)
    {
        $quoted = preg_quote($cap, '/');

        return preg_replace('/(?:'.$quoted.')+$/', '', $value).$cap;
    }

    /**
     * Determine if a given string matches a given pattern.
     *
     * @param  string  $pattern
     * @param  string  $value
     * @return bool
     */
    public static function is($pattern, $value)
    {
        if ($pattern == $value) {
            return true;
        }

        $pattern = preg_quote($pattern, '#');

        // Asterisks are translated into zero-or-more regular expression wildcards
        // to make it convenient to check if the strings starts with the given
        // pattern such as "library/*", making any string check convenient.
        $pattern = str_replace('\*', '.*', $pattern);

        return (bool) preg_match('#^'.$pattern.'\z#', $value);
    }

    /**
     * Return the length of the given string.
     *
     * @param  string  $value
     * @return int
     */
    public static function length($value)
    {
        return mb_strlen($value);
    }

    /**
     * Limit the number of characters in a string.
     *
     * @param  string  $value
     * @param  int     $limit
     * @param  string  $end
     * @return string
     */
    public static function limit($value, $limit = 100, $end = '...')
    {
        if (mb_strwidth($value, 'UTF-8') <= $limit) {
            return $value;
        }

        return rtrim(mb_strimwidth($value, 0, $limit, '', 'UTF-8')).$end;
    }

    /**
     * Convert the given string to lower-case.
     *
     * @param  string  $value
     * @return string
     */
    public static function lower($value)
    {
        return mb_strtolower($value, 'UTF-8');
    }

    /**
     * Limit the number of words in a string.
     *
     * @param  string  $value
     * @param  int     $words
     * @param  string  $end
     * @return string
     */
    public static function words($value, $words = 100, $end = '...')
    {
        preg_match('/^\s*+(?:\S++\s*+){1,'.$words.'}/u', $value, $matches);

        if (! isset($matches[0]) || strlen($value) === strlen($matches[0])) {
            return $value;
        }

        return rtrim($matches[0]).$end;
    }

    /**
     * Parse a Class@method style callback into class and method.
     *
     * @param  string  $callback
     * @param  string  $default
     * @return array
     */
    public static function parseCallback($callback, $default)
    {
        return static::contains($callback, '@') ? explode('@', $callback, 2) : [$callback, $default];
    }

    /**
     * Get the plural form of an English word.
     *
     * @param  string  $value
     * @param  int     $count
     * @return string
     */
    public static function plural($value, $count = 2)
    {
        return Pluralizer::plural($value, $count);
    }

    /**
     * Generate a more truly "random" alpha-numeric string.
     *
     * @param  int  $length
     * @return string
     */
    public static function random($length = 16)
    {
        $string = '';

        while (($len = strlen($string)) < $length) {
            $size = $length - $len;

            $bytes = random_bytes($size);

            $string .= substr(str_replace(['/', '+', '='], '', base64_encode($bytes)), 0, $size);
        }

        return $string;
    }

    /**
     * Generate a more truly "random" bytes.
     *
     * @param  int  $length
     * @return string
<<<<<<< HEAD
     *
     * @throws \RuntimeException
     *
     * @deprecated since version 5.2. Use random_bytes instead.
=======
>>>>>>> 953d0a8b
     */
    public static function randomBytes($length = 16)
    {
        return random_bytes($length);
    }

    /**
     * Generate a "random" alpha-numeric string.
     *
     * Should not be considered sufficient for cryptography, etc.
     *
     * @param  int  $length
     * @return string
     */
    public static function quickRandom($length = 16)
    {
        $pool = '0123456789abcdefghijklmnopqrstuvwxyzABCDEFGHIJKLMNOPQRSTUVWXYZ';

        return substr(str_shuffle(str_repeat($pool, $length)), 0, $length);
    }

    /**
     * Compares two strings using a constant-time algorithm.
     *
     * Note: This method will leak length information.
     *
     * Note: Adapted from Symfony\Component\Security\Core\Util\StringUtils.
     *
     * @param  string  $knownString
     * @param  string  $userInput
     * @return bool
     *
     * @deprecated since version 5.2. Use hash_equals instead.
     */
    public static function equals($knownString, $userInput)
    {
        return hash_equals($knownString, $userInput);
    }

    /**
     * Replace the first occurrence of a given value in the string.
     *
     * @param  string  $search
     * @param  string  $replace
     * @param  string  $subject
     * @return string
     */
    public static function replaceFirst($search, $replace, $subject)
    {
        $position = strpos($subject, $search);

        if ($position !== false) {
            return substr_replace($subject, $replace, $position, strlen($search));
        }

        return $subject;
    }

    /**
     * Replace the last occurrence of a given value in the string.
     *
     * @param  string  $search
     * @param  string  $replace
     * @param  string  $subject
     * @return string
     */
    public static function replaceLast($search, $replace, $subject)
    {
        $position = strrpos($subject, $search);

        if ($position !== false) {
            return substr_replace($subject, $replace, $position, strlen($search));
        }

        return $subject;
    }

    /**
     * Convert the given string to upper-case.
     *
     * @param  string  $value
     * @return string
     */
    public static function upper($value)
    {
        return mb_strtoupper($value, 'UTF-8');
    }

    /**
     * Convert the given string to title case.
     *
     * @param  string  $value
     * @return string
     */
    public static function title($value)
    {
        return mb_convert_case($value, MB_CASE_TITLE, 'UTF-8');
    }

    /**
     * Get the singular form of an English word.
     *
     * @param  string  $value
     * @return string
     */
    public static function singular($value)
    {
        return Pluralizer::singular($value);
    }

    /**
     * Generate a URL friendly "slug" from a given string.
     *
     * @param  string  $title
     * @param  string  $separator
     * @return string
     */
    public static function slug($title, $separator = '-')
    {
        $title = static::ascii($title);

        // Convert all dashes/underscores into separator
        $flip = $separator == '-' ? '_' : '-';

        $title = preg_replace('!['.preg_quote($flip).']+!u', $separator, $title);

        // Remove all characters that are not the separator, letters, numbers, or whitespace.
        $title = preg_replace('![^'.preg_quote($separator).'\pL\pN\s]+!u', '', mb_strtolower($title));

        // Replace all separator characters and whitespace by a single separator
        $title = preg_replace('!['.preg_quote($separator).'\s]+!u', $separator, $title);

        return trim($title, $separator);
    }

    /**
     * Convert a string to snake case.
     *
     * @param  string  $value
     * @param  string  $delimiter
     * @return string
     */
    public static function snake($value, $delimiter = '_')
    {
        $key = $value.$delimiter;

        if (isset(static::$snakeCache[$key])) {
            return static::$snakeCache[$key];
        }

        if (! ctype_lower($value)) {
            $value = preg_replace('/\s+/', '', $value);

            $value = strtolower(preg_replace('/(.)(?=[A-Z])/', '$1'.$delimiter, $value));
        }

        return static::$snakeCache[$key] = $value;
    }

    /**
     * Determine if a given string starts with a given substring.
     *
     * @param  string  $haystack
     * @param  string|array  $needles
     * @return bool
     */
    public static function startsWith($haystack, $needles)
    {
        foreach ((array) $needles as $needle) {
            if ($needle != '' && strpos($haystack, $needle) === 0) {
                return true;
            }
        }

        return false;
    }

    /**
     * Convert a value to studly caps case.
     *
     * @param  string  $value
     * @return string
     */
    public static function studly($value)
    {
        $key = $value;

        if (isset(static::$studlyCache[$key])) {
            return static::$studlyCache[$key];
        }

        $value = ucwords(str_replace(['-', '_'], ' ', $value));

        return static::$studlyCache[$key] = str_replace(' ', '', $value);
    }

    /**
     * Returns the portion of string specified by the start and length parameters.
     *
     * @param  string  $string
     * @param  int  $start
     * @param  int|null  $length
     * @return string
     */
    public static function substr($string, $start, $length = null)
    {
        return mb_substr($string, $start, $length, 'UTF-8');
    }

    /**
     * Make a string's first character uppercase.
     *
     * @param  string  $string
     * @return string
     */
    public static function ucfirst($string)
    {
        return static::upper(static::substr($string, 0, 1)).static::substr($string, 1);
    }

    /**
     * Returns the replacements for the ascii method.
     *
     * Note: Adapted from Stringy\Stringy.
     *
     * @see https://github.com/danielstjules/Stringy/blob/2.2.0/LICENSE.txt
     *
     * @return array
     */
    protected static function charsArray()
    {
        static $charsArray;

        if (isset($charsArray)) {
            return $charsArray;
        }

        return $charsArray = [
            '0'    => ['°', '₀'],
            '1'    => ['¹', '₁'],
            '2'    => ['²', '₂'],
            '3'    => ['³', '₃'],
            '4'    => ['⁴', '₄'],
            '5'    => ['⁵', '₅'],
            '6'    => ['⁶', '₆'],
            '7'    => ['⁷', '₇'],
            '8'    => ['⁸', '₈'],
            '9'    => ['⁹', '₉'],
            'a'    => ['à', 'á', 'ả', 'ã', 'ạ', 'ă', 'ắ', 'ằ', 'ẳ', 'ẵ', 'ặ', 'â', 'ấ', 'ầ', 'ẩ', 'ẫ', 'ậ', 'ā', 'ą', 'å', 'α', 'ά', 'ἀ', 'ἁ', 'ἂ', 'ἃ', 'ἄ', 'ἅ', 'ἆ', 'ἇ', 'ᾀ', 'ᾁ', 'ᾂ', 'ᾃ', 'ᾄ', 'ᾅ', 'ᾆ', 'ᾇ', 'ὰ', 'ά', 'ᾰ', 'ᾱ', 'ᾲ', 'ᾳ', 'ᾴ', 'ᾶ', 'ᾷ', 'а', 'أ', 'အ', 'ာ', 'ါ', 'ǻ', 'ǎ', 'ª', 'ა', 'अ'],
            'b'    => ['б', 'β', 'Ъ', 'Ь', 'ب', 'ဗ', 'ბ'],
            'c'    => ['ç', 'ć', 'č', 'ĉ', 'ċ'],
            'd'    => ['ď', 'ð', 'đ', 'ƌ', 'ȡ', 'ɖ', 'ɗ', 'ᵭ', 'ᶁ', 'ᶑ', 'д', 'δ', 'د', 'ض', 'ဍ', 'ဒ', 'დ'],
            'e'    => ['é', 'è', 'ẻ', 'ẽ', 'ẹ', 'ê', 'ế', 'ề', 'ể', 'ễ', 'ệ', 'ë', 'ē', 'ę', 'ě', 'ĕ', 'ė', 'ε', 'έ', 'ἐ', 'ἑ', 'ἒ', 'ἓ', 'ἔ', 'ἕ', 'ὲ', 'έ', 'е', 'ё', 'э', 'є', 'ə', 'ဧ', 'ေ', 'ဲ', 'ე', 'ए'],
            'f'    => ['ф', 'φ', 'ف', 'ƒ', 'ფ'],
            'g'    => ['ĝ', 'ğ', 'ġ', 'ģ', 'г', 'ґ', 'γ', 'ج', 'ဂ', 'გ'],
            'h'    => ['ĥ', 'ħ', 'η', 'ή', 'ح', 'ه', 'ဟ', 'ှ', 'ჰ'],
            'i'    => ['í', 'ì', 'ỉ', 'ĩ', 'ị', 'î', 'ï', 'ī', 'ĭ', 'į', 'ı', 'ι', 'ί', 'ϊ', 'ΐ', 'ἰ', 'ἱ', 'ἲ', 'ἳ', 'ἴ', 'ἵ', 'ἶ', 'ἷ', 'ὶ', 'ί', 'ῐ', 'ῑ', 'ῒ', 'ΐ', 'ῖ', 'ῗ', 'і', 'ї', 'и', 'ဣ', 'ိ', 'ီ', 'ည်', 'ǐ', 'ი', 'इ'],
            'j'    => ['ĵ', 'ј', 'Ј', 'ჯ'],
            'k'    => ['ķ', 'ĸ', 'к', 'κ', 'Ķ', 'ق', 'ك', 'က', 'კ', 'ქ'],
            'l'    => ['ł', 'ľ', 'ĺ', 'ļ', 'ŀ', 'л', 'λ', 'ل', 'လ', 'ლ'],
            'm'    => ['м', 'μ', 'م', 'မ', 'მ'],
            'n'    => ['ñ', 'ń', 'ň', 'ņ', 'ŉ', 'ŋ', 'ν', 'н', 'ن', 'န', 'ნ'],
            'o'    => ['ó', 'ò', 'ỏ', 'õ', 'ọ', 'ô', 'ố', 'ồ', 'ổ', 'ỗ', 'ộ', 'ơ', 'ớ', 'ờ', 'ở', 'ỡ', 'ợ', 'ø', 'ō', 'ő', 'ŏ', 'ο', 'ὀ', 'ὁ', 'ὂ', 'ὃ', 'ὄ', 'ὅ', 'ὸ', 'ό', 'о', 'و', 'θ', 'ို', 'ǒ', 'ǿ', 'º', 'ო', 'ओ'],
            'p'    => ['п', 'π', 'ပ', 'პ'],
            'q'    => ['ყ'],
            'r'    => ['ŕ', 'ř', 'ŗ', 'р', 'ρ', 'ر', 'რ'],
            's'    => ['ś', 'š', 'ş', 'с', 'σ', 'ș', 'ς', 'س', 'ص', 'စ', 'ſ', 'ს'],
            't'    => ['ť', 'ţ', 'т', 'τ', 'ț', 'ت', 'ط', 'ဋ', 'တ', 'ŧ', 'თ', 'ტ'],
            'u'    => ['ú', 'ù', 'ủ', 'ũ', 'ụ', 'ư', 'ứ', 'ừ', 'ử', 'ữ', 'ự', 'û', 'ū', 'ů', 'ű', 'ŭ', 'ų', 'µ', 'у', 'ဉ', 'ု', 'ူ', 'ǔ', 'ǖ', 'ǘ', 'ǚ', 'ǜ', 'უ', 'उ'],
            'v'    => ['в', 'ვ', 'ϐ'],
            'w'    => ['ŵ', 'ω', 'ώ', 'ဝ', 'ွ'],
            'x'    => ['χ', 'ξ'],
            'y'    => ['ý', 'ỳ', 'ỷ', 'ỹ', 'ỵ', 'ÿ', 'ŷ', 'й', 'ы', 'υ', 'ϋ', 'ύ', 'ΰ', 'ي', 'ယ'],
            'z'    => ['ź', 'ž', 'ż', 'з', 'ζ', 'ز', 'ဇ', 'ზ'],
            'aa'   => ['ع', 'आ'],
            'ae'   => ['ä', 'æ', 'ǽ'],
            'ai'   => ['ऐ'],
            'at'   => ['@'],
            'ch'   => ['ч', 'ჩ', 'ჭ'],
            'dj'   => ['ђ', 'đ'],
            'dz'   => ['џ', 'ძ'],
            'ei'   => ['ऍ'],
            'gh'   => ['غ', 'ღ'],
            'ii'   => ['ई'],
            'ij'   => ['ĳ'],
            'kh'   => ['х', 'خ', 'ხ'],
            'lj'   => ['љ'],
            'nj'   => ['њ'],
            'oe'   => ['ö', 'œ'],
            'oi'   => ['ऑ'],
            'oii'  => ['ऒ'],
            'ps'   => ['ψ'],
            'sh'   => ['ш', 'შ'],
            'shch' => ['щ'],
            'ss'   => ['ß'],
            'sx'   => ['ŝ'],
            'th'   => ['þ', 'ϑ', 'ث', 'ذ', 'ظ'],
            'ts'   => ['ц', 'ც', 'წ'],
            'ue'   => ['ü'],
            'uu'   => ['ऊ'],
            'ya'   => ['я'],
            'yu'   => ['ю'],
            'zh'   => ['ж', 'ჟ'],
            '(c)'  => ['©'],
            'A'    => ['Á', 'À', 'Ả', 'Ã', 'Ạ', 'Ă', 'Ắ', 'Ằ', 'Ẳ', 'Ẵ', 'Ặ', 'Â', 'Ấ', 'Ầ', 'Ẩ', 'Ẫ', 'Ậ', 'Å', 'Ā', 'Ą', 'Α', 'Ά', 'Ἀ', 'Ἁ', 'Ἂ', 'Ἃ', 'Ἄ', 'Ἅ', 'Ἆ', 'Ἇ', 'ᾈ', 'ᾉ', 'ᾊ', 'ᾋ', 'ᾌ', 'ᾍ', 'ᾎ', 'ᾏ', 'Ᾰ', 'Ᾱ', 'Ὰ', 'Ά', 'ᾼ', 'А', 'Ǻ', 'Ǎ'],
            'B'    => ['Б', 'Β', 'ब'],
            'C'    => ['Ç', 'Ć', 'Č', 'Ĉ', 'Ċ'],
            'D'    => ['Ď', 'Ð', 'Đ', 'Ɖ', 'Ɗ', 'Ƌ', 'ᴅ', 'ᴆ', 'Д', 'Δ'],
            'E'    => ['É', 'È', 'Ẻ', 'Ẽ', 'Ẹ', 'Ê', 'Ế', 'Ề', 'Ể', 'Ễ', 'Ệ', 'Ë', 'Ē', 'Ę', 'Ě', 'Ĕ', 'Ė', 'Ε', 'Έ', 'Ἐ', 'Ἑ', 'Ἒ', 'Ἓ', 'Ἔ', 'Ἕ', 'Έ', 'Ὲ', 'Е', 'Ё', 'Э', 'Є', 'Ə'],
            'F'    => ['Ф', 'Φ'],
            'G'    => ['Ğ', 'Ġ', 'Ģ', 'Г', 'Ґ', 'Γ'],
            'H'    => ['Η', 'Ή', 'Ħ'],
            'I'    => ['Í', 'Ì', 'Ỉ', 'Ĩ', 'Ị', 'Î', 'Ï', 'Ī', 'Ĭ', 'Į', 'İ', 'Ι', 'Ί', 'Ϊ', 'Ἰ', 'Ἱ', 'Ἳ', 'Ἴ', 'Ἵ', 'Ἶ', 'Ἷ', 'Ῐ', 'Ῑ', 'Ὶ', 'Ί', 'И', 'І', 'Ї', 'Ǐ', 'ϒ'],
            'K'    => ['К', 'Κ'],
            'L'    => ['Ĺ', 'Ł', 'Л', 'Λ', 'Ļ', 'Ľ', 'Ŀ', 'ल'],
            'M'    => ['М', 'Μ'],
            'N'    => ['Ń', 'Ñ', 'Ň', 'Ņ', 'Ŋ', 'Н', 'Ν'],
            'O'    => ['Ó', 'Ò', 'Ỏ', 'Õ', 'Ọ', 'Ô', 'Ố', 'Ồ', 'Ổ', 'Ỗ', 'Ộ', 'Ơ', 'Ớ', 'Ờ', 'Ở', 'Ỡ', 'Ợ', 'Ø', 'Ō', 'Ő', 'Ŏ', 'Ο', 'Ό', 'Ὀ', 'Ὁ', 'Ὂ', 'Ὃ', 'Ὄ', 'Ὅ', 'Ὸ', 'Ό', 'О', 'Θ', 'Ө', 'Ǒ', 'Ǿ'],
            'P'    => ['П', 'Π'],
            'R'    => ['Ř', 'Ŕ', 'Р', 'Ρ', 'Ŗ'],
            'S'    => ['Ş', 'Ŝ', 'Ș', 'Š', 'Ś', 'С', 'Σ'],
            'T'    => ['Ť', 'Ţ', 'Ŧ', 'Ț', 'Т', 'Τ'],
            'U'    => ['Ú', 'Ù', 'Ủ', 'Ũ', 'Ụ', 'Ư', 'Ứ', 'Ừ', 'Ử', 'Ữ', 'Ự', 'Û', 'Ū', 'Ů', 'Ű', 'Ŭ', 'Ų', 'У', 'Ǔ', 'Ǖ', 'Ǘ', 'Ǚ', 'Ǜ'],
            'V'    => ['В'],
            'W'    => ['Ω', 'Ώ', 'Ŵ'],
            'X'    => ['Χ', 'Ξ'],
            'Y'    => ['Ý', 'Ỳ', 'Ỷ', 'Ỹ', 'Ỵ', 'Ÿ', 'Ῠ', 'Ῡ', 'Ὺ', 'Ύ', 'Ы', 'Й', 'Υ', 'Ϋ', 'Ŷ'],
            'Z'    => ['Ź', 'Ž', 'Ż', 'З', 'Ζ'],
            'AE'   => ['Ä', 'Æ', 'Ǽ'],
            'CH'   => ['Ч'],
            'DJ'   => ['Ђ'],
            'DZ'   => ['Џ'],
            'GX'   => ['Ĝ'],
            'HX'   => ['Ĥ'],
            'IJ'   => ['Ĳ'],
            'JX'   => ['Ĵ'],
            'KH'   => ['Х'],
            'LJ'   => ['Љ'],
            'NJ'   => ['Њ'],
            'OE'   => ['Ö', 'Œ'],
            'PS'   => ['Ψ'],
            'SH'   => ['Ш'],
            'SHCH' => ['Щ'],
            'SS'   => ['ẞ'],
            'TH'   => ['Þ'],
            'TS'   => ['Ц'],
            'UE'   => ['Ü'],
            'YA'   => ['Я'],
            'YU'   => ['Ю'],
            'ZH'   => ['Ж'],
            ' '    => ["\xC2\xA0", "\xE2\x80\x80", "\xE2\x80\x81", "\xE2\x80\x82", "\xE2\x80\x83", "\xE2\x80\x84", "\xE2\x80\x85", "\xE2\x80\x86", "\xE2\x80\x87", "\xE2\x80\x88", "\xE2\x80\x89", "\xE2\x80\x8A", "\xE2\x80\xAF", "\xE2\x81\x9F", "\xE3\x80\x80"],
        ];
    }
}<|MERGE_RESOLUTION|>--- conflicted
+++ resolved
@@ -2,11 +2,6 @@
 
 namespace Illuminate\Support;
 
-<<<<<<< HEAD
-use RuntimeException;
-=======
-use Stringy\StaticStringy;
->>>>>>> 953d0a8b
 use Illuminate\Support\Traits\Macroable;
 
 class Str
@@ -245,13 +240,8 @@
      *
      * @param  int  $length
      * @return string
-<<<<<<< HEAD
-     *
-     * @throws \RuntimeException
      *
      * @deprecated since version 5.2. Use random_bytes instead.
-=======
->>>>>>> 953d0a8b
      */
     public static function randomBytes($length = 16)
     {
