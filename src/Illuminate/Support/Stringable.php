--- conflicted
+++ resolved
@@ -179,11 +179,7 @@
     /**
      * Determine if a given string contains all array values.
      *
-<<<<<<< HEAD
-     * @param  string|iterable<string>  $needles
-=======
      * @param  iterable<string>  $needles
->>>>>>> 470f0dad
      * @param  bool  $ignoreCase
      * @return bool
      */
