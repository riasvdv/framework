--- conflicted
+++ resolved
@@ -1,536 +1,536 @@
-<?php namespace Illuminate\Support;
-
-use Closure;
-use Countable;
-use ArrayAccess;
-use ArrayIterator;
-use IteratorAggregate;
-use Illuminate\Support\Contracts\JsonableInterface;
-use Illuminate\Support\Contracts\ArrayableInterface;
-
-class Collection implements ArrayAccess, ArrayableInterface, Countable, IteratorAggregate, JsonableInterface {
-
-	/**
-	 * The items contained in the collection.
-	 *
-	 * @var array
-	 */
-	protected $items = array();
-
-	/**
-	 * Create a new collection.
-	 *
-	 * @param  array  $items
-	 * @return void
-	 */
-	public function __construct(array $items = array())
-	{
-		$this->items = $items;
-	}
-
-	/**
-	 * Create a new collection instance if the value isn't one already.
-	 *
-	 * @param  mixed  $items
-	 * @return \Illuminate\Support\Collection
-	 */
-	public static function make($items)
-	{
-		if (is_null($items)) return new static;
-
-		if ($items instanceof Collection) return $items;
-
-		return new static(is_array($items) ? $items : array($items));
-	}
-
-	/**
-	 * Determine if an item exists in the collection by key.
-	 *
-	 * @param  mixed  $key
-	 * @return bool
-	 */
-	public function has($key)
-	{
-		return array_key_exists($key, $this->items);
-	}
-
-	/**
-	 * Get an item from the collection by key.
-	 *
-	 * @param  mixed  $key
-	 * @param  mixed  $default
-	 * @return mixed
-	 */
-	public function get($key, $default = null)
-	{
-		if (array_key_exists($key, $this->items))
-		{
-			return $this->items[$key];
-		}
-
-		return value($default);
-	}
-
-	/**
-	 * Get all of the items in the collection.
-	 *
-	 * @return array
-	 */
-	public function all()
-	{
-		return $this->items;
-	}
-
-	/**
-	 * Put an item in the collection by key.
-	 *
-	 * @param  mixed  $key
-	 * @param  mixed  $value
-	 * @return void
-	 */
-	public function put($key, $value)
-	{
-		$this->items[$key] = $value;
-	}
-
-	/**
-	 * Get the first item from the collection.
-	 *
-	 * @return mixed|null
-	 */
-	public function first()
-	{
-		return count($this->items) > 0 ? reset($this->items) : null;
-	}
-
-	/**
-	* Get the last item from the collection.
-	*
-	* @return mixed|null
-	*/
-	public function last()
-	{
-		return count($this->items) > 0 ? end($this->items) : null;
-	}
-
-	/**
-	 * Get and remove the first item from the collection.
-	 *
-	 * @return mixed|null
-	 */
-	public function shift()
-	{
-		return array_shift($this->items);
-	}
-
-	/**
-	 * Push an item onto the beginning of the collection.
-	 *
-	 * @param  mixed  $value
-	 * @return void
-	 */
-	public function push($value)
-	{
-		array_unshift($this->items, $value);
-	}
-
-	/**
-	 * Get and remove the last item from the collection.
-	 *
-	 * @return mixed|null
-	 */
-	public function pop()
-	{
-		return array_pop($this->items);
-	}
-
-	/**
-	 * Remove an item from the collection by key.
-	 *
-	 * @param  mixed  $key
-	 * @return void
-	 */
-	public function forget($key)
-	{
-		unset($this->items[$key]);
-	}
-
-	/**
-	 * Execute a callback over each item.
-	 *
-	 * @param  Closure  $callback
-	 * @return \Illuminate\Support\Collection
-	 */
-	public function each(Closure $callback)
-	{
-		array_map($callback, $this->items);
-
-		return $this;
-	}
-
-	/**
-	 * Run a map over each of the items.
-	 *
-	 * @param  Closure  $callback
-	 * @return array
-	 */
-	public function map(Closure $callback)
-	{
-		return new static(array_map($callback, $this->items));
-	}
-
-	/**
-	 * Run a filter over each of the items.
-	 *
-	 * @param  Closure  $callback
-	 * @return \Illuminate\Support\Collection
-	 */
-	public function filter(Closure $callback)
-	{
-		return new static(array_filter($this->items, $callback));
-	}
-
-	/**
-	 * Sort through each item with a callback.
-	 *
-	 * @param  Closure  $callback
-	 * @return \Illuminate\Support\Collection
-	 */
-	public function sort(Closure $callback)
-	{
-		uasort($this->items, $callback);
-
-		return $this;
-	}
-
-	/**
-	 * Sort the collection using the given Closure.
-	 *
-	 * @param  \Closure  $callback
-	 * @return \Illuminate\Support\Collection
-	 */
-	public function sortBy(Closure $callback)
-	{
-		$results = array();
-
-		// First we will loop through the items and get the comparator from a callback
-		// function which we were given. Then, we will sort the returned values and
-		// and grab the corresponding values for the sorted keys from this array.
-		foreach ($this->items as $key => $value)
-		{
-			$results[$key] = $callback($value);
-		}
-
-		asort($results);
-
-		// Once we have sorted all of the keys in the array, we will loop through them
-		// and grab the corresponding model so we can set the underlying items list
-		// to the sorted version. Then we'll just return the collection instance.
-		foreach (array_keys($results) as $key)
-		{
-			$results[$key] = $this->items[$key];
-		}
-
-		$this->items = $results;
-
-		return $this;
-	}
-
-	/**
-	 * Reverse items order.
-	 *
-	 * @return \Illuminate\Support\Collection
-	 */
-	public function reverse()
-	{
-		return new static(array_reverse($this->items));
-	}
-
-	/**
-	 * Reset the keys on the underlying array.
-	 *
-	 * @return \Illuminate\Support\Collection
-	 */
-	public function values()
-	{
-		$this->items = array_values($this->items);
-
-		return $this;
-	}
-
-	/**
-	 * Fetch a nested element of the collection.
-	 *
-	 * @param  string  $key
-	 * @return \Illuminate\Support\Collection
-	 */
-	public function fetch($key)
-	{
-		return new static(array_fetch($this->items, $key));
-	}
-
-	/**
-	 * Get a flattened array of the items in the collection.
-	 *
-	 * @return array
-	 */
-	public function flatten()
-	{
-		return new static(array_flatten($this->items));
-	}
-
-	/**
-	 * Collapse the collection items into a single array.
-	 *
-	 * @return \Illuminate\Support\Collection
-	 */
-	public function collapse()
-	{
-		$results = array();
-
-		foreach ($this->items as $values)
-		{
-			$results = array_merge($results, $values);
-		}
-
-		return new static($results);
-	}
-
-	/**
-	 * Merge items with the collection items.
-	 *
-	 * @param  \Illuminate\Support\Collection|\Illuminate\Support\Contracts\ArrayableInterface|array  $items
-	 * @return \Illuminate\Support\Collection
-	 */
-	public function merge($items)
-	{
-		if ($items instanceof Collection)
-		{
-			$items = $items->all();
-		}
-		elseif ($items instanceof ArrayableInterface)
-		{
-			$items = $items->toArray();
-		}
-
-		$results = array_merge($this->items, $items);
-
-		return new static($results);
-	}
-
-	/**
-	 * Slice the underlying collection array.
-	 *
-	 * @param  int   $offset
-	 * @param  int   $length
-	 * @param  bool  $preserveKeys
-	 * @return \Illuminate\Support\Collection
-	 */
-	public function slice($offset, $length = null, $preserveKeys = false)
-	{
-		return new static(array_slice($this->items, $offset, $length, $preserveKeys));
-	}
-
-	/**
-<<<<<<< HEAD
-	 * Splice portion of the underlying collection array.
-	 *
-	 * @param  int    $offset
-	 * @param  int    $length
-	 * @param  mixed  $replacement
-	 * @return \Illuminate\Support\Collection
-	 */
-	public function splice($offset, $length = 0, $replacement = array())
-	{
-		array_splice($this->items, $offset, $length, $replacement);
-=======
-	 * Take the first or last {$limit} items.
-	 *
-	 * @param  int  $limit
-	 * @return \Illuminate\Support\Collection
-	 */
-	public function take($limit = null)
-	{
-		if ($limit < 0) return $this->slice($limit, abs($limit));
-
-		return $this->slice(0, $limit);
->>>>>>> dd8d7edc
-	}
-
-	/**
-	 * Get an array with the values of a given key.
-	 *
-	 * @param  string  $value
-	 * @param  string  $key
-	 * @return array
-	 */
-	public function lists($value, $key = null)
-	{
-		$results = array();
-
-		foreach ($this->items as $item)
-		{
-			$itemValue = $this->getListValue($item, $value);
-
-			// If the key is "null", we will just append the value to the array and keep
-			// looping. Otherwise we will key the array using the value of the key we
-			// received from the developer. Then we'll return the final array form.
-			if (is_null($key))
-			{
-				$results[] = $itemValue;
-			}
-			else
-			{
-				$itemKey = $this->getListValue($item, $key);
-
-				$results[$itemKey] = $itemValue;
-			}
-		}
-
-		return $results;
-	}
-
-	/**
-	 * Get the value of a list item object.
-	 *
-	 * @param  mixed  $item
-	 * @param  mixed  $key
-	 * @return mixed
-	 */
-	protected function getListValue($item, $key)
-	{
-		return is_object($item) ? object_get($item, $key) : $item[$key];
-	}
-
-	/**
-	 * Concatenate values of a given key as a string.
-	 *
-	 * @param  string  $value
-	 * @param  string  $glue
-	 * @return string
-	 */
-	public function implode($value, $glue = null)
-	{
-		if (is_null($glue)) return implode($this->lists($value));
-
-		return implode($glue, $this->lists($value));
-	}
-
-	/**
-	 * Determine if the collection is empty or not.
-	 *
-	 * @return bool
-	 */
-	public function isEmpty()
-	{
-		return empty($this->items);
-	}
-
-	/**
-	 * Get the collection of items as a plain array.
-	 *
-	 * @return array
-	 */
-	public function toArray()
-	{
-		return array_map(function($value)
-		{
-			return $value instanceof ArrayableInterface ? $value->toArray() : $value;
-
-		}, $this->items);
-	}
-
-	/**
-	 * Get the collection of items as JSON.
-	 *
-	 * @param  int  $options
-	 * @return string
-	 */
-	public function toJson($options = 0)
-	{
-		return json_encode($this->toArray(), $options);
-	}
-
-	/**
-	 * Get an iterator for the items.
-	 *
-	 * @return ArrayIterator
-	 */
-	public function getIterator()
-	{
-		return new ArrayIterator($this->items);
-	}
-
-	/**
-	 * Count the number of items in the collection.
-	 *
-	 * @return int
-	 */
-	public function count()
-	{
-		return count($this->items);
-	}
-
-	/**
-	 * Determine if an item exists at an offset.
-	 *
-	 * @param  mixed  $key
-	 * @return bool
-	 */
-	public function offsetExists($key)
-	{
-		return array_key_exists($key, $this->items);
-	}
-
-	/**
-	 * Get an item at a given offset.
-	 *
-	 * @param  mixed  $key
-	 * @return mixed
-	 */
-	public function offsetGet($key)
-	{
-		return $this->items[$key];
-	}
-
-	/**
-	 * Set the item at a given offset.
-	 *
-	 * @param  mixed  $key
-	 * @param  mixed  $value
-	 * @return void
-	 */
-	public function offsetSet($key, $value)
-	{
-		if (is_null($key))
-		{
-			$this->items[] = $value;
-		}
-		else
-		{
-			$this->items[$key] = $value;
-		}
-	}
-
-	/**
-	 * Unset the item at a given offset.
-	 *
-	 * @param  string  $key
-	 * @return void
-	 */
-	public function offsetUnset($key)
-	{
-		unset($this->items[$key]);
-	}
-
-	/**
-	 * Convert the collection to its string representation.
-	 *
-	 * @return string
-	 */
-	public function __toString()
-	{
-		return $this->toJson();
-	}
-
-}
+<?php namespace Illuminate\Support;
+
+use Closure;
+use Countable;
+use ArrayAccess;
+use ArrayIterator;
+use IteratorAggregate;
+use Illuminate\Support\Contracts\JsonableInterface;
+use Illuminate\Support\Contracts\ArrayableInterface;
+
+class Collection implements ArrayAccess, ArrayableInterface, Countable, IteratorAggregate, JsonableInterface {
+
+	/**
+	 * The items contained in the collection.
+	 *
+	 * @var array
+	 */
+	protected $items = array();
+
+	/**
+	 * Create a new collection.
+	 *
+	 * @param  array  $items
+	 * @return void
+	 */
+	public function __construct(array $items = array())
+	{
+		$this->items = $items;
+	}
+
+	/**
+	 * Create a new collection instance if the value isn't one already.
+	 *
+	 * @param  mixed  $items
+	 * @return \Illuminate\Support\Collection
+	 */
+	public static function make($items)
+	{
+		if (is_null($items)) return new static;
+
+		if ($items instanceof Collection) return $items;
+
+		return new static(is_array($items) ? $items : array($items));
+	}
+
+	/**
+	 * Determine if an item exists in the collection by key.
+	 *
+	 * @param  mixed  $key
+	 * @return bool
+	 */
+	public function has($key)
+	{
+		return array_key_exists($key, $this->items);
+	}
+
+	/**
+	 * Get an item from the collection by key.
+	 *
+	 * @param  mixed  $key
+	 * @param  mixed  $default
+	 * @return mixed
+	 */
+	public function get($key, $default = null)
+	{
+		if (array_key_exists($key, $this->items))
+		{
+			return $this->items[$key];
+		}
+
+		return value($default);
+	}
+
+	/**
+	 * Get all of the items in the collection.
+	 *
+	 * @return array
+	 */
+	public function all()
+	{
+		return $this->items;
+	}
+
+	/**
+	 * Put an item in the collection by key.
+	 *
+	 * @param  mixed  $key
+	 * @param  mixed  $value
+	 * @return void
+	 */
+	public function put($key, $value)
+	{
+		$this->items[$key] = $value;
+	}
+
+	/**
+	 * Get the first item from the collection.
+	 *
+	 * @return mixed|null
+	 */
+	public function first()
+	{
+		return count($this->items) > 0 ? reset($this->items) : null;
+	}
+
+	/**
+	* Get the last item from the collection.
+	*
+	* @return mixed|null
+	*/
+	public function last()
+	{
+		return count($this->items) > 0 ? end($this->items) : null;
+	}
+
+	/**
+	 * Get and remove the first item from the collection.
+	 *
+	 * @return mixed|null
+	 */
+	public function shift()
+	{
+		return array_shift($this->items);
+	}
+
+	/**
+	 * Push an item onto the beginning of the collection.
+	 *
+	 * @param  mixed  $value
+	 * @return void
+	 */
+	public function push($value)
+	{
+		array_unshift($this->items, $value);
+	}
+
+	/**
+	 * Get and remove the last item from the collection.
+	 *
+	 * @return mixed|null
+	 */
+	public function pop()
+	{
+		return array_pop($this->items);
+	}
+
+	/**
+	 * Remove an item from the collection by key.
+	 *
+	 * @param  mixed  $key
+	 * @return void
+	 */
+	public function forget($key)
+	{
+		unset($this->items[$key]);
+	}
+
+	/**
+	 * Execute a callback over each item.
+	 *
+	 * @param  Closure  $callback
+	 * @return \Illuminate\Support\Collection
+	 */
+	public function each(Closure $callback)
+	{
+		array_map($callback, $this->items);
+
+		return $this;
+	}
+
+	/**
+	 * Run a map over each of the items.
+	 *
+	 * @param  Closure  $callback
+	 * @return array
+	 */
+	public function map(Closure $callback)
+	{
+		return new static(array_map($callback, $this->items));
+	}
+
+	/**
+	 * Run a filter over each of the items.
+	 *
+	 * @param  Closure  $callback
+	 * @return \Illuminate\Support\Collection
+	 */
+	public function filter(Closure $callback)
+	{
+		return new static(array_filter($this->items, $callback));
+	}
+
+	/**
+	 * Sort through each item with a callback.
+	 *
+	 * @param  Closure  $callback
+	 * @return \Illuminate\Support\Collection
+	 */
+	public function sort(Closure $callback)
+	{
+		uasort($this->items, $callback);
+
+		return $this;
+	}
+
+	/**
+	 * Sort the collection using the given Closure.
+	 *
+	 * @param  \Closure  $callback
+	 * @return \Illuminate\Support\Collection
+	 */
+	public function sortBy(Closure $callback)
+	{
+		$results = array();
+
+		// First we will loop through the items and get the comparator from a callback
+		// function which we were given. Then, we will sort the returned values and
+		// and grab the corresponding values for the sorted keys from this array.
+		foreach ($this->items as $key => $value)
+		{
+			$results[$key] = $callback($value);
+		}
+
+		asort($results);
+
+		// Once we have sorted all of the keys in the array, we will loop through them
+		// and grab the corresponding model so we can set the underlying items list
+		// to the sorted version. Then we'll just return the collection instance.
+		foreach (array_keys($results) as $key)
+		{
+			$results[$key] = $this->items[$key];
+		}
+
+		$this->items = $results;
+
+		return $this;
+	}
+
+	/**
+	 * Reverse items order.
+	 *
+	 * @return \Illuminate\Support\Collection
+	 */
+	public function reverse()
+	{
+		return new static(array_reverse($this->items));
+	}
+
+	/**
+	 * Reset the keys on the underlying array.
+	 *
+	 * @return \Illuminate\Support\Collection
+	 */
+	public function values()
+	{
+		$this->items = array_values($this->items);
+
+		return $this;
+	}
+
+	/**
+	 * Fetch a nested element of the collection.
+	 *
+	 * @param  string  $key
+	 * @return \Illuminate\Support\Collection
+	 */
+	public function fetch($key)
+	{
+		return new static(array_fetch($this->items, $key));
+	}
+
+	/**
+	 * Get a flattened array of the items in the collection.
+	 *
+	 * @return array
+	 */
+	public function flatten()
+	{
+		return new static(array_flatten($this->items));
+	}
+
+	/**
+	 * Collapse the collection items into a single array.
+	 *
+	 * @return \Illuminate\Support\Collection
+	 */
+	public function collapse()
+	{
+		$results = array();
+
+		foreach ($this->items as $values)
+		{
+			$results = array_merge($results, $values);
+		}
+
+		return new static($results);
+	}
+
+	/**
+	 * Merge items with the collection items.
+	 *
+	 * @param  \Illuminate\Support\Collection|\Illuminate\Support\Contracts\ArrayableInterface|array  $items
+	 * @return \Illuminate\Support\Collection
+	 */
+	public function merge($items)
+	{
+		if ($items instanceof Collection)
+		{
+			$items = $items->all();
+		}
+		elseif ($items instanceof ArrayableInterface)
+		{
+			$items = $items->toArray();
+		}
+
+		$results = array_merge($this->items, $items);
+
+		return new static($results);
+	}
+
+	/**
+	 * Slice the underlying collection array.
+	 *
+	 * @param  int   $offset
+	 * @param  int   $length
+	 * @param  bool  $preserveKeys
+	 * @return \Illuminate\Support\Collection
+	 */
+	public function slice($offset, $length = null, $preserveKeys = false)
+	{
+		return new static(array_slice($this->items, $offset, $length, $preserveKeys));
+	}
+
+	/**
+	 * Splice portion of the underlying collection array.
+	 *
+	 * @param  int    $offset
+	 * @param  int    $length
+	 * @param  mixed  $replacement
+	 * @return \Illuminate\Support\Collection
+	 */
+	public function splice($offset, $length = 0, $replacement = array())
+	{
+		array_splice($this->items, $offset, $length, $replacement);
+	}
+
+	/**
+	 * Take the first or last {$limit} items.
+	 *
+	 * @param  int  $limit
+	 * @return \Illuminate\Support\Collection
+	 */
+	public function take($limit = null)
+	{
+		if ($limit < 0) return $this->slice($limit, abs($limit));
+
+		return $this->slice(0, $limit);
+	}
+
+	/**
+	 * Get an array with the values of a given key.
+	 *
+	 * @param  string  $value
+	 * @param  string  $key
+	 * @return array
+	 */
+	public function lists($value, $key = null)
+	{
+		$results = array();
+
+		foreach ($this->items as $item)
+		{
+			$itemValue = $this->getListValue($item, $value);
+
+			// If the key is "null", we will just append the value to the array and keep
+			// looping. Otherwise we will key the array using the value of the key we
+			// received from the developer. Then we'll return the final array form.
+			if (is_null($key))
+			{
+				$results[] = $itemValue;
+			}
+			else
+			{
+				$itemKey = $this->getListValue($item, $key);
+
+				$results[$itemKey] = $itemValue;
+			}
+		}
+
+		return $results;
+	}
+
+	/**
+	 * Get the value of a list item object.
+	 *
+	 * @param  mixed  $item
+	 * @param  mixed  $key
+	 * @return mixed
+	 */
+	protected function getListValue($item, $key)
+	{
+		return is_object($item) ? object_get($item, $key) : $item[$key];
+	}
+
+	/**
+	 * Concatenate values of a given key as a string.
+	 *
+	 * @param  string  $value
+	 * @param  string  $glue
+	 * @return string
+	 */
+	public function implode($value, $glue = null)
+	{
+		if (is_null($glue)) return implode($this->lists($value));
+
+		return implode($glue, $this->lists($value));
+	}
+
+	/**
+	 * Determine if the collection is empty or not.
+	 *
+	 * @return bool
+	 */
+	public function isEmpty()
+	{
+		return empty($this->items);
+	}
+
+	/**
+	 * Get the collection of items as a plain array.
+	 *
+	 * @return array
+	 */
+	public function toArray()
+	{
+		return array_map(function($value)
+		{
+			return $value instanceof ArrayableInterface ? $value->toArray() : $value;
+
+		}, $this->items);
+	}
+
+	/**
+	 * Get the collection of items as JSON.
+	 *
+	 * @param  int  $options
+	 * @return string
+	 */
+	public function toJson($options = 0)
+	{
+		return json_encode($this->toArray(), $options);
+	}
+
+	/**
+	 * Get an iterator for the items.
+	 *
+	 * @return ArrayIterator
+	 */
+	public function getIterator()
+	{
+		return new ArrayIterator($this->items);
+	}
+
+	/**
+	 * Count the number of items in the collection.
+	 *
+	 * @return int
+	 */
+	public function count()
+	{
+		return count($this->items);
+	}
+
+	/**
+	 * Determine if an item exists at an offset.
+	 *
+	 * @param  mixed  $key
+	 * @return bool
+	 */
+	public function offsetExists($key)
+	{
+		return array_key_exists($key, $this->items);
+	}
+
+	/**
+	 * Get an item at a given offset.
+	 *
+	 * @param  mixed  $key
+	 * @return mixed
+	 */
+	public function offsetGet($key)
+	{
+		return $this->items[$key];
+	}
+
+	/**
+	 * Set the item at a given offset.
+	 *
+	 * @param  mixed  $key
+	 * @param  mixed  $value
+	 * @return void
+	 */
+	public function offsetSet($key, $value)
+	{
+		if (is_null($key))
+		{
+			$this->items[] = $value;
+		}
+		else
+		{
+			$this->items[$key] = $value;
+		}
+	}
+
+	/**
+	 * Unset the item at a given offset.
+	 *
+	 * @param  string  $key
+	 * @return void
+	 */
+	public function offsetUnset($key)
+	{
+		unset($this->items[$key]);
+	}
+
+	/**
+	 * Convert the collection to its string representation.
+	 *
+	 * @return string
+	 */
+	public function __toString()
+	{
+		return $this->toJson();
+	}
+
+}