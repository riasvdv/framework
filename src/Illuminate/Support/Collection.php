--- conflicted
+++ resolved
@@ -245,16 +245,16 @@
 	 */
 	public function groupBy($groupBy)
 	{
-<<<<<<< HEAD
 		if ( ! $this->useAsCallable($groupBy))
 		{
 			return $this->groupBy($this->valueRetriever($groupBy));
-=======
+		}
+
 		$results = [];
 
 		foreach ($this->items as $key => $value)
 		{
-			$groupKey = $this->getGroupByKey($groupBy, $key, $value);
+			$groupKey = $groupBy($value, $key);
 
 			if ( ! array_key_exists($groupKey, $results))
 			{
@@ -262,14 +262,6 @@
 			}
 
 			$results[$groupKey]->push($value);
->>>>>>> 1078952f
-		}
-
-		$results = [];
-
-		foreach ($this->items as $key => $value)
-		{
-			$results[$groupBy($value, $key)][] = $value;
 		}
 
 		return new static($results);
