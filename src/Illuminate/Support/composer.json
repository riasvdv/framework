{
    "name": "illuminate/support",
    "description": "The Illuminate Support package.",
    "license": "MIT",
    "homepage": "http://laravel.com",
    "support": {
        "issues": "https://github.com/laravel/framework/issues",
        "source": "https://github.com/laravel/framework"
    },
    "authors": [
        {
            "name": "Taylor Otwell",
            "email": "taylorotwell@gmail.com"
        }
    ],
    "require": {
        "php": ">=5.5.9",
        "ext-mbstring": "*",
        "illuminate/contracts": "5.2.*",
        "doctrine/inflector": "~1.0",
        "danielstjules/stringy": "~2.1"
    },
    "autoload": {
        "psr-4": {
            "Illuminate\\Support\\": ""
        },
        "files": [
            "helpers.php"
        ]
    },
    "extra": {
        "branch-alias": {
            "dev-master": "5.2-dev"
        }
    },
    "suggest": {
        "jeremeamia/superclosure": "Required to be able to serialize closures (~2.0).",
<<<<<<< HEAD
        "paragonie/random_compat": "Provides a compatible interface like PHP7's random_bytes() in PHP 5 projects (^1.0.6).",
        "symfony/var-dumper": "Required to use the dd function (2.8.*|3.0.*)."
=======
        "paragonie/random_compat": "Provides a compatible interface like PHP7's random_bytes() in PHP 5 projects (~1.1).",
        "symfony/var-dumper": "Required to use the dd function (2.7.*)."
>>>>>>> 0a657b1f
    },
    "minimum-stability": "dev"
}<|MERGE_RESOLUTION|>--- conflicted
+++ resolved
@@ -35,13 +35,8 @@
     },
     "suggest": {
         "jeremeamia/superclosure": "Required to be able to serialize closures (~2.0).",
-<<<<<<< HEAD
-        "paragonie/random_compat": "Provides a compatible interface like PHP7's random_bytes() in PHP 5 projects (^1.0.6).",
+        "paragonie/random_compat": "Provides a compatible interface like PHP7's random_bytes() in PHP 5 projects (~1.1).",
         "symfony/var-dumper": "Required to use the dd function (2.8.*|3.0.*)."
-=======
-        "paragonie/random_compat": "Provides a compatible interface like PHP7's random_bytes() in PHP 5 projects (~1.1).",
-        "symfony/var-dumper": "Required to use the dd function (2.7.*)."
->>>>>>> 0a657b1f
     },
     "minimum-stability": "dev"
 }