--- conflicted
+++ resolved
@@ -41,12 +41,8 @@
         }
     },
     "suggest": {
-<<<<<<< HEAD
         "illuminate/filesystem": "Required to use the composer class (^9.0).",
-=======
-        "illuminate/filesystem": "Required to use the composer class (^8.0).",
         "league/commonmark": "Required to use Str::markdown() and Stringable::markdown() (^1.3).",
->>>>>>> 4042985f
         "ramsey/uuid": "Required to use Str::uuid() (^4.0).",
         "symfony/process": "Required to use the composer class (^5.2).",
         "symfony/var-dumper": "Required to use the dd function (^5.2).",
