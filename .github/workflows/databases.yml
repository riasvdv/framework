name: databases

on:
  push:
    branches:
      - master
      - '*.x'
  pull_request:

jobs:
  mysql_57:
    runs-on: ubuntu-22.04

    services:
      mysql:
        image: mysql:5.7
        env:
          MYSQL_ALLOW_EMPTY_PASSWORD: yes
          MYSQL_DATABASE: forge
        ports:
          - 3306:3306
        options: --health-cmd="mysqladmin ping" --health-interval=10s --health-timeout=5s --health-retries=3

    strategy:
      fail-fast: true

    name: MySQL 5.7

    steps:
      - name: Checkout code
        uses: actions/checkout@v4
        with:
          fetch-depth: 0

      - name: Setup PHP
        uses: shivammathur/setup-php@v2
        with:
<<<<<<< HEAD
          php-version: 8.2
          extensions: dom, curl, libxml, mbstring, zip, pcntl, pdo, pdo_mysql
=======
          php-version: 8.1
          extensions: dom, curl, libxml, mbstring, zip, pcntl, pdo, pdo_mysql, :php-psr
>>>>>>> 81d5ed94
          tools: composer:v2
          coverage: none

      - name: Install dependencies
        uses: nick-fields/retry@v2
        with:
          timeout_minutes: 5
          max_attempts: 5
          command: composer update --prefer-stable --prefer-dist --no-interaction --no-progress

      - name: Execute tests
        run: vendor/bin/phpunit tests/Integration/Database
        env:
          DB_CONNECTION: mysql
          DB_USERNAME: root
          MYSQL_COLLATION: utf8mb4_unicode_ci

  mysql_8:
    runs-on: ubuntu-22.04

    services:
      mysql:
        image: mysql:8
        env:
          MYSQL_ALLOW_EMPTY_PASSWORD: yes
          MYSQL_DATABASE: forge
        ports:
          - 3306:3306
        options: --health-cmd="mysqladmin ping" --health-interval=10s --health-timeout=5s --health-retries=3

    strategy:
      fail-fast: true

    name: MySQL 8.0

    steps:
      - name: Checkout code
        uses: actions/checkout@v4
        with:
          fetch-depth: 0

      - name: Setup PHP
        uses: shivammathur/setup-php@v2
        with:
<<<<<<< HEAD
          php-version: 8.2
          extensions: dom, curl, libxml, mbstring, zip, pcntl, pdo, pdo_mysql
=======
          php-version: 8.1
          extensions: dom, curl, libxml, mbstring, zip, pcntl, pdo, pdo_mysql, :php-psr
>>>>>>> 81d5ed94
          tools: composer:v2
          coverage: none

      - name: Install dependencies
        uses: nick-fields/retry@v2
        with:
          timeout_minutes: 5
          max_attempts: 5
          command: composer update --prefer-stable --prefer-dist --no-interaction --no-progress

      - name: Execute tests
        run: vendor/bin/phpunit tests/Integration/Database
        env:
          DB_CONNECTION: mysql
          DB_USERNAME: root

  mariadb:
    runs-on: ubuntu-22.04

    services:
      mysql:
        image: mariadb:10
        env:
          MYSQL_ALLOW_EMPTY_PASSWORD: yes
          MYSQL_DATABASE: forge
        ports:
          - 3306:3306
        options: --health-cmd="mysqladmin ping" --health-interval=10s --health-timeout=5s --health-retries=3

    strategy:
      fail-fast: true

    name: MariaDB 10

    steps:
      - name: Checkout code
        uses: actions/checkout@v4
        with:
          fetch-depth: 0

      - name: Setup PHP
        uses: shivammathur/setup-php@v2
        with:
<<<<<<< HEAD
          php-version: 8.2
          extensions: dom, curl, libxml, mbstring, zip, pcntl, pdo, pdo_mysql
=======
          php-version: 8.1
          extensions: dom, curl, libxml, mbstring, zip, pcntl, pdo, pdo_mysql, :php-psr
>>>>>>> 81d5ed94
          tools: composer:v2
          coverage: none

      - name: Install dependencies
        uses: nick-fields/retry@v2
        with:
          timeout_minutes: 5
          max_attempts: 5
          command: composer update --prefer-stable --prefer-dist --no-interaction --no-progress

      - name: Execute tests
        run: vendor/bin/phpunit tests/Integration/Database
        env:
          DB_CONNECTION: mariadb
          DB_USERNAME: root

  pgsql:
    runs-on: ubuntu-22.04

    services:
      postgresql:
        image: postgres:14
        env:
          POSTGRES_DB: forge
          POSTGRES_USER: forge
          POSTGRES_PASSWORD: password
        ports:
          - 5432:5432
        options: --health-cmd=pg_isready --health-interval=10s --health-timeout=5s --health-retries=3

    strategy:
      fail-fast: true

    name: PostgreSQL 14

    steps:
      - name: Checkout code
        uses: actions/checkout@v4
        with:
          fetch-depth: 0

      - name: Setup PHP
        uses: shivammathur/setup-php@v2
        with:
<<<<<<< HEAD
          php-version: 8.2
          extensions: dom, curl, libxml, mbstring, zip, pcntl, pdo, pdo_pgsql
=======
          php-version: 8.1
          extensions: dom, curl, libxml, mbstring, zip, pcntl, pdo, pdo_pgsql, :php-psr
>>>>>>> 81d5ed94
          tools: composer:v2
          coverage: none

      - name: Install dependencies
        uses: nick-fields/retry@v2
        with:
          timeout_minutes: 5
          max_attempts: 5
          command: composer update --prefer-stable --prefer-dist --no-interaction --no-progress

      - name: Execute tests
        run: vendor/bin/phpunit tests/Integration/Database
        env:
          DB_CONNECTION: pgsql
          DB_PASSWORD: password

  mssql:
    runs-on: ubuntu-20.04

    services:
      sqlsrv:
        image: mcr.microsoft.com/mssql/server:2019-latest
        env:
          ACCEPT_EULA: Y
          SA_PASSWORD: Forge123
        ports:
          - 1433:1433

    strategy:
      fail-fast: true

    name: SQL Server 2019

    steps:
      - name: Checkout code
        uses: actions/checkout@v4
        with:
          fetch-depth: 0

      - name: Setup PHP
        uses: shivammathur/setup-php@v2
        with:
<<<<<<< HEAD
          php-version: 8.2
          extensions: dom, curl, libxml, mbstring, zip, pcntl, sqlsrv, pdo, pdo_sqlsrv, odbc, pdo_odbc
=======
          php-version: 8.1
          extensions: dom, curl, libxml, mbstring, zip, pcntl, sqlsrv, pdo, pdo_sqlsrv, odbc, pdo_odbc, :php-psr
>>>>>>> 81d5ed94
          tools: composer:v2
          coverage: none

      - name: Install dependencies
        uses: nick-fields/retry@v2
        with:
          timeout_minutes: 5
          max_attempts: 5
          command: composer update --prefer-stable --prefer-dist --no-interaction --no-progress

      - name: Execute tests
        run: vendor/bin/phpunit tests/Integration/Database
        env:
          DB_CONNECTION: sqlsrv
          DB_DATABASE: master
          DB_USERNAME: SA
          DB_PASSWORD: Forge123<|MERGE_RESOLUTION|>--- conflicted
+++ resolved
@@ -35,13 +35,8 @@
       - name: Setup PHP
         uses: shivammathur/setup-php@v2
         with:
-<<<<<<< HEAD
-          php-version: 8.2
-          extensions: dom, curl, libxml, mbstring, zip, pcntl, pdo, pdo_mysql
-=======
-          php-version: 8.1
+          php-version: 8.2
           extensions: dom, curl, libxml, mbstring, zip, pcntl, pdo, pdo_mysql, :php-psr
->>>>>>> 81d5ed94
           tools: composer:v2
           coverage: none
 
@@ -86,13 +81,8 @@
       - name: Setup PHP
         uses: shivammathur/setup-php@v2
         with:
-<<<<<<< HEAD
-          php-version: 8.2
-          extensions: dom, curl, libxml, mbstring, zip, pcntl, pdo, pdo_mysql
-=======
-          php-version: 8.1
+          php-version: 8.2
           extensions: dom, curl, libxml, mbstring, zip, pcntl, pdo, pdo_mysql, :php-psr
->>>>>>> 81d5ed94
           tools: composer:v2
           coverage: none
 
@@ -136,13 +126,8 @@
       - name: Setup PHP
         uses: shivammathur/setup-php@v2
         with:
-<<<<<<< HEAD
-          php-version: 8.2
-          extensions: dom, curl, libxml, mbstring, zip, pcntl, pdo, pdo_mysql
-=======
-          php-version: 8.1
+          php-version: 8.2
           extensions: dom, curl, libxml, mbstring, zip, pcntl, pdo, pdo_mysql, :php-psr
->>>>>>> 81d5ed94
           tools: composer:v2
           coverage: none
 
@@ -187,13 +172,8 @@
       - name: Setup PHP
         uses: shivammathur/setup-php@v2
         with:
-<<<<<<< HEAD
-          php-version: 8.2
-          extensions: dom, curl, libxml, mbstring, zip, pcntl, pdo, pdo_pgsql
-=======
-          php-version: 8.1
+          php-version: 8.2
           extensions: dom, curl, libxml, mbstring, zip, pcntl, pdo, pdo_pgsql, :php-psr
->>>>>>> 81d5ed94
           tools: composer:v2
           coverage: none
 
@@ -236,13 +216,8 @@
       - name: Setup PHP
         uses: shivammathur/setup-php@v2
         with:
-<<<<<<< HEAD
-          php-version: 8.2
-          extensions: dom, curl, libxml, mbstring, zip, pcntl, sqlsrv, pdo, pdo_sqlsrv, odbc, pdo_odbc
-=======
-          php-version: 8.1
+          php-version: 8.2
           extensions: dom, curl, libxml, mbstring, zip, pcntl, sqlsrv, pdo, pdo_sqlsrv, odbc, pdo_odbc, :php-psr
->>>>>>> 81d5ed94
           tools: composer:v2
           coverage: none
 
