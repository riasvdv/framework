<?php

use Illuminate\Http\Request;
use Illuminate\Routing\Route;
use Illuminate\Routing\Router;
use Illuminate\Events\Dispatcher;
use Illuminate\Container\Container;
use Symfony\Component\HttpFoundation\Response;

class RoutingRouteTest extends PHPUnit_Framework_TestCase
{
    public function testBasicDispatchingOfRoutes()
    {
        $router = $this->getRouter();
        $router->get('foo/bar', function () { return 'hello'; });
        $this->assertEquals('hello', $router->dispatch(Request::create('foo/bar', 'GET'))->getContent());

        $router = $this->getRouter();
        $router->get('foo/bar', function () { throw new Illuminate\Http\Exception\HttpResponseException(new Response('hello')); });
        $this->assertEquals('hello', $router->dispatch(Request::create('foo/bar', 'GET'))->getContent());

        $router = $this->getRouter();
        $route = $router->get('foo/bar', ['domain' => 'api.{name}.bar', function ($name) { return $name; }]);
        $route = $router->get('foo/bar', ['domain' => 'api.{name}.baz', function ($name) { return $name; }]);
        $this->assertEquals('taylor', $router->dispatch(Request::create('http://api.taylor.bar/foo/bar', 'GET'))->getContent());
        $this->assertEquals('dayle', $router->dispatch(Request::create('http://api.dayle.baz/foo/bar', 'GET'))->getContent());

        $router = $this->getRouter();
        $route = $router->get('foo/{age}', ['domain' => 'api.{name}.bar', function ($name, $age) { return $name.$age; }]);
        $this->assertEquals('taylor25', $router->dispatch(Request::create('http://api.taylor.bar/foo/25', 'GET'))->getContent());

        $router = $this->getRouter();
        $router->get('foo/bar', function () { return 'hello'; });
        $router->post('foo/bar', function () { return 'post hello'; });
        $this->assertEquals('hello', $router->dispatch(Request::create('foo/bar', 'GET'))->getContent());
        $this->assertEquals('post hello', $router->dispatch(Request::create('foo/bar', 'POST'))->getContent());

        $router = $this->getRouter();
        $router->get('foo/{bar}', function ($name) { return $name; });
        $this->assertEquals('taylor', $router->dispatch(Request::create('foo/taylor', 'GET'))->getContent());

        $router = $this->getRouter();
        $router->get('foo/{bar}/{baz?}', function ($name, $age = 25) { return $name.$age; });
        $this->assertEquals('taylor25', $router->dispatch(Request::create('foo/taylor', 'GET'))->getContent());

        $router = $this->getRouter();
        $router->get('foo/{name}/boom/{age?}/{location?}', function ($name, $age = 25, $location = 'AR') { return $name.$age.$location; });
        $this->assertEquals('taylor30AR', $router->dispatch(Request::create('foo/taylor/boom/30', 'GET'))->getContent());

        $router = $this->getRouter();
        $router->get('{bar}/{baz?}', function ($name, $age = 25) { return $name.$age; });
        $this->assertEquals('taylor25', $router->dispatch(Request::create('taylor', 'GET'))->getContent());

        $router = $this->getRouter();
        $router->get('{baz?}', function ($age = 25) { return $age; });
        $this->assertEquals('25', $router->dispatch(Request::create('/', 'GET'))->getContent());
        $this->assertEquals('30', $router->dispatch(Request::create('30', 'GET'))->getContent());

        $router = $this->getRouter();
        $router->get('{foo?}/{baz?}', ['as' => 'foo', function ($name = 'taylor', $age = 25) { return $name.$age; }]);
        $this->assertEquals('taylor25', $router->dispatch(Request::create('/', 'GET'))->getContent());
        $this->assertEquals('fred25', $router->dispatch(Request::create('fred', 'GET'))->getContent());
        $this->assertEquals('fred30', $router->dispatch(Request::create('fred/30', 'GET'))->getContent());
        $this->assertTrue($router->currentRouteNamed('foo'));
        $this->assertTrue($router->is('foo'));
        $this->assertFalse($router->is('bar'));

        $router = $this->getRouter();
        $router->patch('foo/bar', ['as' => 'foo', function () { return 'bar'; }]);
        $this->assertEquals('bar', $router->dispatch(Request::create('foo/bar', 'PATCH'))->getContent());
        $this->assertEquals('foo', $router->currentRouteName());

        $router = $this->getRouter();
        $router->get('foo/bar', function () { return 'hello'; });
        $this->assertEquals('', $router->dispatch(Request::create('foo/bar', 'HEAD'))->getContent());

        $router = $this->getRouter();
        $router->any('foo/bar', function () { return 'hello'; });
        $this->assertEquals('', $router->dispatch(Request::create('foo/bar', 'HEAD'))->getContent());

        $router = $this->getRouter();
        $router->get('foo/bar', function () { return 'first'; });
        $router->get('foo/bar', function () { return 'second'; });
        $this->assertEquals('second', $router->dispatch(Request::create('foo/bar', 'GET'))->getContent());

        $router = $this->getRouter();
        $router->get('foo/bar/åαф', function () { return 'hello'; });
        $this->assertEquals('hello', $router->dispatch(Request::create('foo/bar/%C3%A5%CE%B1%D1%84', 'GET'))->getContent());

        $router = $this->getRouter();
        $router->get('foo/bar', ['boom' => 'auth', function () { return 'closure'; }]);
        $this->assertEquals('closure', $router->dispatch(Request::create('foo/bar', 'GET'))->getContent());
    }

    public function testMacro()
    {
        $router = $this->getRouter();
        $router->macro('webhook', function () use ($router) {
            $router->match(['GET', 'POST'], 'webhook', function () { return 'OK'; });
        });
        $router->webhook();
        $this->assertEquals('OK', $router->dispatch(Request::create('webhook', 'GET'))->getContent());
        $this->assertEquals('OK', $router->dispatch(Request::create('webhook', 'POST'))->getContent());
    }

    public function testClassesCanBeInjectedIntoRoutes()
    {
        unset($_SERVER['__test.route_inject']);
        $router = $this->getRouter();
        $router->get('foo/{var}', function (stdClass $foo, $var) {
            $_SERVER['__test.route_inject'] = func_get_args();

            return 'hello';
        });

        $this->assertEquals('hello', $router->dispatch(Request::create('foo/bar', 'GET'))->getContent());
        $this->assertInstanceOf('stdClass', $_SERVER['__test.route_inject'][0]);
        $this->assertEquals('bar', $_SERVER['__test.route_inject'][1]);

        unset($_SERVER['__test.route_inject']);
    }

    public function testOptionsResponsesAreGeneratedByDefault()
    {
        $router = $this->getRouter();
        $router->get('foo/bar', function () { return 'hello'; });
        $router->post('foo/bar', function () { return 'hello'; });
        $response = $router->dispatch(Request::create('foo/bar', 'OPTIONS'));

        $this->assertEquals(200, $response->getStatusCode());
        $this->assertEquals('GET,HEAD,POST', $response->headers->get('Allow'));
    }

    public function testHeadDispatcher()
    {
        $router = $this->getRouter();
        $router->match(['GET', 'POST'], 'foo', function () { return 'bar'; });

        $response = $router->dispatch(Request::create('foo', 'OPTIONS'));
        $this->assertEquals(200, $response->getStatusCode());
        $this->assertEquals('GET,HEAD,POST', $response->headers->get('Allow'));

        $response = $router->dispatch(Request::create('foo', 'HEAD'));
        $this->assertEquals(200, $response->getStatusCode());
        $this->assertEquals('', $response->getContent());

        $router = $this->getRouter();
        $router->match(['GET'], 'foo', function () { return 'bar'; });

        $response = $router->dispatch(Request::create('foo', 'OPTIONS'));
        $this->assertEquals(200, $response->getStatusCode());
        $this->assertEquals('GET,HEAD', $response->headers->get('Allow'));

        $router = $this->getRouter();
        $router->match(['POST'], 'foo', function () { return 'bar'; });

        $response = $router->dispatch(Request::create('foo', 'OPTIONS'));
        $this->assertEquals(200, $response->getStatusCode());
        $this->assertEquals('POST', $response->headers->get('Allow'));
    }

    public function testNonGreedyMatches()
    {
        $route = new Route('GET', 'images/{id}.{ext}', function () {});

        $request1 = Request::create('images/1.png', 'GET');
        $this->assertTrue($route->matches($request1));
        $route->bind($request1);
        $this->assertTrue($route->hasParameter('id'));
        $this->assertFalse($route->hasParameter('foo'));
        $this->assertEquals('1', $route->parameter('id'));
        $this->assertEquals('png', $route->parameter('ext'));

        $request2 = Request::create('images/12.png', 'GET');
        $this->assertTrue($route->matches($request2));
        $route->bind($request2);
        $this->assertEquals('12', $route->parameter('id'));
        $this->assertEquals('png', $route->parameter('ext'));

        // Test parameter() default value
        $route = new Route('GET', 'foo/{foo?}', function () {});

        $request3 = Request::create('foo', 'GET');
        $this->assertTrue($route->matches($request3));
        $route->bind($request3);
        $this->assertEquals('bar', $route->parameter('foo', 'bar'));
    }

    /**
     * @expectedException Symfony\Component\HttpKernel\Exception\NotFoundHttpException
     */
    public function testRoutesDontMatchNonMatchingPathsWithLeadingOptionals()
    {
        $router = $this->getRouter();
        $router->get('{baz?}', function ($age = 25) { return $age; });
        $this->assertEquals('25', $router->dispatch(Request::create('foo/bar', 'GET'))->getContent());
    }

    /**
     * @expectedException Symfony\Component\HttpKernel\Exception\NotFoundHttpException
     */
    public function testRoutesDontMatchNonMatchingDomain()
    {
        $router = $this->getRouter();
        $route = $router->get('foo/bar', ['domain' => 'api.foo.bar', function () { return 'hello'; }]);
        $this->assertEquals('hello', $router->dispatch(Request::create('http://api.baz.boom/foo/bar', 'GET'))->getContent());
    }

    public function testMatchesMethodAgainstRequests()
    {
        /*
         * Basic
         */
        $request = Request::create('foo/bar', 'GET');
        $route = new Route('GET', 'foo/{bar}', function () {});
        $this->assertTrue($route->matches($request));

        $request = Request::create('foo/bar', 'GET');
        $route = new Route('GET', 'foo', function () {});
        $this->assertFalse($route->matches($request));

        /*
         * Method checks
         */
        $request = Request::create('foo/bar', 'GET');
        $route = new Route('GET', 'foo/{bar}', function () {});
        $this->assertTrue($route->matches($request));

        $request = Request::create('foo/bar', 'POST');
        $route = new Route('GET', 'foo', function () {});
        $this->assertFalse($route->matches($request));

        /*
         * Domain checks
         */
        $request = Request::create('http://something.foo.com/foo/bar', 'GET');
        $route = new Route('GET', 'foo/{bar}', ['domain' => '{foo}.foo.com', function () {}]);
        $this->assertTrue($route->matches($request));

        $request = Request::create('http://something.bar.com/foo/bar', 'GET');
        $route = new Route('GET', 'foo/{bar}', ['domain' => '{foo}.foo.com', function () {}]);
        $this->assertFalse($route->matches($request));

        /*
         * HTTPS checks
         */
        $request = Request::create('https://foo.com/foo/bar', 'GET');
        $route = new Route('GET', 'foo/{bar}', ['https', function () {}]);
        $this->assertTrue($route->matches($request));

        $request = Request::create('https://foo.com/foo/bar', 'GET');
        $route = new Route('GET', 'foo/{bar}', ['https', 'baz' => true, function () {}]);
        $this->assertTrue($route->matches($request));

        $request = Request::create('http://foo.com/foo/bar', 'GET');
        $route = new Route('GET', 'foo/{bar}', ['https', function () {}]);
        $this->assertFalse($route->matches($request));

        /*
         * HTTP checks
         */
        $request = Request::create('https://foo.com/foo/bar', 'GET');
        $route = new Route('GET', 'foo/{bar}', ['http', function () {}]);
        $this->assertFalse($route->matches($request));

        $request = Request::create('http://foo.com/foo/bar', 'GET');
        $route = new Route('GET', 'foo/{bar}', ['http', function () {}]);
        $this->assertTrue($route->matches($request));

        $request = Request::create('http://foo.com/foo/bar', 'GET');
        $route = new Route('GET', 'foo/{bar}', ['baz' => true, function () {}]);
        $this->assertTrue($route->matches($request));
    }

    public function testWherePatternsProperlyFilter()
    {
        $request = Request::create('foo/123', 'GET');
        $route = new Route('GET', 'foo/{bar}', function () {});
        $route->where('bar', '[0-9]+');
        $this->assertTrue($route->matches($request));

        $request = Request::create('foo/123abc', 'GET');
        $route = new Route('GET', 'foo/{bar}', function () {});
        $route->where('bar', '[0-9]+');
        $this->assertFalse($route->matches($request));

        $request = Request::create('foo/123abc', 'GET');
        $route = new Route('GET', 'foo/{bar}', ['where' => ['bar' => '[0-9]+'], function () {}]);
        $route->where('bar', '[0-9]+');
        $this->assertFalse($route->matches($request));

        /*
         * Optional
         */
        $request = Request::create('foo/123', 'GET');
        $route = new Route('GET', 'foo/{bar?}', function () {});
        $route->where('bar', '[0-9]+');
        $this->assertTrue($route->matches($request));

        $request = Request::create('foo/123', 'GET');
        $route = new Route('GET', 'foo/{bar?}', ['where' => ['bar' => '[0-9]+'], function () {}]);
        $route->where('bar', '[0-9]+');
        $this->assertTrue($route->matches($request));

        $request = Request::create('foo/123', 'GET');
        $route = new Route('GET', 'foo/{bar?}/{baz?}', function () {});
        $route->where('bar', '[0-9]+');
        $this->assertTrue($route->matches($request));

        $request = Request::create('foo/123/foo', 'GET');
        $route = new Route('GET', 'foo/{bar?}/{baz?}', function () {});
        $route->where('bar', '[0-9]+');
        $this->assertTrue($route->matches($request));

        $request = Request::create('foo/123abc', 'GET');
        $route = new Route('GET', 'foo/{bar?}', function () {});
        $route->where('bar', '[0-9]+');
        $this->assertFalse($route->matches($request));
    }

    public function testDotDoesNotMatchEverything()
    {
        $route = new Route('GET', 'images/{id}.{ext}', function () {});

        $request1 = Request::create('images/1.png', 'GET');
        $this->assertTrue($route->matches($request1));
        $route->bind($request1);
        $this->assertEquals('1', $route->parameter('id'));
        $this->assertEquals('png', $route->parameter('ext'));

        $request2 = Request::create('images/12.png', 'GET');
        $this->assertTrue($route->matches($request2));
        $route->bind($request2);
        $this->assertEquals('12', $route->parameter('id'));
        $this->assertEquals('png', $route->parameter('ext'));
    }

    public function testRouteBinding()
    {
        $router = $this->getRouter();
        $router->get('foo/{bar}', function ($name) { return $name; });
        $router->bind('bar', function ($value) { return strtoupper($value); });
        $this->assertEquals('TAYLOR', $router->dispatch(Request::create('foo/taylor', 'GET'))->getContent());
    }

    public function testRouteClassBinding()
    {
        $router = $this->getRouter();
        $router->get('foo/{bar}', function ($name) { return $name; });
        $router->bind('bar', 'RouteBindingStub');
        $this->assertEquals('TAYLOR', $router->dispatch(Request::create('foo/taylor', 'GET'))->getContent());
    }

    public function testRouteClassMethodBinding()
    {
        $router = $this->getRouter();
        $router->get('foo/{bar}', function ($name) { return $name; });
        $router->bind('bar', 'RouteBindingStub@find');
        $this->assertEquals('dragon', $router->dispatch(Request::create('foo/Dragon', 'GET'))->getContent());
    }

    public function testModelBinding()
    {
        $router = $this->getRouter();
        $router->get('foo/{bar}', function ($name) { return $name; });
        $router->model('bar', 'RouteModelBindingStub');
        $this->assertEquals('TAYLOR', $router->dispatch(Request::create('foo/taylor', 'GET'))->getContent());
    }

    /**
     * @expectedException Symfony\Component\HttpKernel\Exception\NotFoundHttpException
     */
    public function testModelBindingWithNullReturn()
    {
        $router = $this->getRouter();
        $router->get('foo/{bar}', function ($name) { return $name; });
        $router->model('bar', 'RouteModelBindingNullStub');
        $router->dispatch(Request::create('foo/taylor', 'GET'))->getContent();
    }

    public function testModelBindingWithCustomNullReturn()
    {
        $router = $this->getRouter();
        $router->get('foo/{bar}', function ($name) { return $name; });
        $router->model('bar', 'RouteModelBindingNullStub', function () { return 'missing'; });
        $this->assertEquals('missing', $router->dispatch(Request::create('foo/taylor', 'GET'))->getContent());
    }

    public function testModelBindingWithBindingClosure()
    {
        $router = $this->getRouter();
        $router->get('foo/{bar}', function ($name) { return $name; });
        $router->model('bar', 'RouteModelBindingNullStub', function ($value) { return (new RouteModelBindingClosureStub())->findAlternate($value); });
        $this->assertEquals('tayloralt', $router->dispatch(Request::create('foo/TAYLOR', 'GET'))->getContent());
    }

    public function testModelBindingThroughIOC()
    {
        $router = new Router(new Dispatcher, $container = new Container);

        $container->bind('RouteModelInterface', 'RouteModelBindingStub');
        $router->get('foo/{bar}', function ($name) { return $name; });
        $router->model('bar', 'RouteModelInterface');
        $this->assertEquals('TAYLOR', $router->dispatch(Request::create('foo/taylor', 'GET'))->getContent());
    }

    public function testGroupMerging()
    {
        $old = ['prefix' => 'foo/bar/'];
        $this->assertEquals(['prefix' => 'foo/bar/baz', 'namespace' => null, 'where' => []], Router::mergeGroup(['prefix' => 'baz'], $old));

        $old = ['domain' => 'foo'];
        $this->assertEquals(['domain' => 'baz', 'prefix' => null, 'namespace' => null, 'where' => []], Router::mergeGroup(['domain' => 'baz'], $old));

        $old = ['as' => 'foo.'];
        $this->assertEquals(['as' => 'foo.bar', 'prefix' => null, 'namespace' => null, 'where' => []], Router::mergeGroup(['as' => 'bar'], $old));

        $old = ['where' => ['var1' => 'foo', 'var2' => 'bar']];
        $this->assertEquals(['prefix' => null, 'namespace' => null, 'where' => [
            'var1' => 'foo', 'var2' => 'baz', 'var3' => 'qux',
        ]], Router::mergeGroup(['where' => ['var2' => 'baz', 'var3' => 'qux']], $old));

        $old = [];
        $this->assertEquals(['prefix' => null, 'namespace' => null, 'where' => [
            'var1' => 'foo', 'var2' => 'bar',
        ]], Router::mergeGroup(['where' => ['var1' => 'foo', 'var2' => 'bar']], $old));
    }

    public function testRouteGrouping()
    {
        /*
         * getPrefix() method
         */
        $router = $this->getRouter();
        $router->group(['prefix' => 'foo'], function () use ($router) {
            $router->get('bar', function () { return 'hello'; });
        });
        $routes = $router->getRoutes();
        $routes = $routes->getRoutes();
        $this->assertEquals('foo', $routes[0]->getPrefix());
    }

    public function testRouteGroupingWithAs()
    {
        $router = $this->getRouter();
        $router->group(['prefix' => 'foo', 'as' => 'Foo::'], function () use ($router) {
            $router->get('bar', ['as' => 'bar', function () { return 'hello'; }]);
        });
        $routes = $router->getRoutes();
        $route = $routes->getByName('Foo::bar');
        $this->assertEquals('foo/bar', $route->getPath());
    }

    public function testNestedRouteGroupingWithAs()
    {
        /*
         * nested with all layers present
         */
        $router = $this->getRouter();
        $router->group(['prefix' => 'foo', 'as' => 'Foo::'], function () use ($router) {
            $router->group(['prefix' => 'bar', 'as' => 'Bar::'], function () use ($router) {
                $router->get('baz', ['as' => 'baz', function () { return 'hello'; }]);
            });
        });
        $routes = $router->getRoutes();
        $route = $routes->getByName('Foo::Bar::baz');
        $this->assertEquals('foo/bar/baz', $route->getPath());

        /*
         * nested with layer skipped
         */
        $router = $this->getRouter();
        $router->group(['prefix' => 'foo', 'as' => 'Foo::'], function () use ($router) {
            $router->group(['prefix' => 'bar'], function () use ($router) {
                $router->get('baz', ['as' => 'baz', function () { return 'hello'; }]);
            });
        });
        $routes = $router->getRoutes();
        $route = $routes->getByName('Foo::baz');
        $this->assertEquals('foo/bar/baz', $route->getPath());
    }

    public function testRoutePrefixing()
    {
        /*
         * Prefix route
         */
        $router = $this->getRouter();
        $router->get('foo/bar', function () { return 'hello'; });
        $routes = $router->getRoutes();
        $routes = $routes->getRoutes();
        $routes[0]->prefix('prefix');
        $this->assertEquals('prefix/foo/bar', $routes[0]->uri());

        /*
         * Use empty prefix
         */
        $router = $this->getRouter();
        $router->get('foo/bar', function () { return 'hello'; });
        $routes = $router->getRoutes();
        $routes = $routes->getRoutes();
        $routes[0]->prefix('/');
        $this->assertEquals('foo/bar', $routes[0]->uri());

        /*
         * Prefix homepage
         */
        $router = $this->getRouter();
        $router->get('/', function () { return 'hello'; });
        $routes = $router->getRoutes();
        $routes = $routes->getRoutes();
        $routes[0]->prefix('prefix');
        $this->assertEquals('prefix', $routes[0]->uri());
    }

    public function testMergingControllerUses()
    {
        $router = $this->getRouter();
        $router->group(['namespace' => 'Namespace'], function () use ($router) {
            $router->get('foo/bar', 'Controller@action');
        });
        $routes = $router->getRoutes()->getRoutes();
        $action = $routes[0]->getAction();

        $this->assertEquals('Namespace\\Controller@action', $action['controller']);

        $router = $this->getRouter();
        $router->group(['namespace' => 'Namespace'], function () use ($router) {
            $router->group(['namespace' => 'Nested'], function () use ($router) {
                $router->get('foo/bar', 'Controller@action');
            });
        });
        $routes = $router->getRoutes()->getRoutes();
        $action = $routes[0]->getAction();

        $this->assertEquals('Namespace\\Nested\\Controller@action', $action['controller']);

        $router = $this->getRouter();
        $router->group(['prefix' => 'baz'], function () use ($router) {
            $router->group(['namespace' => 'Namespace'], function () use ($router) {
                $router->get('foo/bar', 'Controller@action');
            });
        });
        $routes = $router->getRoutes()->getRoutes();
        $action = $routes[0]->getAction();

        $this->assertEquals('Namespace\\Controller@action', $action['controller']);
    }

    /**
     * @expectedException UnexpectedValueException
     */
    public function testInvalidActionException()
    {
        $router = $this->getRouter();
        $router->get('/', ['uses' => 'Controller']);
    }

    public function testResourceRouting()
    {
        $router = $this->getRouter();
        $router->resource('foo', 'FooController');
        $routes = $router->getRoutes();
        $this->assertCount(8, $routes);

        $router = $this->getRouter();
        $router->resource('foo', 'FooController', ['only' => ['show', 'destroy']]);
        $routes = $router->getRoutes();

        $this->assertCount(2, $routes);

        $router = $this->getRouter();
        $router->resource('foo', 'FooController', ['except' => ['show', 'destroy']]);
        $routes = $router->getRoutes();

        $this->assertCount(6, $routes);

        $router = $this->getRouter();
        $router->resource('foo-bars', 'FooController', ['only' => ['show']]);
        $routes = $router->getRoutes();
        $routes = $routes->getRoutes();

        $this->assertEquals('foo-bars/{foo_bars}', $routes[0]->getUri());

        $router = $this->getRouter();
        $router->resource('foo-bars.foo-bazs', 'FooController', ['only' => ['show']]);
        $routes = $router->getRoutes();
        $routes = $routes->getRoutes();

        $this->assertEquals('foo-bars/{foo_bars}/foo-bazs/{foo_bazs}', $routes[0]->getUri());

        $router = $this->getRouter();
        $router->resource('foo-bars', 'FooController', ['only' => ['show'], 'as' => 'prefix']);
        $routes = $router->getRoutes();
        $routes = $routes->getRoutes();

        $this->assertEquals('foo-bars/{foo_bars}', $routes[0]->getUri());
        $this->assertEquals('prefix.foo-bars.show', $routes[0]->getName());
    }

    public function testResourceRouteNaming()
    {
        $router = $this->getRouter();
        $router->resource('foo', 'FooController');

        $this->assertTrue($router->getRoutes()->hasNamedRoute('foo.index'));
        $this->assertTrue($router->getRoutes()->hasNamedRoute('foo.show'));
        $this->assertTrue($router->getRoutes()->hasNamedRoute('foo.create'));
        $this->assertTrue($router->getRoutes()->hasNamedRoute('foo.store'));
        $this->assertTrue($router->getRoutes()->hasNamedRoute('foo.edit'));
        $this->assertTrue($router->getRoutes()->hasNamedRoute('foo.update'));
        $this->assertTrue($router->getRoutes()->hasNamedRoute('foo.destroy'));

        $router = $this->getRouter();
        $router->resource('foo.bar', 'FooController');

        $this->assertTrue($router->getRoutes()->hasNamedRoute('foo.bar.index'));
        $this->assertTrue($router->getRoutes()->hasNamedRoute('foo.bar.show'));
        $this->assertTrue($router->getRoutes()->hasNamedRoute('foo.bar.create'));
        $this->assertTrue($router->getRoutes()->hasNamedRoute('foo.bar.store'));
        $this->assertTrue($router->getRoutes()->hasNamedRoute('foo.bar.edit'));
        $this->assertTrue($router->getRoutes()->hasNamedRoute('foo.bar.update'));
        $this->assertTrue($router->getRoutes()->hasNamedRoute('foo.bar.destroy'));

        $router = $this->getRouter();
        $router->resource('foo', 'FooController', ['names' => [
            'index' => 'foo',
            'show' => 'bar',
        ]]);

        $this->assertTrue($router->getRoutes()->hasNamedRoute('foo'));
        $this->assertTrue($router->getRoutes()->hasNamedRoute('bar'));
    }

    public function testRouterFiresRoutedEvent()
    {
        $events = new Illuminate\Events\Dispatcher();
        $router = new Router($events);
        $router->get('foo/bar', function () { return ''; });

        $request = Request::create('http://foo.com/foo/bar', 'GET');
        $route = new Route('GET', 'foo/bar', ['http', function () {}]);

        $_SERVER['__router.request'] = null;
        $_SERVER['__router.route'] = null;

        $router->matched(function ($route, $request) {
            $_SERVER['__router.request'] = $request;
            $_SERVER['__router.route'] = $route;
        });

        $router->dispatchToRoute($request);

        $this->assertInstanceOf('Illuminate\Http\Request', $_SERVER['__router.request']);
        $this->assertEquals($_SERVER['__router.request'], $request);
        unset($_SERVER['__router.request']);

        $this->assertInstanceOf('Illuminate\Routing\Route', $_SERVER['__router.route']);
        $this->assertEquals($_SERVER['__router.route']->getUri(), $route->getUri());
        unset($_SERVER['__router.route']);
    }

    public function testRouterPatternSetting()
    {
        $router = $this->getRouter();
        $router->pattern('test', 'pattern');
        $this->assertEquals(['test' => 'pattern'], $router->getPatterns());

        $router = $this->getRouter();
        $router->patterns(['test' => 'pattern', 'test2' => 'pattern2']);
        $this->assertEquals(['test' => 'pattern', 'test2' => 'pattern2'], $router->getPatterns());
    }

    public function testControllerRouting()
    {
        unset(
            $_SERVER['route.test.controller.middleware'], $_SERVER['route.test.controller.except.middleware'],
            $_SERVER['route.test.controller.middleware.class'],
            $_SERVER['route.test.controller.middleware.parameters.one'], $_SERVER['route.test.controller.middleware.parameters.two']
        );

        $router = new Router(new Illuminate\Events\Dispatcher, $container = new Illuminate\Container\Container);

        $container->singleton('illuminate.route.dispatcher', function ($container) use ($router) {
            return new Illuminate\Routing\ControllerDispatcher($router, $container);
        });

        $router->get('foo/bar', 'RouteTestControllerStub@index');

        $this->assertEquals('Hello World', $router->dispatch(Request::create('foo/bar', 'GET'))->getContent());
        $this->assertTrue($_SERVER['route.test.controller.middleware']);
        $this->assertEquals('Illuminate\Http\Response', $_SERVER['route.test.controller.middleware.class']);
        $this->assertEquals(0, $_SERVER['route.test.controller.middleware.parameters.one']);
        $this->assertEquals(['foo', 'bar'], $_SERVER['route.test.controller.middleware.parameters.two']);
        $this->assertFalse(isset($_SERVER['route.test.controller.except.middleware']));
    }

    public function testControllerInspection()
    {
        $router = $this->getRouter();
        $router->controller('home', 'RouteTestInspectedControllerStub');
        $this->assertEquals('hello', $router->dispatch(Request::create('home/foo', 'GET'))->getContent());
    }

    protected function getRouter()
    {
        return new Router(new Illuminate\Events\Dispatcher);
    }
}

class RouteTestControllerStub extends Illuminate\Routing\Controller
{
    public function __construct()
    {
        $this->middleware('RouteTestControllerMiddleware');
        $this->middleware('RouteTestControllerParameterizedMiddlewareOne:0');
        $this->middleware('RouteTestControllerParameterizedMiddlewareTwo:foo,bar');
        $this->middleware('RouteTestControllerExceptMiddleware', ['except' => 'index']);
    }

    public function index()
    {
        return 'Hello World';
    }
}

class RouteTestControllerMiddleware
{
    public function handle($request, $next)
    {
        $_SERVER['route.test.controller.middleware'] = true;
        $response = $next($request);
        $_SERVER['route.test.controller.middleware.class'] = get_class($response);

        return $response;
    }
}

class RouteTestControllerParameterizedMiddlewareOne
{
    public function handle($request, $next, $parameter)
    {
        $_SERVER['route.test.controller.middleware.parameters.one'] = $parameter;

        return $next($request);
    }
}

class RouteTestControllerParameterizedMiddlewareTwo
{
    public function handle($request, $next, $parameter1, $parameter2)
    {
        $_SERVER['route.test.controller.middleware.parameters.two'] = [$parameter1, $parameter2];

        return $next($request);
    }
}

class RouteTestInspectedControllerStub extends Illuminate\Routing\Controller
{
    public function getFoo()
    {
        return 'hello';
    }
}

class RouteTestControllerExceptMiddleware
{
    public function handle($request, $next)
    {
        $_SERVER['route.test.controller.except.middleware'] = true;

        return $next($request);
    }
}

class RouteBindingStub
{
    public function bind($value, $route)
    {
        return strtoupper($value);
    }

    public function find($value, $route)
    {
        return strtolower($value);
    }
}

class RouteModelBindingStub
{
    public function getRouteKeyName()
    {
        return 'id';
    }

    public function where($key, $value)
    {
        $this->value = $value;

        return $this;
    }

    public function first()
    {
        return strtoupper($this->value);
    }
}

class RouteModelBindingNullStub
{
    public function getRouteKeyName()
    {
        return 'id';
    }

    public function where($key, $value)
    {
        return $this;
    }

    public function first()
    {
    }
}

class RouteModelBindingClosureStub
{
    public function findAlternate($value)
    {
        return strtolower($value).'alt';
    }
<<<<<<< HEAD
=======
}

class RouteTestFilterStub
{
    public function filter()
    {
        return 'foo!';
    }

    public function handle()
    {
        return 'handling!';
    }
>>>>>>> 3aacfa9c
}<|MERGE_RESOLUTION|>--- conflicted
+++ resolved
@@ -830,20 +830,4 @@
     {
         return strtolower($value).'alt';
     }
-<<<<<<< HEAD
-=======
-}
-
-class RouteTestFilterStub
-{
-    public function filter()
-    {
-        return 'foo!';
-    }
-
-    public function handle()
-    {
-        return 'handling!';
-    }
->>>>>>> 3aacfa9c
 }