<?php

namespace Illuminate\Tests\Integration\Queue;

use Illuminate\Bus\Queueable;
use Illuminate\Contracts\Queue\ShouldQueue;
use Illuminate\Foundation\Bus\Dispatchable;
use Illuminate\Queue\InteractsWithQueue;
use Illuminate\Support\Carbon;
use Illuminate\Support\Facades\Bus;
use Illuminate\Support\Facades\Queue;
use Orchestra\Testbench\TestCase;

class JobChainingTest extends TestCase
{
    public static $catchCallbackRan = false;

    protected function getEnvironmentSetUp($app)
    {
        $app['config']->set('queue.connections.sync1', [
            'driver' => 'sync',
        ]);

        $app['config']->set('queue.connections.sync2', [
            'driver' => 'sync',
        ]);
    }

    protected function tearDown(): void
    {
        JobChainingTestFirstJob::$ran = false;
        JobChainingTestSecondJob::$ran = false;
        JobChainingTestThirdJob::$ran = false;
        static::$catchCallbackRan = false;
    }

    public function testJobsCanBeChainedOnSuccess()
    {
        JobChainingTestFirstJob::dispatch()->chain([
            new JobChainingTestSecondJob,
        ]);

        $this->assertTrue(JobChainingTestFirstJob::$ran);
        $this->assertTrue(JobChainingTestSecondJob::$ran);
    }

    public function testJobsCanBeChainedOnSuccessUsingPendingChain()
    {
        JobChainingTestFirstJob::withChain([
            new JobChainingTestSecondJob,
        ])->dispatch();

        $this->assertTrue(JobChainingTestFirstJob::$ran);
        $this->assertTrue(JobChainingTestSecondJob::$ran);
    }

    public function testJobsCanBeChainedOnSuccessUsingBusFacade()
    {
        Bus::dispatchChain([
            new JobChainingTestFirstJob,
            new JobChainingTestSecondJob,
        ]);

        $this->assertTrue(JobChainingTestFirstJob::$ran);
        $this->assertTrue(JobChainingTestSecondJob::$ran);
    }

    public function testJobsCanBeChainedOnSuccessUsingBusFacadeAsArguments()
    {
        Bus::dispatchChain(
            new JobChainingTestFirstJob,
            new JobChainingTestSecondJob
        );

        $this->assertTrue(JobChainingTestFirstJob::$ran);
        $this->assertTrue(JobChainingTestSecondJob::$ran);
    }

    public function testJobsChainedOnExplicitDelete()
    {
        JobChainingTestDeletingJob::dispatch()->chain([
            new JobChainingTestSecondJob,
        ]);

        $this->assertTrue(JobChainingTestDeletingJob::$ran);
        $this->assertTrue(JobChainingTestSecondJob::$ran);
    }

    public function testJobsCanBeChainedOnSuccessWithSeveralJobs()
    {
        JobChainingTestFirstJob::dispatch()->chain([
            new JobChainingTestSecondJob,
            new JobChainingTestThirdJob,
        ]);

        $this->assertTrue(JobChainingTestFirstJob::$ran);
        $this->assertTrue(JobChainingTestSecondJob::$ran);
        $this->assertTrue(JobChainingTestThirdJob::$ran);
    }

    public function testJobsCanBeChainedOnSuccessUsingHelper()
    {
        dispatch(new JobChainingTestFirstJob)->chain([
            new JobChainingTestSecondJob,
        ]);

        $this->assertTrue(JobChainingTestFirstJob::$ran);
        $this->assertTrue(JobChainingTestSecondJob::$ran);
    }

    public function testJobsCanBeChainedViaQueue()
    {
        Queue::connection('sync')->push((new JobChainingTestFirstJob)->chain([
            new JobChainingTestSecondJob,
        ]));

        $this->assertTrue(JobChainingTestFirstJob::$ran);
        $this->assertTrue(JobChainingTestSecondJob::$ran);
    }

    public function testSecondJobIsNotFiredIfFirstFailed()
    {
        Queue::connection('sync')->push((new JobChainingTestFailingJob)->chain([
            new JobChainingTestSecondJob,
        ]));

        $this->assertFalse(JobChainingTestSecondJob::$ran);
    }

    public function testSecondJobIsNotFiredIfFirstReleased()
    {
        Queue::connection('sync')->push((new JobChainingTestReleasingJob)->chain([
            new JobChainingTestSecondJob,
        ]));

        $this->assertFalse(JobChainingTestSecondJob::$ran);
    }

    public function testThirdJobIsNotFiredIfSecondFails()
    {
        Queue::connection('sync')->push((new JobChainingTestFirstJob)->chain([
            new JobChainingTestFailingJob,
            new JobChainingTestThirdJob,
        ]));

        $this->assertTrue(JobChainingTestFirstJob::$ran);
        $this->assertFalse(JobChainingTestThirdJob::$ran);
    }

    public function testCatchCallbackIsCalledOnFailure()
    {
        Bus::chain([
            new JobChainingTestFirstJob,
            new JobChainingTestFailingJob,
            new JobChainingTestSecondJob,
        ])->catch(static function () {
            self::$catchCallbackRan = true;
        })->dispatch();

        $this->assertTrue(JobChainingTestFirstJob::$ran);
        $this->assertTrue(static::$catchCallbackRan);
        $this->assertFalse(JobChainingTestSecondJob::$ran);
    }

    public function testChainJobsUseSameConfig()
    {
        JobChainingTestFirstJob::dispatch()->allOnQueue('some_queue')->allOnConnection('sync1')->chain([
            new JobChainingTestSecondJob,
            new JobChainingTestThirdJob,
        ]);

        $this->assertSame('some_queue', JobChainingTestFirstJob::$usedQueue);
        $this->assertSame('sync1', JobChainingTestFirstJob::$usedConnection);

        $this->assertSame('some_queue', JobChainingTestSecondJob::$usedQueue);
        $this->assertSame('sync1', JobChainingTestSecondJob::$usedConnection);

        $this->assertSame('some_queue', JobChainingTestThirdJob::$usedQueue);
        $this->assertSame('sync1', JobChainingTestThirdJob::$usedConnection);
    }

    public function testChainJobsUseOwnConfig()
    {
        JobChainingTestFirstJob::dispatch()->allOnQueue('some_queue')->allOnConnection('sync1')->chain([
            (new JobChainingTestSecondJob)->onQueue('another_queue')->onConnection('sync2'),
            new JobChainingTestThirdJob,
        ]);

        $this->assertSame('some_queue', JobChainingTestFirstJob::$usedQueue);
        $this->assertSame('sync1', JobChainingTestFirstJob::$usedConnection);

        $this->assertSame('another_queue', JobChainingTestSecondJob::$usedQueue);
        $this->assertSame('sync2', JobChainingTestSecondJob::$usedConnection);

        $this->assertSame('some_queue', JobChainingTestThirdJob::$usedQueue);
        $this->assertSame('sync1', JobChainingTestThirdJob::$usedConnection);
    }

    public function testChainJobsUseDefaultConfig()
    {
        JobChainingTestFirstJob::dispatch()->onQueue('some_queue')->onConnection('sync1')->chain([
            (new JobChainingTestSecondJob)->onQueue('another_queue')->onConnection('sync2'),
            new JobChainingTestThirdJob,
        ]);

        $this->assertSame('some_queue', JobChainingTestFirstJob::$usedQueue);
        $this->assertSame('sync1', JobChainingTestFirstJob::$usedConnection);

        $this->assertSame('another_queue', JobChainingTestSecondJob::$usedQueue);
        $this->assertSame('sync2', JobChainingTestSecondJob::$usedConnection);

        $this->assertNull(JobChainingTestThirdJob::$usedQueue);
        $this->assertNull(JobChainingTestThirdJob::$usedConnection);
    }

    public function testChainJobsCanBePrepended()
    {
        JobChainAddingPrependingJob::withChain([new JobChainAddingExistingJob])->dispatch();

        $this->assertNotNull(JobChainAddingAddedJob::$ranAt);
        $this->assertNotNull(JobChainAddingExistingJob::$ranAt);
        $this->assertTrue(JobChainAddingAddedJob::$ranAt->isBefore(JobChainAddingExistingJob::$ranAt));
    }

    public function testChainJobsCanBePrependedWithoutExistingChain()
    {
        JobChainAddingPrependingJob::dispatch();

        $this->assertNotNull(JobChainAddingAddedJob::$ranAt);
    }

    public function testChainJobsCanBeAppended()
    {
        JobChainAddingAppendingJob::withChain([new JobChainAddingExistingJob])->dispatch();

        $this->assertNotNull(JobChainAddingAddedJob::$ranAt);
        $this->assertNotNull(JobChainAddingExistingJob::$ranAt);
        $this->assertTrue(JobChainAddingAddedJob::$ranAt->isAfter(JobChainAddingExistingJob::$ranAt));
    }

    public function testChainJobsCanBeAppendedWithoutExistingChain()
    {
        JobChainAddingAppendingJob::dispatch();

        $this->assertNotNull(JobChainAddingAddedJob::$ranAt);
    }
}

class JobChainingTestFirstJob implements ShouldQueue
{
    use Dispatchable, Queueable;

    public static $ran = false;
    public static $usedQueue = null;
    public static $usedConnection = null;

    public function handle()
    {
        static::$ran = true;
        static::$usedQueue = $this->queue;
        static::$usedConnection = $this->connection;
    }
}

class JobChainingTestSecondJob implements ShouldQueue
{
    use Dispatchable, Queueable;

    public static $ran = false;
    public static $usedQueue = null;
    public static $usedConnection = null;

    public function handle()
    {
        static::$ran = true;
        static::$usedQueue = $this->queue;
        static::$usedConnection = $this->connection;
    }
}

class JobChainingTestThirdJob implements ShouldQueue
{
    use Dispatchable, Queueable;

    public static $ran = false;
    public static $usedQueue = null;
    public static $usedConnection = null;

    public function handle()
    {
        static::$ran = true;
        static::$usedQueue = $this->queue;
        static::$usedConnection = $this->connection;
    }
}

class JobChainingTestDeletingJob implements ShouldQueue
{
    use Dispatchable, InteractsWithQueue, Queueable;

    public static $ran = false;

    public function handle()
    {
        static::$ran = true;
        $this->delete();
    }
}

class JobChainingTestReleasingJob implements ShouldQueue
{
    use Dispatchable, InteractsWithQueue, Queueable;

    public function handle()
    {
        $this->release(30);
    }
}

class JobChainingTestFailingJob implements ShouldQueue
{
    use Dispatchable, InteractsWithQueue, Queueable;

    public function handle()
    {
        $this->fail();
    }
<<<<<<< HEAD
}

class JobChainAddingPrependingJob implements ShouldQueue
{
    use Dispatchable, InteractsWithQueue, Queueable;

    public function handle()
    {
        $this->prependToChain(new JobChainAddingAddedJob);
    }
}

class JobChainAddingAppendingJob implements ShouldQueue
{
    use Dispatchable, InteractsWithQueue, Queueable;

    public function handle()
    {
        $this->appendToChain(new JobChainAddingAddedJob);
    }
}

class JobChainAddingExistingJob implements ShouldQueue
{
    use Dispatchable, InteractsWithQueue, Queueable;

    /** @var Carbon|null */
    public static $ranAt = null;

    public function handle()
    {
        static::$ranAt = now();
    }
}

class JobChainAddingAddedJob implements ShouldQueue
{
    use Dispatchable, InteractsWithQueue, Queueable;

    /** @var Carbon|null */
    public static $ranAt = null;

    public function handle()
    {
        static::$ranAt = now();
    }
}

class JobChainingTestThrowJob implements ShouldQueue
{
    use Dispatchable, InteractsWithQueue, Queueable;

    public function handle()
    {
        throw new \Exception();
    }
=======
>>>>>>> 1b3b06e5
}<|MERGE_RESOLUTION|>--- conflicted
+++ resolved
@@ -325,7 +325,6 @@
     {
         $this->fail();
     }
-<<<<<<< HEAD
 }
 
 class JobChainAddingPrependingJob implements ShouldQueue
@@ -382,6 +381,4 @@
     {
         throw new \Exception();
     }
-=======
->>>>>>> 1b3b06e5
 }