<?php

namespace Illuminate\Tests\Foundation;

use Mockery as m;
use JsonSerializable;
use Illuminate\Http\Response;
use PHPUnit\Framework\TestCase;
use Illuminate\Contracts\View\View;
use Illuminate\Filesystem\Filesystem;
use Illuminate\Database\Eloquent\Model;
use PHPUnit\Framework\AssertionFailedError;
use Illuminate\Foundation\Testing\TestResponse;
use PHPUnit\Framework\ExpectationFailedException;
use Symfony\Component\HttpFoundation\BinaryFileResponse;

class FoundationTestResponseTest extends TestCase
{
    public function testAssertViewIs()
    {
        $response = $this->makeMockResponse([
            'render' => 'hello world',
            'getData' => ['foo' => 'bar'],
            'name' => 'dir.my-view',
        ]);

        $response->assertViewIs('dir.my-view');
    }

    public function testAssertViewHas()
    {
        $response = $this->makeMockResponse([
            'render' => 'hello world',
            'gatherData' => ['foo' => 'bar'],
        ]);

        $response->assertViewHas('foo');
    }

    public function testAssertViewHasModel()
    {
        $model = new class extends Model {
            public function is($model)
            {
                return $this == $model;
            }
        };

        $response = $this->makeMockResponse([
            'render' => 'hello world',
            'gatherData' => ['foo' => $model],
        ]);

        $response->original->foo = $model;

        $response->assertViewHas('foo', $model);
    }

    public function testAssertSeeInOrder()
    {
        $response = $this->makeMockResponse([
            'render' => '<ul><li>foo</li><li>bar</li><li>baz</li><li>foo</li></ul>',
        ]);

        $response->assertSeeInOrder(['foo', 'bar', 'baz']);

        $response->assertSeeInOrder(['foo', 'bar', 'baz', 'foo']);
    }

    public function testAssertSeeInOrderCanFail()
    {
        $this->expectException(AssertionFailedError::class);

        $response = $this->makeMockResponse([
            'render' => '<ul><li>foo</li><li>bar</li><li>baz</li><li>foo</li></ul>',
        ]);

        $response->assertSeeInOrder(['baz', 'bar', 'foo']);
    }

    public function testAssertSeeInOrderCanFail2()
    {
        $this->expectException(AssertionFailedError::class);

        $response = $this->makeMockResponse([
            'render' => '<ul><li>foo</li><li>bar</li><li>baz</li><li>foo</li></ul>',
        ]);

        $response->assertSeeInOrder(['foo', 'qux', 'bar', 'baz']);
    }

    public function testAssertSeeText()
    {
        $response = $this->makeMockResponse([
            'render' => 'foo<strong>bar</strong>',
        ]);

        $response->assertSeeText('foobar');
    }

    public function testAssertSeeTextInOrder()
    {
        $response = $this->makeMockResponse([
            'render' => 'foo<strong>bar</strong> baz <strong>foo</strong>',
        ]);

        $response->assertSeeTextInOrder(['foobar', 'baz']);

        $response->assertSeeTextInOrder(['foobar', 'baz', 'foo']);
    }

    public function testAssertSeeTextInOrderCanFail()
    {
        $this->expectException(AssertionFailedError::class);

        $response = $this->makeMockResponse([
            'render' => 'foo<strong>bar</strong> baz <strong>foo</strong>',
        ]);

        $response->assertSeeTextInOrder(['baz', 'foobar']);
    }

    public function testAssertSeeTextInOrderCanFail2()
    {
        $this->expectException(AssertionFailedError::class);

        $response = $this->makeMockResponse([
            'render' => 'foo<strong>bar</strong> baz <strong>foo</strong>',
        ]);

        $response->assertSeeTextInOrder(['foobar', 'qux', 'baz']);
    }

    public function testAssertOk()
    {
        $statusCode = 500;

        $this->expectException(AssertionFailedError::class);

        $this->expectExceptionMessage('Response status code ['.$statusCode.'] does not match expected 200 status code.');

        $baseResponse = tap(new Response, function ($response) use ($statusCode) {
            $response->setStatusCode($statusCode);
        });

        $response = TestResponse::fromBaseResponse($baseResponse);
        $response->assertOk();
    }

    public function testAssertNotFound()
    {
        $statusCode = 500;

        $this->expectException(AssertionFailedError::class);
        $this->expectExceptionMessage('Response status code ['.$statusCode.'] is not a not found status code.');

        $baseResponse = tap(new Response, function ($response) use ($statusCode) {
            $response->setStatusCode($statusCode);
        });

        $response = TestResponse::fromBaseResponse($baseResponse);
        $response->assertNotFound();
    }

    public function testAssertForbidden()
    {
        $statusCode = 500;

        $this->expectException(AssertionFailedError::class);

        $this->expectExceptionMessage('Response status code ['.$statusCode.'] is not a forbidden status code.');

        $baseResponse = tap(new Response, function ($response) use ($statusCode) {
            $response->setStatusCode($statusCode);
        });

        $response = TestResponse::fromBaseResponse($baseResponse);
        $response->assertForbidden();
    }

    public function testAssertUnauthorized()
    {
        $statusCode = 500;

        $this->expectException(AssertionFailedError::class);

        $this->expectExceptionMessage('Response status code ['.$statusCode.'] is not an unauthorized status code.');

        $baseResponse = tap(new Response, function ($response) use ($statusCode) {
            $response->setStatusCode($statusCode);
        });

        $response = TestResponse::fromBaseResponse($baseResponse);
        $response->assertUnauthorized();
    }

    public function testAssertStatus()
    {
        $statusCode = 500;
        $expectedStatusCode = 401;

        $this->expectException(AssertionFailedError::class);

        $this->expectExceptionMessage("Expected status code {$expectedStatusCode} but received {$statusCode}");

        $baseResponse = tap(new Response, function ($response) use ($statusCode) {
            $response->setStatusCode($statusCode);
        });

        $response = TestResponse::fromBaseResponse($baseResponse);
        $response->assertStatus($expectedStatusCode);
    }

    public function testAssertHeader()
    {
        $this->expectException(AssertionFailedError::class);

        $baseResponse = tap(new Response, function ($response) {
            $response->header('Location', '/foo');
        });

        $response = TestResponse::fromBaseResponse($baseResponse);

        $response->assertHeader('Location', '/bar');
    }

    public function testAssertHeaderMissing()
    {
        $this->expectException(ExpectationFailedException::class);
        $this->expectExceptionMessage('Unexpected header [Location] is present on response.');

        $baseResponse = tap(new Response, function ($response) {
            $response->header('Location', '/foo');
        });

        $response = TestResponse::fromBaseResponse($baseResponse);

        $response->assertHeaderMissing('Location');
    }

    public function testAssertJsonWithArray()
    {
        $response = TestResponse::fromBaseResponse(new Response(new JsonSerializableSingleResourceStub));

        $resource = new JsonSerializableSingleResourceStub;

        $response->assertJson($resource->jsonSerialize());
    }

    public function testAssertJsonWithNull()
    {
        $response = TestResponse::fromBaseResponse(new Response(null));

        $this->expectException(AssertionFailedError::class);
        $this->expectExceptionMessage('Invalid JSON was returned from the route.');

        $resource = new JsonSerializableSingleResourceStub;

        $response->assertJson($resource->jsonSerialize());
    }

    public function testAssertJsonWithMixed()
    {
        $response = TestResponse::fromBaseResponse(new Response(new JsonSerializableMixedResourcesStub));

        $resource = new JsonSerializableMixedResourcesStub;

        $response->assertExactJson($resource->jsonSerialize());
    }

    public function testAssertJsonFragment()
    {
        $response = TestResponse::fromBaseResponse(new Response(new JsonSerializableSingleResourceStub));

        $response->assertJsonFragment(['foo' => 'foo 0']);

        $response->assertJsonFragment(['foo' => 'foo 0', 'bar' => 'bar 0', 'foobar' => 'foobar 0']);

        $response = TestResponse::fromBaseResponse(new Response(new JsonSerializableMixedResourcesStub));

        $response->assertJsonFragment(['foo' => 'bar']);

        $response->assertJsonFragment(['foobar_foo' => 'foo']);

        $response->assertJsonFragment(['foobar' => ['foobar_foo' => 'foo', 'foobar_bar' => 'bar']]);

        $response->assertJsonFragment(['foo' => 'bar 0', 'bar' => ['foo' => 'bar 0', 'bar' => 'foo 0']]);

        $response = TestResponse::fromBaseResponse(new Response(new JsonSerializableSingleResourceWithIntegersStub));

        $response->assertJsonFragment(['id' => 10]);
    }

    public function testAssertJsonFragmentCanFail()
    {
        $this->expectException(AssertionFailedError::class);

        $response = TestResponse::fromBaseResponse(new Response(new JsonSerializableSingleResourceWithIntegersStub));

        $response->assertJsonFragment(['id' => 1]);
    }

    public function testAssertJsonStructure()
    {
        $response = TestResponse::fromBaseResponse(new Response(new JsonSerializableMixedResourcesStub));

        // Without structure
        $response->assertJsonStructure();

        // At root
        $response->assertJsonStructure(['foo']);

        // Nested
        $response->assertJsonStructure(['foobar' => ['foobar_foo', 'foobar_bar']]);

        // Wildcard (repeating structure)
        $response->assertJsonStructure(['bars' => ['*' => ['bar', 'foo']]]);

        // Wildcard (numeric keys)
        $response->assertJsonStructure(['numeric_keys' => ['*' => ['bar', 'foo']]]);

        // Nested after wildcard
        $response->assertJsonStructure(['baz' => ['*' => ['foo', 'bar' => ['foo', 'bar']]]]);

        // Wildcard (repeating structure) at root
        $response = TestResponse::fromBaseResponse(new Response(new JsonSerializableSingleResourceStub));

        $response->assertJsonStructure(['*' => ['foo', 'bar', 'foobar']]);
    }

    public function testAssertJsonCount()
    {
        $response = TestResponse::fromBaseResponse(new Response(new JsonSerializableMixedResourcesStub));

        // With simple key
        $response->assertJsonCount(3, 'bars');

        // With nested key
        $response->assertJsonCount(1, 'barfoo.0.bar');
        $response->assertJsonCount(3, 'barfoo.2.bar');

        // Without structure
        $response = TestResponse::fromBaseResponse(new Response(new JsonSerializableSingleResourceStub));
        $response->assertJsonCount(4);
    }

    public function testAssertJsonMissing()
    {
        $this->expectException(AssertionFailedError::class);

        $response = TestResponse::fromBaseResponse(new Response(new JsonSerializableSingleResourceWithIntegersStub));

        $response->assertJsonMissing(['id' => 20]);
    }

    public function testAssertJsonMissingExact()
    {
        $response = TestResponse::fromBaseResponse(new Response(new JsonSerializableSingleResourceWithIntegersStub));

        $response->assertJsonMissingExact(['id' => 2]);

        // This is missing because bar has changed to baz
        $response->assertJsonMissingExact(['id' => 20, 'foo' => 'baz']);
    }

    public function testAssertJsonMissingExactCanFail()
    {
        $this->expectException(AssertionFailedError::class);

        $response = TestResponse::fromBaseResponse(new Response(new JsonSerializableSingleResourceWithIntegersStub));

        $response->assertJsonMissingExact(['id' => 20]);
    }

    public function testAssertJsonMissingExactCanFail2()
    {
        $this->expectException(AssertionFailedError::class);

        $response = TestResponse::fromBaseResponse(new Response(new JsonSerializableSingleResourceWithIntegersStub));

        $response->assertJsonMissingExact(['id' => 20, 'foo' => 'bar']);
    }

    public function testAssertJsonValidationErrors()
    {
        $data = [
            'status' => 'ok',
            'errors' => ['foo' => 'oops'],
        ];

        $testResponse = TestResponse::fromBaseResponse(
            (new Response)->setContent(json_encode($data))
        );

        $testResponse->assertJsonValidationErrors('foo');
    }

    public function testAssertJsonValidationErrorsCustomErrorsName()
    {
        $data = [
            'status' => 'ok',
            'data' => ['foo' => 'oops'],
        ];

        $testResponse = TestResponse::fromBaseResponse(
            (new Response)->setContent(json_encode($data))
        );

        $testResponse->assertJsonValidationErrors('foo', 'data');
    }

    public function testAssertJsonValidationErrorsCanFail()
    {
        $this->expectException(AssertionFailedError::class);

        $data = [
            'status' => 'ok',
            'errors' => ['foo' => 'oops'],
        ];

        $testResponse = TestResponse::fromBaseResponse(
            (new Response)->setContent(json_encode($data))
        );

        $testResponse->assertJsonValidationErrors('bar');
    }

    public function testAssertJsonValidationErrorsCanFailWhenThereAreNoErrors()
    {
        $this->expectException(AssertionFailedError::class);

        $data = ['status' => 'ok'];

        $testResponse = TestResponse::fromBaseResponse(
            (new Response)->setContent(json_encode($data))
        );

        $testResponse->assertJsonValidationErrors('bar');
    }

    public function testAssertJsonValidationErrorsFailsWhenGivenAnEmptyArray()
    {
        $this->expectException(AssertionFailedError::class);

        $testResponse = TestResponse::fromBaseResponse(
            (new Response)->setContent(json_encode(['errors' => ['foo' => 'oops']]))
        );

        $testResponse->assertJsonValidationErrors([]);
    }

    public function testAssertJsonValidationErrorsWithArray()
    {
        $data = [
            'status' => 'ok',
            'errors' => ['foo' => 'one', 'bar' => 'two'],
        ];

        $testResponse = TestResponse::fromBaseResponse(
            (new Response)->setContent(json_encode($data))
        );

        $testResponse->assertJsonValidationErrors(['foo', 'bar']);
    }

    public function testAssertJsonValidationErrorMessages()
    {
        $data = [
            'status' => 'ok',
            'errors' => ['key' => 'foo'],
        ];

        $testResponse = TestResponse::fromBaseResponse(
            (new Response)->setContent(json_encode($data))
        );

        $testResponse->assertJsonValidationErrors(['key' => 'foo']);
    }

    public function testAssertJsonValidationErrorContainsMessages()
    {
        $data = [
            'status' => 'ok',
            'errors' => ['key' => 'foo bar'],
        ];

        $testResponse = TestResponse::fromBaseResponse(
            (new Response)->setContent(json_encode($data))
        );

        $testResponse->assertJsonValidationErrors(['key' => 'foo']);
    }

    public function testAssertJsonValidationErrorMessagesCanFail()
    {
        $this->expectException(AssertionFailedError::class);

        $data = [
            'status' => 'ok',
            'errors' => ['key' => 'foo'],
        ];

        $testResponse = TestResponse::fromBaseResponse(
            (new Response)->setContent(json_encode($data))
        );

        $testResponse->assertJsonValidationErrors(['key' => 'bar']);
    }

    public function testAssertJsonValidationErrorMessageKeyCanFail()
    {
        $this->expectException(AssertionFailedError::class);

        $data = [
            'status' => 'ok',
            'errors' => ['foo' => 'value'],
        ];

        $testResponse = TestResponse::fromBaseResponse(
            (new Response)->setContent(json_encode($data))
        );

        $testResponse->assertJsonValidationErrors(['bar' => 'value']);
    }

    public function testAssertJsonValidationErrorMessagesMultipleMessages()
    {
        $data = [
            'status' => 'ok',
            'errors' => ['one' => 'foo', 'two' => 'bar'],
        ];

        $testResponse = TestResponse::fromBaseResponse(
            (new Response)->setContent(json_encode($data))
        );

        $testResponse->assertJsonValidationErrors(['one' => 'foo', 'two' => 'bar']);
    }

    public function testAssertJsonValidationErrorMessagesMixed()
    {
        $data = [
            'status' => 'ok',
            'errors' => ['one' => 'foo', 'two' => 'bar'],
        ];

        $testResponse = TestResponse::fromBaseResponse(
            (new Response)->setContent(json_encode($data))
        );

        $testResponse->assertJsonValidationErrors(['one' => 'foo', 'two']);
    }

    public function testAssertJsonValidationErrorMessagesMixedCanFail()
    {
        $this->expectException(AssertionFailedError::class);

        $data = [
            'status' => 'ok',
            'errors' => ['one' => 'foo', 'two' => 'bar'],
        ];

        $testResponse = TestResponse::fromBaseResponse(
            (new Response)->setContent(json_encode($data))
        );

        $testResponse->assertJsonValidationErrors(['one' => 'taylor', 'otwell']);
    }

    public function testAssertJsonMissingValidationErrors()
    {
        $baseResponse = tap(new Response, function ($response) {
            $response->setContent(json_encode(['errors' => [
                    'foo' => [],
                    'bar' => ['one', 'two'],
                ]]
            ));
        });

        $response = TestResponse::fromBaseResponse($baseResponse);

        $response->assertJsonMissingValidationErrors('baz');

        $baseResponse = tap(new Response, function ($response) {
            $response->setContent(json_encode(['foo' => 'bar']));
        });

        $response = TestResponse::fromBaseResponse($baseResponse);
        $response->assertJsonMissingValidationErrors('foo');
    }

    public function testAssertJsonMissingValidationErrorsCanFail()
    {
        $this->expectException(AssertionFailedError::class);

        $baseResponse = tap(new Response, function ($response) {
            $response->setContent(json_encode(['errors' => [
                    'foo' => [],
                    'bar' => ['one', 'two'],
                ]]
            ));
        });

        $response = TestResponse::fromBaseResponse($baseResponse);

        $response->assertJsonMissingValidationErrors('foo');
    }

    public function testAssertJsonMissingValidationErrorsCanFail2()
    {
        $this->expectException(AssertionFailedError::class);

        $baseResponse = tap(new Response, function ($response) {
            $response->setContent(json_encode(['errors' => [
                    'foo' => [],
                    'bar' => ['one', 'two'],
                ]]
            ));
        });

        $response = TestResponse::fromBaseResponse($baseResponse);

        $response->assertJsonMissingValidationErrors('bar');
    }

    public function testAssertJsonMissingValidationErrorsWithoutArgument()
    {
        $data = ['status' => 'ok'];

        $testResponse = TestResponse::fromBaseResponse(
            (new Response)->setContent(json_encode($data))
        );

        $testResponse->assertJsonMissingValidationErrors();
    }

    public function testAssertJsonMissingValidationErrorsWithoutArgumentWhenErrorsIsEmpty()
    {
        $data = ['status' => 'ok', 'errors' => []];

        $testResponse = TestResponse::fromBaseResponse(
            (new Response)->setContent(json_encode($data))
        );

        $testResponse->assertJsonMissingValidationErrors();
    }

    public function testAssertJsonMissingValidationErrorsWithoutArgumentCanFail()
    {
        $this->expectException(AssertionFailedError::class);

        $data = ['errors' => ['foo' => []]];

        $testResponse = TestResponse::fromBaseResponse(
            (new Response)->setContent(json_encode($data))
        );

        $testResponse->assertJsonMissingValidationErrors();
    }

<<<<<<< HEAD
    public function testAssertJsonMissingValidationErrorsCustomErrorsName()
    {
        $data = [
            'status' => 'ok',
            'data' => ['foo' => 'oops'],
        ];

        $testResponse = TestResponse::fromBaseResponse(
            (new Response)->setContent(json_encode($data))
        );

        $testResponse->assertJsonMissingValidationErrors('bar', 'data');
=======
    public function testAssertJsonMissingValidationErrorsOnAnEmptyResponse()
    {
        $emptyResponse = TestResponse::fromBaseResponse(
            (new Response)->setContent('')
        );

        $emptyResponse->assertJsonMissingValidationErrors();
    }

    public function testAssertJsonMissingValidationErrorsOnInvalidJson()
    {
        $this->expectException(AssertionFailedError::class);
        $this->expectExceptionMessage('Invalid JSON was returned from the route.');

        $invalidJsonResponse = TestResponse::fromBaseResponse(
            (new Response)->setContent('~invalid json')
        );

        $invalidJsonResponse->assertJsonMissingValidationErrors();
>>>>>>> f3972339
    }

    public function testMacroable()
    {
        TestResponse::macro('foo', function () {
            return 'bar';
        });

        $response = TestResponse::fromBaseResponse(new Response);

        $this->assertEquals(
            'bar', $response->foo()
        );
    }

    public function testCanBeCreatedFromBinaryFileResponses()
    {
        $files = new Filesystem;
        $tempDir = __DIR__.'/tmp';
        $files->makeDirectory($tempDir, 0755, false, true);
        $files->put($tempDir.'/file.txt', 'Hello World');

        $response = TestResponse::fromBaseResponse(new BinaryFileResponse($tempDir.'/file.txt'));

        $this->assertEquals($tempDir.'/file.txt', $response->getFile()->getPathname());

        $files->deleteDirectory($tempDir);
    }

    public function testJsonHelper()
    {
        $response = TestResponse::fromBaseResponse(new Response(new JsonSerializableMixedResourcesStub));

        $this->assertEquals('foo', $response->json('foobar.foobar_foo'));
        $this->assertEquals(
            json_decode($response->getContent(), true),
            $response->json()
        );
    }

    private function makeMockResponse($content)
    {
        $baseResponse = tap(new Response, function ($response) use ($content) {
            $response->setContent(m::mock(View::class, $content));
        });

        return TestResponse::fromBaseResponse($baseResponse);
    }
}

class JsonSerializableMixedResourcesStub implements JsonSerializable
{
    public function jsonSerialize()
    {
        return [
            'foo' => 'bar',
            'foobar' => [
                'foobar_foo' => 'foo',
                'foobar_bar' => 'bar',
            ],
            'bars' => [
                ['bar' => 'foo 0', 'foo' => 'bar 0'],
                ['bar' => 'foo 1', 'foo' => 'bar 1'],
                ['bar' => 'foo 2', 'foo' => 'bar 2'],
            ],
            'baz' => [
                ['foo' => 'bar 0', 'bar' => ['foo' => 'bar 0', 'bar' => 'foo 0']],
                ['foo' => 'bar 1', 'bar' => ['foo' => 'bar 1', 'bar' => 'foo 1']],
            ],
            'barfoo' => [
                ['bar' => ['bar' => 'foo 0']],
                ['bar' => ['bar' => 'foo 0', 'bar' => 'foo 0']],
                ['bar' => ['foo' => 'bar 0', 'bar' => 'foo 0', 'rab' => 'rab 0']],
            ],
            'numeric_keys' => [
                2 => ['bar' => 'foo 0', 'foo' => 'bar 0'],
                3 => ['bar' => 'foo 1', 'foo' => 'bar 1'],
                4 => ['bar' => 'foo 2', 'foo' => 'bar 2'],
            ],
        ];
    }
}

class JsonSerializableSingleResourceStub implements JsonSerializable
{
    public function jsonSerialize()
    {
        return [
            ['foo' => 'foo 0', 'bar' => 'bar 0', 'foobar' => 'foobar 0'],
            ['foo' => 'foo 1', 'bar' => 'bar 1', 'foobar' => 'foobar 1'],
            ['foo' => 'foo 2', 'bar' => 'bar 2', 'foobar' => 'foobar 2'],
            ['foo' => 'foo 3', 'bar' => 'bar 3', 'foobar' => 'foobar 3'],
        ];
    }
}

class JsonSerializableSingleResourceWithIntegersStub implements JsonSerializable
{
    public function jsonSerialize()
    {
        return [
            ['id' => 10, 'foo' => 'bar'],
            ['id' => 20, 'foo' => 'bar'],
            ['id' => 30, 'foo' => 'bar'],
        ];
    }
}<|MERGE_RESOLUTION|>--- conflicted
+++ resolved
@@ -658,27 +658,20 @@
         $testResponse->assertJsonMissingValidationErrors();
     }
 
-<<<<<<< HEAD
-    public function testAssertJsonMissingValidationErrorsCustomErrorsName()
-    {
-        $data = [
-            'status' => 'ok',
-            'data' => ['foo' => 'oops'],
-        ];
-
-        $testResponse = TestResponse::fromBaseResponse(
-            (new Response)->setContent(json_encode($data))
-        );
-
-        $testResponse->assertJsonMissingValidationErrors('bar', 'data');
-=======
     public function testAssertJsonMissingValidationErrorsOnAnEmptyResponse()
     {
-        $emptyResponse = TestResponse::fromBaseResponse(
+        $emptyTestResponse204 = TestResponse::fromBaseResponse(
             (new Response)->setContent('')
         );
-
-        $emptyResponse->assertJsonMissingValidationErrors();
+        $emptyTestResponse204->setStatusCode(204);
+        $emptyTestResponse204->assertJsonMissingValidationErrors();
+
+        $this->expectException(AssertionFailedError::class);
+
+        $emptyTestResponseNot204 = TestResponse::fromBaseResponse(
+            (new Response)->setContent('')
+        );
+        $emptyTestResponseNot204->assertJsonMissingValidationErrors();
     }
 
     public function testAssertJsonMissingValidationErrorsOnInvalidJson()
@@ -691,7 +684,20 @@
         );
 
         $invalidJsonResponse->assertJsonMissingValidationErrors();
->>>>>>> f3972339
+    }
+
+    public function testAssertJsonMissingValidationErrorsCustomErrorsName()
+    {
+        $data = [
+            'status' => 'ok',
+            'data' => ['foo' => 'oops'],
+        ];
+
+        $testResponse = TestResponse::fromBaseResponse(
+            (new Response)->setContent(json_encode($data))
+        );
+
+        $testResponse->assertJsonMissingValidationErrors('bar', 'data');
     }
 
     public function testMacroable()
