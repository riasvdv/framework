--- conflicted
+++ resolved
@@ -48,8 +48,6 @@
         $this->assertSame(A::class, Reflector::getParameterClassName($method->getParameters()[0]));
     }
 
-<<<<<<< HEAD
-=======
     public function testParameterSubclassOfInterface()
     {
         $method = (new ReflectionClass(TestClassWithInterfaceSubclassParameter::class))->getMethod('f');
@@ -57,10 +55,6 @@
         $this->assertTrue(Reflector::isParameterSubclassOf($method->getParameters()[0], IA::class));
     }
 
-    /**
-     * @requires PHP >= 8
-     */
->>>>>>> 22467440
     public function testUnionTypeName()
     {
         $method = (new ReflectionClass(C::class))->getMethod('f');
