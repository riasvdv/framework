<?php

namespace Illuminate\Tests\Support;

use ArrayAccess;
use ArrayIterator;
use ArrayObject;
use CachingIterator;
use Exception;
use Illuminate\Contracts\Support\Arrayable;
use Illuminate\Contracts\Support\Jsonable;
use Illuminate\Support\Collection;
use Illuminate\Support\HtmlString;
use Illuminate\Support\LazyCollection;
use Illuminate\Support\Str;
use InvalidArgumentException;
use JsonSerializable;
use Mockery as m;
use PHPUnit\Framework\TestCase;
use ReflectionClass;
use stdClass;
use Symfony\Component\VarDumper\VarDumper;

class SupportCollectionTest extends TestCase
{
    /**
     * @dataProvider collectionClassProvider
     */
    public function testFirstReturnsFirstItemInCollection($collection)
    {
        $c = new $collection(['foo', 'bar']);
        $this->assertSame('foo', $c->first());
    }

    /**
     * @dataProvider collectionClassProvider
     */
    public function testFirstWithCallback($collection)
    {
        $data = new $collection(['foo', 'bar', 'baz']);
        $result = $data->first(function ($value) {
            return $value === 'bar';
        });
        $this->assertSame('bar', $result);
    }

    /**
     * @dataProvider collectionClassProvider
     */
    public function testFirstWithCallbackAndDefault($collection)
    {
        $data = new $collection(['foo', 'bar']);
        $result = $data->first(function ($value) {
            return $value === 'baz';
        }, 'default');
        $this->assertSame('default', $result);
    }

    /**
     * @dataProvider collectionClassProvider
     */
    public function testFirstWithDefaultAndWithoutCallback($collection)
    {
        $data = new $collection;
        $result = $data->first(null, 'default');
        $this->assertSame('default', $result);
    }

    /**
     * @dataProvider collectionClassProvider
     */
    public function testFirstWhere($collection)
    {
        $data = new $collection([
            ['material' => 'paper', 'type' => 'book'],
            ['material' => 'rubber', 'type' => 'gasket'],
        ]);

        $this->assertSame('book', $data->firstWhere('material', 'paper')['type']);
        $this->assertSame('gasket', $data->firstWhere('material', 'rubber')['type']);
        $this->assertNull($data->firstWhere('material', 'nonexistant'));
        $this->assertNull($data->firstWhere('nonexistant', 'key'));
    }

    /**
     * @dataProvider collectionClassProvider
     */
    public function testLastReturnsLastItemInCollection($collection)
    {
        $c = new $collection(['foo', 'bar']);
        $this->assertSame('bar', $c->last());
    }

    /**
     * @dataProvider collectionClassProvider
     */
    public function testLastWithCallback($collection)
    {
        $data = new $collection([100, 200, 300]);
        $result = $data->last(function ($value) {
            return $value < 250;
        });
        $this->assertEquals(200, $result);
        $result = $data->last(function ($value, $key) {
            return $key < 2;
        });
        $this->assertEquals(200, $result);
    }

    /**
     * @dataProvider collectionClassProvider
     */
    public function testLastWithCallbackAndDefault($collection)
    {
        $data = new $collection(['foo', 'bar']);
        $result = $data->last(function ($value) {
            return $value === 'baz';
        }, 'default');
        $this->assertSame('default', $result);
    }

    /**
     * @dataProvider collectionClassProvider
     */
    public function testLastWithDefaultAndWithoutCallback($collection)
    {
        $data = new $collection;
        $result = $data->last(null, 'default');
        $this->assertSame('default', $result);
    }

    public function testPopReturnsAndRemovesLastItemInCollection()
    {
        $c = new Collection(['foo', 'bar']);

        $this->assertSame('bar', $c->pop());
        $this->assertSame('foo', $c->first());
    }

    public function testShiftReturnsAndRemovesFirstItemInCollection()
    {
        $data = new Collection(['Taylor', 'Otwell']);

        $this->assertSame('Taylor', $data->shift());
        $this->assertSame('Otwell', $data->first());
        $this->assertSame('Otwell', $data->shift());
        $this->assertNull($data->first());
    }

    /**
     * @dataProvider collectionClassProvider
     */
    public function testEmptyCollectionIsEmpty($collection)
    {
        $c = new $collection;

        $this->assertTrue($c->isEmpty());
    }

    /**
     * @dataProvider collectionClassProvider
     */
    public function testEmptyCollectionIsNotEmpty($collection)
    {
        $c = new $collection(['foo', 'bar']);

        $this->assertFalse($c->isEmpty());
        $this->assertTrue($c->isNotEmpty());
    }

    /**
     * @dataProvider collectionClassProvider
     */
    public function testCollectionIsConstructed($collection)
    {
        $data = new $collection('foo');
        $this->assertSame(['foo'], $data->all());

        $data = new $collection(2);
        $this->assertSame([2], $data->all());

        $data = new $collection(false);
        $this->assertSame([false], $data->all());

        $data = new $collection(null);
        $this->assertEmpty($data->all());

        $data = new $collection;
        $this->assertEmpty($data->all());
    }

    /**
     * @dataProvider collectionClassProvider
     */
    public function testCollectionShuffleWithSeed($collection)
    {
        $data = new $collection(range(0, 100, 10));

        $firstRandom = $data->shuffle(1234);
        $secondRandom = $data->shuffle(1234);

        $this->assertEquals($firstRandom, $secondRandom);
    }

    /**
     * @dataProvider collectionClassProvider
     */
    public function testSkipMethod($collection)
    {
        $data = new $collection([1, 2, 3, 4, 5, 6]);

        // Total items to skip is smaller than collection length
        $this->assertSame([5, 6], $data->skip(4)->values()->all());

        // Total items to skip is more than collection length
        $this->assertSame([], $data->skip(10)->values()->all());
    }

    /**
     * @dataProvider collectionClassProvider
     */
    public function testSkipUntil($collection)
    {
        $data = new $collection([1, 1, 2, 2, 3, 3, 4, 4]);

        // Item at the beginning of the collection
        $this->assertSame([1, 1, 2, 2, 3, 3, 4, 4], $data->skipUntil(1)->values()->all());

        // Item at the middle of the collection
        $this->assertSame([3, 3, 4, 4], $data->skipUntil(3)->values()->all());

        // Item not in the collection
        $this->assertSame([], $data->skipUntil(5)->values()->all());

        // Item at the beginning of the collection
        $data = $data->skipUntil(function ($value, $key) {
            return $value <= 1;
        })->values();

        $this->assertSame([1, 1, 2, 2, 3, 3, 4, 4], $data->all());

        // Item at the middle of the collection
        $data = $data->skipUntil(function ($value, $key) {
            return $value >= 3;
        })->values();

        $this->assertSame([3, 3, 4, 4], $data->all());

        // Item not in the collection
        $data = $data->skipUntil(function ($value, $key) {
            return $value >= 5;
        })->values();

        $this->assertSame([], $data->all());
    }

    /**
     * @dataProvider collectionClassProvider
     */
    public function testSkipWhile($collection)
    {
        $data = new $collection([1, 1, 2, 2, 3, 3, 4, 4]);

        // Item at the beginning of the collection
        $this->assertSame([2, 2, 3, 3, 4, 4], $data->skipWhile(1)->values()->all());

        // Item not in the collection
        $this->assertSame([1, 1, 2, 2, 3, 3, 4, 4], $data->skipWhile(5)->values()->all());

        // Item in the collection but not at the beginning
        $this->assertSame([1, 1, 2, 2, 3, 3, 4, 4], $data->skipWhile(2)->values()->all());

        // Item not in the collection
        $data = $data->skipWhile(function ($value, $key) {
            return $value >= 5;
        })->values();

        $this->assertSame([1, 1, 2, 2, 3, 3, 4, 4], $data->all());

        // Item in the collection but not at the beginning
        $data = $data->skipWhile(function ($value, $key) {
            return $value >= 2;
        })->values();

        $this->assertSame([1, 1, 2, 2, 3, 3, 4, 4], $data->all());

        // Item at the beginning of the collection
        $data = $data->skipWhile(function ($value, $key) {
            return $value < 3;
        })->values();

        $this->assertSame([3, 3, 4, 4], $data->all());
    }

    /**
     * @dataProvider collectionClassProvider
     */
    public function testGetArrayableItems($collection)
    {
        $data = new $collection;

        $class = new ReflectionClass($collection);
        $method = $class->getMethod('getArrayableItems');
        $method->setAccessible(true);

        $items = new TestArrayableObject;
        $array = $method->invokeArgs($data, [$items]);
        $this->assertSame(['foo' => 'bar'], $array);

        $items = new TestJsonableObject;
        $array = $method->invokeArgs($data, [$items]);
        $this->assertSame(['foo' => 'bar'], $array);

        $items = new TestJsonSerializeObject;
        $array = $method->invokeArgs($data, [$items]);
        $this->assertSame(['foo' => 'bar'], $array);

        $items = new TestJsonSerializeWithScalarValueObject;
        $array = $method->invokeArgs($data, [$items]);
        $this->assertSame(['foo'], $array);

        $items = new $collection(['foo' => 'bar']);
        $array = $method->invokeArgs($data, [$items]);
        $this->assertSame(['foo' => 'bar'], $array);

        $items = ['foo' => 'bar'];
        $array = $method->invokeArgs($data, [$items]);
        $this->assertSame(['foo' => 'bar'], $array);
    }

    /**
     * @dataProvider collectionClassProvider
     */
    public function testToArrayCallsToArrayOnEachItemInCollection($collection)
    {
        $item1 = m::mock(Arrayable::class);
        $item1->shouldReceive('toArray')->once()->andReturn('foo.array');
        $item2 = m::mock(Arrayable::class);
        $item2->shouldReceive('toArray')->once()->andReturn('bar.array');
        $c = new $collection([$item1, $item2]);
        $results = $c->toArray();

        $this->assertEquals(['foo.array', 'bar.array'], $results);
    }

    public function testLazyReturnsLazyCollection()
    {
        $data = new Collection([1, 2, 3, 4, 5]);

        $lazy = $data->lazy();

        $data->add(6);

        $this->assertInstanceOf(LazyCollection::class, $lazy);
        $this->assertSame([1, 2, 3, 4, 5], $lazy->all());
    }

    /**
     * @dataProvider collectionClassProvider
     */
    public function testJsonSerializeCallsToArrayOrJsonSerializeOnEachItemInCollection($collection)
    {
        $item1 = m::mock(JsonSerializable::class);
        $item1->shouldReceive('jsonSerialize')->once()->andReturn('foo.json');
        $item2 = m::mock(Arrayable::class);
        $item2->shouldReceive('toArray')->once()->andReturn('bar.array');
        $c = new $collection([$item1, $item2]);
        $results = $c->jsonSerialize();

        $this->assertEquals(['foo.json', 'bar.array'], $results);
    }

    /**
     * @dataProvider collectionClassProvider
     */
    public function testToJsonEncodesTheJsonSerializeResult($collection)
    {
        $c = $this->getMockBuilder($collection)->onlyMethods(['jsonSerialize'])->getMock();
        $c->expects($this->once())->method('jsonSerialize')->willReturn('foo');
        $results = $c->toJson();
        $this->assertJsonStringEqualsJsonString(json_encode('foo'), $results);
    }

    /**
     * @dataProvider collectionClassProvider
     */
    public function testCastingToStringJsonEncodesTheToArrayResult($collection)
    {
        $c = $this->getMockBuilder($collection)->onlyMethods(['jsonSerialize'])->getMock();
        $c->expects($this->once())->method('jsonSerialize')->willReturn('foo');

        $this->assertJsonStringEqualsJsonString(json_encode('foo'), (string) $c);
    }

    public function testOffsetAccess()
    {
        $c = new Collection(['name' => 'taylor']);
        $this->assertSame('taylor', $c['name']);
        $c['name'] = 'dayle';
        $this->assertSame('dayle', $c['name']);
        $this->assertTrue(isset($c['name']));
        unset($c['name']);
        $this->assertFalse(isset($c['name']));
        $c[] = 'jason';
        $this->assertSame('jason', $c[0]);
    }

    public function testArrayAccessOffsetExists()
    {
        $c = new Collection(['foo', 'bar', null]);
        $this->assertTrue($c->offsetExists(0));
        $this->assertTrue($c->offsetExists(1));
        $this->assertFalse($c->offsetExists(2));
    }

    public function testBehavesLikeAnArrayWithArrayAccess()
    {
        // indexed array
        $input = ['foo', null];
        $c = new Collection($input);
        $this->assertEquals(isset($input[0]), isset($c[0])); // existing value
        $this->assertEquals(isset($input[1]), isset($c[1])); // existing but null value
        $this->assertEquals(isset($input[1000]), isset($c[1000])); // non-existing value
        $this->assertEquals($input[0], $c[0]);
        $this->assertEquals($input[1], $c[1]);

        // associative array
        $input = ['k1' => 'foo', 'k2' => null];
        $c = new Collection($input);
        $this->assertEquals(isset($input['k1']), isset($c['k1'])); // existing value
        $this->assertEquals(isset($input['k2']), isset($c['k2'])); // existing but null value
        $this->assertEquals(isset($input['k3']), isset($c['k3'])); // non-existing value
        $this->assertEquals($input['k1'], $c['k1']);
        $this->assertEquals($input['k2'], $c['k2']);
    }

    public function testArrayAccessOffsetGet()
    {
        $c = new Collection(['foo', 'bar']);
        $this->assertSame('foo', $c->offsetGet(0));
        $this->assertSame('bar', $c->offsetGet(1));
    }

    public function testArrayAccessOffsetSet()
    {
        $c = new Collection(['foo', 'foo']);

        $c->offsetSet(1, 'bar');
        $this->assertSame('bar', $c[1]);

        $c->offsetSet(null, 'qux');
        $this->assertSame('qux', $c[2]);
    }

    public function testArrayAccessOffsetUnset()
    {
        $c = new Collection(['foo', 'bar']);

        $c->offsetUnset(1);
        $this->assertFalse(isset($c[1]));
    }

    public function testForgetSingleKey()
    {
        $c = new Collection(['foo', 'bar']);
        $c = $c->forget(0)->all();
        $this->assertFalse(isset($c['foo']));
        $this->assertFalse(isset($c[0]));
        $this->assertTrue(isset($c[1]));

        $c = new Collection(['foo' => 'bar', 'baz' => 'qux']);
        $c = $c->forget('foo')->all();
        $this->assertFalse(isset($c['foo']));
        $this->assertTrue(isset($c['baz']));
    }

    public function testForgetArrayOfKeys()
    {
        $c = new Collection(['foo', 'bar', 'baz']);
        $c = $c->forget([0, 2])->all();
        $this->assertFalse(isset($c[0]));
        $this->assertFalse(isset($c[2]));
        $this->assertTrue(isset($c[1]));

        $c = new Collection(['name' => 'taylor', 'foo' => 'bar', 'baz' => 'qux']);
        $c = $c->forget(['foo', 'baz'])->all();
        $this->assertFalse(isset($c['foo']));
        $this->assertFalse(isset($c['baz']));
        $this->assertTrue(isset($c['name']));
    }

    /**
     * @dataProvider collectionClassProvider
     */
    public function testCountable($collection)
    {
        $c = new $collection(['foo', 'bar']);
        $this->assertCount(2, $c);
    }

    /**
     * @dataProvider collectionClassProvider
     */
    public function testCountByStandalone($collection)
    {
        $c = new $collection(['foo', 'foo', 'foo', 'bar', 'bar', 'foobar']);
        $this->assertEquals(['foo' => 3, 'bar' => 2, 'foobar' => 1], $c->countBy()->all());

        $c = new $collection([true, true, false, false, false]);
        $this->assertEquals([true => 2, false => 3], $c->countBy()->all());

        $c = new $collection([1, 5, 1, 5, 5, 1]);
        $this->assertEquals([1 => 3, 5 => 3], $c->countBy()->all());
    }

    /**
     * @dataProvider collectionClassProvider
     */
    public function testCountByWithKey($collection)
    {
        $c = new $collection([
            ['key' => 'a'], ['key' => 'a'], ['key' => 'a'], ['key' => 'a'],
            ['key' => 'b'], ['key' => 'b'], ['key' => 'b'],
        ]);
        $this->assertEquals(['a' => 4, 'b' => 3], $c->countBy('key')->all());
    }

    /**
     * @dataProvider collectionClassProvider
     */
    public function testCountableByWithCallback($collection)
    {
        $c = new $collection(['alice', 'aaron', 'bob', 'carla']);
        $this->assertEquals(['a' => 2, 'b' => 1, 'c' => 1], $c->countBy(function ($name) {
            return substr($name, 0, 1);
        })->all());

        $c = new $collection([1, 2, 3, 4, 5]);
        $this->assertEquals([true => 2, false => 3], $c->countBy(function ($i) {
            return $i % 2 === 0;
        })->all());
    }

    public function testIterable()
    {
        $c = new Collection(['foo']);
        $this->assertInstanceOf(ArrayIterator::class, $c->getIterator());
        $this->assertEquals(['foo'], $c->getIterator()->getArrayCopy());
    }

    /**
     * @dataProvider collectionClassProvider
     */
    public function testCachingIterator($collection)
    {
        $c = new $collection(['foo']);
        $this->assertInstanceOf(CachingIterator::class, $c->getCachingIterator());
    }

    /**
     * @dataProvider collectionClassProvider
     */
    public function testFilter($collection)
    {
        $c = new $collection([['id' => 1, 'name' => 'Hello'], ['id' => 2, 'name' => 'World']]);
        $this->assertEquals([1 => ['id' => 2, 'name' => 'World']], $c->filter(function ($item) {
            return $item['id'] == 2;
        })->all());

        $c = new $collection(['', 'Hello', '', 'World']);
        $this->assertEquals(['Hello', 'World'], $c->filter()->values()->toArray());

        $c = new $collection(['id' => 1, 'first' => 'Hello', 'second' => 'World']);
        $this->assertEquals(['first' => 'Hello', 'second' => 'World'], $c->filter(function ($item, $key) {
            return $key != 'id';
        })->all());
    }

    /**
     * @dataProvider collectionClassProvider
     */
    public function testHigherOrderKeyBy($collection)
    {
        $c = new $collection([
            ['id' => 'id1', 'name' => 'first'],
            ['id' => 'id2', 'name' => 'second'],
        ]);

        $this->assertEquals(['id1' => 'first', 'id2' => 'second'], $c->keyBy->id->map->name->all());
    }

    /**
     * @dataProvider collectionClassProvider
     */
    public function testHigherOrderUnique($collection)
    {
        $c = new $collection([
            ['id' => '1', 'name' => 'first'],
            ['id' => '1', 'name' => 'second'],
        ]);

        $this->assertCount(1, $c->unique->id);
    }

    /**
     * @dataProvider collectionClassProvider
     */
    public function testHigherOrderFilter($collection)
    {
        $c = new $collection([
            new class {
                public $name = 'Alex';

                public function active()
                {
                    return true;
                }
            },
            new class {
                public $name = 'John';

                public function active()
                {
                    return false;
                }
            },
        ]);

        $this->assertCount(1, $c->filter->active());
    }

    /**
     * @dataProvider collectionClassProvider
     */
    public function testWhere($collection)
    {
        $c = new $collection([['v' => 1], ['v' => 2], ['v' => 3], ['v' => '3'], ['v' => 4]]);

        $this->assertEquals(
            [['v' => 3], ['v' => '3']],
            $c->where('v', 3)->values()->all()
        );
        $this->assertEquals(
            [['v' => 3], ['v' => '3']],
            $c->where('v', '=', 3)->values()->all()
        );
        $this->assertEquals(
            [['v' => 3], ['v' => '3']],
            $c->where('v', '==', 3)->values()->all()
        );
        $this->assertEquals(
            [['v' => 3], ['v' => '3']],
            $c->where('v', 'garbage', 3)->values()->all()
        );
        $this->assertEquals(
            [['v' => 3]],
            $c->where('v', '===', 3)->values()->all()
        );

        $this->assertEquals(
            [['v' => 1], ['v' => 2], ['v' => 4]],
            $c->where('v', '<>', 3)->values()->all()
        );
        $this->assertEquals(
            [['v' => 1], ['v' => 2], ['v' => 4]],
            $c->where('v', '!=', 3)->values()->all()
        );
        $this->assertEquals(
            [['v' => 1], ['v' => 2], ['v' => '3'], ['v' => 4]],
            $c->where('v', '!==', 3)->values()->all()
        );
        $this->assertEquals(
            [['v' => 1], ['v' => 2], ['v' => 3], ['v' => '3']],
            $c->where('v', '<=', 3)->values()->all()
        );
        $this->assertEquals(
            [['v' => 3], ['v' => '3'], ['v' => 4]],
            $c->where('v', '>=', 3)->values()->all()
        );
        $this->assertEquals(
            [['v' => 1], ['v' => 2]],
            $c->where('v', '<', 3)->values()->all()
        );
        $this->assertEquals(
            [['v' => 4]],
            $c->where('v', '>', 3)->values()->all()
        );

        $object = (object) ['foo' => 'bar'];

        $this->assertEquals(
            [],
            $c->where('v', $object)->values()->all()
        );

        $this->assertEquals(
            [['v' => 1], ['v' => 2], ['v' => 3], ['v' => '3'], ['v' => 4]],
            $c->where('v', '<>', $object)->values()->all()
        );

        $this->assertEquals(
            [['v' => 1], ['v' => 2], ['v' => 3], ['v' => '3'], ['v' => 4]],
            $c->where('v', '!=', $object)->values()->all()
        );

        $this->assertEquals(
            [['v' => 1], ['v' => 2], ['v' => 3], ['v' => '3'], ['v' => 4]],
            $c->where('v', '!==', $object)->values()->all()
        );

        $this->assertEquals(
            [],
            $c->where('v', '>', $object)->values()->all()
        );

        $c = new $collection([['v' => 1], ['v' => $object]]);
        $this->assertEquals(
            [['v' => $object]],
            $c->where('v', $object)->values()->all()
        );

        $this->assertEquals(
            [['v' => 1], ['v' => $object]],
            $c->where('v', '<>', null)->values()->all()
        );

        $this->assertEquals(
            [],
            $c->where('v', '<', null)->values()->all()
        );

        $c = new $collection([['v' => 1], ['v' => new HtmlString('hello')]]);
        $this->assertEquals(
            [['v' => new HtmlString('hello')]],
            $c->where('v', 'hello')->values()->all()
        );

        $c = new $collection([['v' => 1], ['v' => 'hello']]);
        $this->assertEquals(
            [['v' => 'hello']],
            $c->where('v', new HtmlString('hello'))->values()->all()
        );

        $c = new $collection([['v' => 1], ['v' => 2], ['v' => null]]);
        $this->assertEquals(
            [['v' => 1], ['v' => 2]],
            $c->where('v')->values()->all()
        );
    }

    /**
     * @dataProvider collectionClassProvider
     */
    public function testWhereStrict($collection)
    {
        $c = new $collection([['v' => 3], ['v' => '3']]);

        $this->assertEquals(
            [['v' => 3]],
            $c->whereStrict('v', 3)->values()->all()
        );
    }

    /**
     * @dataProvider collectionClassProvider
     */
    public function testWhereInstanceOf($collection)
    {
        $c = new $collection([new stdClass, new stdClass, new $collection, new stdClass]);
        $this->assertCount(3, $c->whereInstanceOf(stdClass::class));
    }

    /**
     * @dataProvider collectionClassProvider
     */
    public function testWhereIn($collection)
    {
        $c = new $collection([['v' => 1], ['v' => 2], ['v' => 3], ['v' => '3'], ['v' => 4]]);
        $this->assertEquals([['v' => 1], ['v' => 3], ['v' => '3']], $c->whereIn('v', [1, 3])->values()->all());
    }

    /**
     * @dataProvider collectionClassProvider
     */
    public function testWhereInStrict($collection)
    {
        $c = new $collection([['v' => 1], ['v' => 2], ['v' => 3], ['v' => '3'], ['v' => 4]]);
        $this->assertEquals([['v' => 1], ['v' => 3]], $c->whereInStrict('v', [1, 3])->values()->all());
    }

    /**
     * @dataProvider collectionClassProvider
     */
    public function testWhereNotIn($collection)
    {
        $c = new $collection([['v' => 1], ['v' => 2], ['v' => 3], ['v' => '3'], ['v' => 4]]);
        $this->assertEquals([['v' => 2], ['v' => 4]], $c->whereNotIn('v', [1, 3])->values()->all());
    }

    /**
     * @dataProvider collectionClassProvider
     */
    public function testWhereNotInStrict($collection)
    {
        $c = new $collection([['v' => 1], ['v' => 2], ['v' => 3], ['v' => '3'], ['v' => 4]]);
        $this->assertEquals([['v' => 2], ['v' => '3'], ['v' => 4]], $c->whereNotInStrict('v', [1, 3])->values()->all());
    }

    /**
     * @dataProvider collectionClassProvider
     */
    public function testValues($collection)
    {
        $c = new $collection([['id' => 1, 'name' => 'Hello'], ['id' => 2, 'name' => 'World']]);
        $this->assertEquals([['id' => 2, 'name' => 'World']], $c->filter(function ($item) {
            return $item['id'] == 2;
        })->values()->all());
    }

    /**
     * @dataProvider collectionClassProvider
     */
    public function testBetween($collection)
    {
        $c = new $collection([['v' => 1], ['v' => 2], ['v' => 3], ['v' => '3'], ['v' => 4]]);

        $this->assertEquals([['v' => 2], ['v' => 3], ['v' => '3'], ['v' => 4]],
            $c->whereBetween('v', [2, 4])->values()->all());
        $this->assertEquals([['v' => 1]], $c->whereBetween('v', [-1, 1])->all());
        $this->assertEquals([['v' => 3], ['v' => '3']], $c->whereBetween('v', [3, 3])->values()->all());
    }

    /**
     * @dataProvider collectionClassProvider
     */
    public function testWhereNotBetween($collection)
    {
        $c = new $collection([['v' => 1], ['v' => 2], ['v' => 3], ['v' => '3'], ['v' => 4]]);

        $this->assertEquals([['v' => 1]], $c->whereNotBetween('v', [2, 4])->values()->all());
        $this->assertEquals([['v' => 2], ['v' => 3], ['v' => 3], ['v' => 4]], $c->whereNotBetween('v', [-1, 1])->values()->all());
        $this->assertEquals([['v' => 1], ['v' => '2'], ['v' => '4']], $c->whereNotBetween('v', [3, 3])->values()->all());
    }

    /**
     * @dataProvider collectionClassProvider
     */
    public function testFlatten($collection)
    {
        // Flat arrays are unaffected
        $c = new $collection(['#foo', '#bar', '#baz']);
        $this->assertEquals(['#foo', '#bar', '#baz'], $c->flatten()->all());

        // Nested arrays are flattened with existing flat items
        $c = new $collection([['#foo', '#bar'], '#baz']);
        $this->assertEquals(['#foo', '#bar', '#baz'], $c->flatten()->all());

        // Sets of nested arrays are flattened
        $c = new $collection([['#foo', '#bar'], ['#baz']]);
        $this->assertEquals(['#foo', '#bar', '#baz'], $c->flatten()->all());

        // Deeply nested arrays are flattened
        $c = new $collection([['#foo', ['#bar']], ['#baz']]);
        $this->assertEquals(['#foo', '#bar', '#baz'], $c->flatten()->all());

        // Nested collections are flattened alongside arrays
        $c = new $collection([new $collection(['#foo', '#bar']), ['#baz']]);
        $this->assertEquals(['#foo', '#bar', '#baz'], $c->flatten()->all());

        // Nested collections containing plain arrays are flattened
        $c = new $collection([new $collection(['#foo', ['#bar']]), ['#baz']]);
        $this->assertEquals(['#foo', '#bar', '#baz'], $c->flatten()->all());

        // Nested arrays containing collections are flattened
        $c = new $collection([['#foo', new $collection(['#bar'])], ['#baz']]);
        $this->assertEquals(['#foo', '#bar', '#baz'], $c->flatten()->all());

        // Nested arrays containing collections containing arrays are flattened
        $c = new $collection([['#foo', new $collection(['#bar', ['#zap']])], ['#baz']]);
        $this->assertEquals(['#foo', '#bar', '#zap', '#baz'], $c->flatten()->all());
    }

    /**
     * @dataProvider collectionClassProvider
     */
    public function testFlattenWithDepth($collection)
    {
        // No depth flattens recursively
        $c = new $collection([['#foo', ['#bar', ['#baz']]], '#zap']);
        $this->assertEquals(['#foo', '#bar', '#baz', '#zap'], $c->flatten()->all());

        // Specifying a depth only flattens to that depth
        $c = new $collection([['#foo', ['#bar', ['#baz']]], '#zap']);
        $this->assertEquals(['#foo', ['#bar', ['#baz']], '#zap'], $c->flatten(1)->all());

        $c = new $collection([['#foo', ['#bar', ['#baz']]], '#zap']);
        $this->assertEquals(['#foo', '#bar', ['#baz'], '#zap'], $c->flatten(2)->all());
    }

    /**
     * @dataProvider collectionClassProvider
     */
    public function testFlattenIgnoresKeys($collection)
    {
        // No depth ignores keys
        $c = new $collection(['#foo', ['key' => '#bar'], ['key' => '#baz'], 'key' => '#zap']);
        $this->assertEquals(['#foo', '#bar', '#baz', '#zap'], $c->flatten()->all());

        // Depth of 1 ignores keys
        $c = new $collection(['#foo', ['key' => '#bar'], ['key' => '#baz'], 'key' => '#zap']);
        $this->assertEquals(['#foo', '#bar', '#baz', '#zap'], $c->flatten(1)->all());
    }

    /**
     * @dataProvider collectionClassProvider
     */
    public function testMergeNull($collection)
    {
        $c = new $collection(['name' => 'Hello']);
        $this->assertEquals(['name' => 'Hello'], $c->merge(null)->all());
    }

    /**
     * @dataProvider collectionClassProvider
     */
    public function testMergeArray($collection)
    {
        $c = new $collection(['name' => 'Hello']);
        $this->assertEquals(['name' => 'Hello', 'id' => 1], $c->merge(['id' => 1])->all());
    }

    /**
     * @dataProvider collectionClassProvider
     */
    public function testMergeCollection($collection)
    {
        $c = new $collection(['name' => 'Hello']);
        $this->assertEquals(['name' => 'World', 'id' => 1], $c->merge(new $collection(['name' => 'World', 'id' => 1]))->all());
    }

    /**
     * @dataProvider collectionClassProvider
     */
    public function testMergeRecursiveNull($collection)
    {
        $c = new $collection(['name' => 'Hello']);
        $this->assertEquals(['name' => 'Hello'], $c->mergeRecursive(null)->all());
    }

    /**
     * @dataProvider collectionClassProvider
     */
    public function testMergeRecursiveArray($collection)
    {
        $c = new $collection(['name' => 'Hello', 'id' => 1]);
        $this->assertEquals(['name' => 'Hello', 'id' => [1, 2]], $c->mergeRecursive(['id' => 2])->all());
    }

    /**
     * @dataProvider collectionClassProvider
     */
    public function testMergeRecursiveCollection($collection)
    {
        $c = new $collection(['name' => 'Hello', 'id' => 1, 'meta' => ['tags' => ['a', 'b'], 'roles' => 'admin']]);
        $this->assertEquals(
            ['name' => 'Hello', 'id' => 1, 'meta' => ['tags' => ['a', 'b', 'c'], 'roles' => ['admin', 'editor']]],
            $c->mergeRecursive(new $collection(['meta' => ['tags' => ['c'], 'roles' => 'editor']]))->all()
        );
    }

    /**
     * @dataProvider collectionClassProvider
     */
    public function testReplaceNull($collection)
    {
        $c = new $collection(['a', 'b', 'c']);
        $this->assertEquals(['a', 'b', 'c'], $c->replace(null)->all());
    }

    /**
     * @dataProvider collectionClassProvider
     */
    public function testReplaceArray($collection)
    {
        $c = new $collection(['a', 'b', 'c']);
        $this->assertEquals(['a', 'd', 'e'], $c->replace([1 => 'd', 2 => 'e'])->all());
    }

    /**
     * @dataProvider collectionClassProvider
     */
    public function testReplaceCollection($collection)
    {
        $c = new $collection(['a', 'b', 'c']);
        $this->assertEquals(
            ['a', 'd', 'e'],
            $c->replace(new $collection([1 => 'd', 2 => 'e']))->all()
        );
    }

    /**
     * @dataProvider collectionClassProvider
     */
    public function testReplaceRecursiveNull($collection)
    {
        $c = new $collection(['a', 'b', ['c', 'd']]);
        $this->assertEquals(['a', 'b', ['c', 'd']], $c->replaceRecursive(null)->all());
    }

    /**
     * @dataProvider collectionClassProvider
     */
    public function testReplaceRecursiveArray($collection)
    {
        $c = new $collection(['a', 'b', ['c', 'd']]);
        $this->assertEquals(['z', 'b', ['c', 'e']], $c->replaceRecursive(['z', 2 => [1 => 'e']])->all());
    }

    /**
     * @dataProvider collectionClassProvider
     */
    public function testReplaceRecursiveCollection($collection)
    {
        $c = new $collection(['a', 'b', ['c', 'd']]);
        $this->assertEquals(
            ['z', 'b', ['c', 'e']],
            $c->replaceRecursive(new $collection(['z', 2 => [1 => 'e']]))->all()
        );
    }

    /**
     * @dataProvider collectionClassProvider
     */
    public function testUnionNull($collection)
    {
        $c = new $collection(['name' => 'Hello']);
        $this->assertEquals(['name' => 'Hello'], $c->union(null)->all());
    }

    /**
     * @dataProvider collectionClassProvider
     */
    public function testUnionArray($collection)
    {
        $c = new $collection(['name' => 'Hello']);
        $this->assertEquals(['name' => 'Hello', 'id' => 1], $c->union(['id' => 1])->all());
    }

    /**
     * @dataProvider collectionClassProvider
     */
    public function testUnionCollection($collection)
    {
        $c = new $collection(['name' => 'Hello']);
        $this->assertEquals(['name' => 'Hello', 'id' => 1], $c->union(new $collection(['name' => 'World', 'id' => 1]))->all());
    }

    /**
     * @dataProvider collectionClassProvider
     */
    public function testDiffCollection($collection)
    {
        $c = new $collection(['id' => 1, 'first_word' => 'Hello']);
        $this->assertEquals(['id' => 1], $c->diff(new $collection(['first_word' => 'Hello', 'last_word' => 'World']))->all());
    }

    /**
     * @dataProvider collectionClassProvider
     */
    public function testDiffUsingWithCollection($collection)
    {
        $c = new $collection(['en_GB', 'fr', 'HR']);
        // demonstrate that diffKeys wont support case insensitivity
        $this->assertEquals(['en_GB', 'fr', 'HR'], $c->diff(new $collection(['en_gb', 'hr']))->values()->toArray());
        // allow for case insensitive difference
        $this->assertEquals(['fr'], $c->diffUsing(new $collection(['en_gb', 'hr']), 'strcasecmp')->values()->toArray());
    }

    /**
     * @dataProvider collectionClassProvider
     */
    public function testDiffUsingWithNull($collection)
    {
        $c = new $collection(['en_GB', 'fr', 'HR']);
        $this->assertEquals(['en_GB', 'fr', 'HR'], $c->diffUsing(null, 'strcasecmp')->values()->toArray());
    }

    /**
     * @dataProvider collectionClassProvider
     */
    public function testDiffNull($collection)
    {
        $c = new $collection(['id' => 1, 'first_word' => 'Hello']);
        $this->assertEquals(['id' => 1, 'first_word' => 'Hello'], $c->diff(null)->all());
    }

    /**
     * @dataProvider collectionClassProvider
     */
    public function testDiffKeys($collection)
    {
        $c1 = new $collection(['id' => 1, 'first_word' => 'Hello']);
        $c2 = new $collection(['id' => 123, 'foo_bar' => 'Hello']);
        $this->assertEquals(['first_word' => 'Hello'], $c1->diffKeys($c2)->all());
    }

    /**
     * @dataProvider collectionClassProvider
     */
    public function testDiffKeysUsing($collection)
    {
        $c1 = new $collection(['id' => 1, 'first_word' => 'Hello']);
        $c2 = new $collection(['ID' => 123, 'foo_bar' => 'Hello']);
        // demonstrate that diffKeys wont support case insensitivity
        $this->assertEquals(['id'=>1, 'first_word'=> 'Hello'], $c1->diffKeys($c2)->all());
        // allow for case insensitive difference
        $this->assertEquals(['first_word' => 'Hello'], $c1->diffKeysUsing($c2, 'strcasecmp')->all());
    }

    /**
     * @dataProvider collectionClassProvider
     */
    public function testDiffAssoc($collection)
    {
        $c1 = new $collection(['id' => 1, 'first_word' => 'Hello', 'not_affected' => 'value']);
        $c2 = new $collection(['id' => 123, 'foo_bar' => 'Hello', 'not_affected' => 'value']);
        $this->assertEquals(['id' => 1, 'first_word' => 'Hello'], $c1->diffAssoc($c2)->all());
    }

    /**
     * @dataProvider collectionClassProvider
     */
    public function testDiffAssocUsing($collection)
    {
        $c1 = new $collection(['a' => 'green', 'b' => 'brown', 'c' => 'blue', 'red']);
        $c2 = new $collection(['A' => 'green', 'yellow', 'red']);
        // demonstrate that the case of the keys will affect the output when diffAssoc is used
        $this->assertEquals(['a' => 'green', 'b' => 'brown', 'c' => 'blue', 'red'], $c1->diffAssoc($c2)->all());
        // allow for case insensitive difference
        $this->assertEquals(['b' => 'brown', 'c' => 'blue', 'red'], $c1->diffAssocUsing($c2, 'strcasecmp')->all());
    }

    /**
     * @dataProvider collectionClassProvider
     */
    public function testDuplicates($collection)
    {
        $duplicates = $collection::make([1, 2, 1, 'laravel', null, 'laravel', 'php', null])->duplicates()->all();
        $this->assertSame([2 => 1, 5 => 'laravel', 7 => null], $duplicates);

        // does loose comparison
        $duplicates = $collection::make([2, '2', [], null])->duplicates()->all();
        $this->assertSame([1 => '2', 3 => null], $duplicates);

        // works with mix of primitives
        $duplicates = $collection::make([1, '2', ['laravel'], ['laravel'], null, '2'])->duplicates()->all();
        $this->assertSame([3 => ['laravel'], 5 => '2'], $duplicates);

        // works with mix of objects and primitives **excepts numbers**.
        $expected = new Collection(['laravel']);
        $duplicates = $collection::make([new Collection(['laravel']), $expected, $expected, [], '2', '2'])->duplicates()->all();
        $this->assertSame([1 => $expected, 2 => $expected, 5 => '2'], $duplicates);
    }

    /**
     * @dataProvider collectionClassProvider
     */
    public function testDuplicatesWithKey($collection)
    {
        $items = [['framework' => 'vue'], ['framework' => 'laravel'], ['framework' => 'laravel']];
        $duplicates = $collection::make($items)->duplicates('framework')->all();
        $this->assertSame([2 => 'laravel'], $duplicates);
    }

    /**
     * @dataProvider collectionClassProvider
     */
    public function testDuplicatesWithCallback($collection)
    {
        $items = [['framework' => 'vue'], ['framework' => 'laravel'], ['framework' => 'laravel']];
        $duplicates = $collection::make($items)->duplicates(function ($item) {
            return $item['framework'];
        })->all();
        $this->assertSame([2 => 'laravel'], $duplicates);
    }

    /**
     * @dataProvider collectionClassProvider
     */
    public function testDuplicatesWithStrict($collection)
    {
        $duplicates = $collection::make([1, 2, 1, 'laravel', null, 'laravel', 'php', null])->duplicatesStrict()->all();
        $this->assertSame([2 => 1, 5 => 'laravel', 7 => null], $duplicates);

        // does strict comparison
        $duplicates = $collection::make([2, '2', [], null])->duplicatesStrict()->all();
        $this->assertSame([], $duplicates);

        // works with mix of primitives
        $duplicates = $collection::make([1, '2', ['laravel'], ['laravel'], null, '2'])->duplicatesStrict()->all();
        $this->assertSame([3 => ['laravel'], 5 => '2'], $duplicates);

        // works with mix of primitives, objects, and numbers
        $expected = new $collection(['laravel']);
        $duplicates = $collection::make([new $collection(['laravel']), $expected, $expected, [], '2', '2'])->duplicatesStrict()->all();
        $this->assertSame([2 => $expected, 5 => '2'], $duplicates);
    }

    /**
     * @dataProvider collectionClassProvider
     */
    public function testEach($collection)
    {
        $c = new $collection($original = [1, 2, 'foo' => 'bar', 'bam' => 'baz']);

        $result = [];
        $c->each(function ($item, $key) use (&$result) {
            $result[$key] = $item;
        });
        $this->assertEquals($original, $result);

        $result = [];
        $c->each(function ($item, $key) use (&$result) {
            $result[$key] = $item;
            if (is_string($key)) {
                return false;
            }
        });
        $this->assertEquals([1, 2, 'foo' => 'bar'], $result);
    }

    /**
     * @dataProvider collectionClassProvider
     */
    public function testEachSpread($collection)
    {
        $c = new $collection([[1, 'a'], [2, 'b']]);

        $result = [];
        $c->eachSpread(function ($number, $character) use (&$result) {
            $result[] = [$number, $character];
        });
        $this->assertEquals($c->all(), $result);

        $result = [];
        $c->eachSpread(function ($number, $character) use (&$result) {
            $result[] = [$number, $character];

            return false;
        });
        $this->assertEquals([[1, 'a']], $result);

        $result = [];
        $c->eachSpread(function ($number, $character, $key) use (&$result) {
            $result[] = [$number, $character, $key];
        });
        $this->assertEquals([[1, 'a', 0], [2, 'b', 1]], $result);

        $c = new $collection([new Collection([1, 'a']), new Collection([2, 'b'])]);
        $result = [];
        $c->eachSpread(function ($number, $character, $key) use (&$result) {
            $result[] = [$number, $character, $key];
        });
        $this->assertEquals([[1, 'a', 0], [2, 'b', 1]], $result);
    }

    /**
     * @dataProvider collectionClassProvider
     */
    public function testIntersectNull($collection)
    {
        $c = new $collection(['id' => 1, 'first_word' => 'Hello']);
        $this->assertEquals([], $c->intersect(null)->all());
    }

    /**
     * @dataProvider collectionClassProvider
     */
    public function testIntersectCollection($collection)
    {
        $c = new $collection(['id' => 1, 'first_word' => 'Hello']);
        $this->assertEquals(['first_word' => 'Hello'], $c->intersect(new $collection(['first_world' => 'Hello', 'last_word' => 'World']))->all());
    }

    /**
     * @dataProvider collectionClassProvider
     */
    public function testIntersectByKeysNull($collection)
    {
        $c = new $collection(['name' => 'Mateus', 'age' => 18]);
        $this->assertEquals([], $c->intersectByKeys(null)->all());
    }

    /**
     * @dataProvider collectionClassProvider
     */
    public function testIntersectByKeys($collection)
    {
        $c = new $collection(['name' => 'Mateus', 'age' => 18]);
        $this->assertEquals(['name' => 'Mateus'], $c->intersectByKeys(new $collection(['name' => 'Mateus', 'surname' => 'Guimaraes']))->all());
    }

    /**
     * @dataProvider collectionClassProvider
     */
    public function testUnique($collection)
    {
        $c = new $collection(['Hello', 'World', 'World']);
        $this->assertEquals(['Hello', 'World'], $c->unique()->all());

        $c = new $collection([[1, 2], [1, 2], [2, 3], [3, 4], [2, 3]]);
        $this->assertEquals([[1, 2], [2, 3], [3, 4]], $c->unique()->values()->all());
    }

    /**
     * @dataProvider collectionClassProvider
     */
    public function testUniqueWithCallback($collection)
    {
        $c = new $collection([
            1 => ['id' => 1, 'first' => 'Taylor', 'last' => 'Otwell'],
            2 => ['id' => 2, 'first' => 'Taylor', 'last' => 'Otwell'],
            3 => ['id' => 3, 'first' => 'Abigail', 'last' => 'Otwell'],
            4 => ['id' => 4, 'first' => 'Abigail', 'last' => 'Otwell'],
            5 => ['id' => 5, 'first' => 'Taylor', 'last' => 'Swift'],
            6 => ['id' => 6, 'first' => 'Taylor', 'last' => 'Swift'],
        ]);

        $this->assertEquals([
            1 => ['id' => 1, 'first' => 'Taylor', 'last' => 'Otwell'],
            3 => ['id' => 3, 'first' => 'Abigail', 'last' => 'Otwell'],
        ], $c->unique('first')->all());

        $this->assertEquals([
            1 => ['id' => 1, 'first' => 'Taylor', 'last' => 'Otwell'],
            3 => ['id' => 3, 'first' => 'Abigail', 'last' => 'Otwell'],
            5 => ['id' => 5, 'first' => 'Taylor', 'last' => 'Swift'],
        ], $c->unique(function ($item) {
            return $item['first'].$item['last'];
        })->all());

        $this->assertEquals([
            1 => ['id' => 1, 'first' => 'Taylor', 'last' => 'Otwell'],
            2 => ['id' => 2, 'first' => 'Taylor', 'last' => 'Otwell'],
        ], $c->unique(function ($item, $key) {
            return $key % 2;
        })->all());
    }

    /**
     * @dataProvider collectionClassProvider
     */
    public function testUniqueStrict($collection)
    {
        $c = new $collection([
            [
                'id' => '0',
                'name' => 'zero',
            ],
            [
                'id' => '00',
                'name' => 'double zero',
            ],
            [
                'id' => '0',
                'name' => 'again zero',
            ],
        ]);

        $this->assertEquals([
            [
                'id' => '0',
                'name' => 'zero',
            ],
            [
                'id' => '00',
                'name' => 'double zero',
            ],
        ], $c->uniqueStrict('id')->all());
    }

    /**
     * @dataProvider collectionClassProvider
     */
    public function testCollapse($collection)
    {
        $data = new $collection([[$object1 = new stdClass], [$object2 = new stdClass]]);
        $this->assertEquals([$object1, $object2], $data->collapse()->all());
    }

    /**
     * @dataProvider collectionClassProvider
     */
    public function testCollapseWithNestedCollections($collection)
    {
        $data = new $collection([new $collection([1, 2, 3]), new $collection([4, 5, 6])]);
        $this->assertEquals([1, 2, 3, 4, 5, 6], $data->collapse()->all());
    }

    /**
     * @dataProvider collectionClassProvider
     */
    public function testJoin($collection)
    {
        $this->assertSame('a, b, c', (new $collection(['a', 'b', 'c']))->join(', '));

        $this->assertSame('a, b and c', (new $collection(['a', 'b', 'c']))->join(', ', ' and '));

        $this->assertSame('a and b', (new $collection(['a', 'b']))->join(', ', ' and '));

        $this->assertSame('a', (new $collection(['a']))->join(', ', ' and '));

        $this->assertSame('', (new $collection([]))->join(', ', ' and '));
    }

    /**
     * @dataProvider collectionClassProvider
     */
    public function testCrossJoin($collection)
    {
        // Cross join with an array
        $this->assertEquals(
            [[1, 'a'], [1, 'b'], [2, 'a'], [2, 'b']],
            (new $collection([1, 2]))->crossJoin(['a', 'b'])->all()
        );

        // Cross join with a collection
        $this->assertEquals(
            [[1, 'a'], [1, 'b'], [2, 'a'], [2, 'b']],
            (new $collection([1, 2]))->crossJoin(new $collection(['a', 'b']))->all()
        );

        // Cross join with 2 collections
        $this->assertEquals(
            [
                [1, 'a', 'I'], [1, 'a', 'II'],
                [1, 'b', 'I'], [1, 'b', 'II'],
                [2, 'a', 'I'], [2, 'a', 'II'],
                [2, 'b', 'I'], [2, 'b', 'II'],
            ],
            (new $collection([1, 2]))->crossJoin(
                new $collection(['a', 'b']),
                new $collection(['I', 'II'])
            )->all()
        );
    }

    /**
     * @dataProvider collectionClassProvider
     */
    public function testSort($collection)
    {
        $data = (new $collection([5, 3, 1, 2, 4]))->sort();
        $this->assertEquals([1, 2, 3, 4, 5], $data->values()->all());

        $data = (new $collection([-1, -3, -2, -4, -5, 0, 5, 3, 1, 2, 4]))->sort();
        $this->assertEquals([-5, -4, -3, -2, -1, 0, 1, 2, 3, 4, 5], $data->values()->all());

        $data = (new $collection(['foo', 'bar-10', 'bar-1']))->sort();
        $this->assertEquals(['bar-1', 'bar-10', 'foo'], $data->values()->all());

        $data = (new $collection(['T2', 'T1', 'T10']))->sort();
        $this->assertEquals(['T1', 'T10', 'T2'], $data->values()->all());

        $data = (new $collection(['T2', 'T1', 'T10']))->sort(SORT_NATURAL);
        $this->assertEquals(['T1', 'T2', 'T10'], $data->values()->all());
    }

    /**
     * @dataProvider collectionClassProvider
     */
    public function testSortDesc($collection)
    {
        $data = (new $collection([5, 3, 1, 2, 4]))->sortDesc();
        $this->assertEquals([5, 4, 3, 2, 1], $data->values()->all());

        $data = (new $collection([-1, -3, -2, -4, -5, 0, 5, 3, 1, 2, 4]))->sortDesc();
        $this->assertEquals([5, 4, 3, 2, 1, 0, -1, -2, -3, -4, -5], $data->values()->all());

        $data = (new $collection(['bar-1', 'foo', 'bar-10']))->sortDesc();
        $this->assertEquals(['foo', 'bar-10', 'bar-1'], $data->values()->all());

        $data = (new $collection(['T2', 'T1', 'T10']))->sortDesc();
        $this->assertEquals(['T2', 'T10', 'T1'], $data->values()->all());

        $data = (new $collection(['T2', 'T1', 'T10']))->sortDesc(SORT_NATURAL);
        $this->assertEquals(['T10', 'T2', 'T1'], $data->values()->all());
    }

    /**
     * @dataProvider collectionClassProvider
     */
    public function testSortWithCallback($collection)
    {
        $data = (new $collection([5, 3, 1, 2, 4]))->sort(function ($a, $b) {
            if ($a === $b) {
                return 0;
            }

            return ($a < $b) ? -1 : 1;
        });

        $this->assertEquals(range(1, 5), array_values($data->all()));
    }

    /**
     * @dataProvider collectionClassProvider
     */
    public function testSortBy($collection)
    {
        $data = new $collection(['taylor', 'dayle']);
        $data = $data->sortBy(function ($x) {
            return $x;
        });

        $this->assertEquals(['dayle', 'taylor'], array_values($data->all()));

        $data = new $collection(['dayle', 'taylor']);
        $data = $data->sortByDesc(function ($x) {
            return $x;
        });

        $this->assertEquals(['taylor', 'dayle'], array_values($data->all()));
    }

    /**
     * @dataProvider collectionClassProvider
     */
    public function testSortByString($collection)
    {
        $data = new $collection([['name' => 'taylor'], ['name' => 'dayle']]);
        $data = $data->sortBy('name', SORT_STRING);

        $this->assertEquals([['name' => 'dayle'], ['name' => 'taylor']], array_values($data->all()));

        $data = new $collection([['name' => 'taylor'], ['name' => 'dayle']]);
        $data = $data->sortBy('name', SORT_STRING);

        $this->assertEquals([['name' => 'dayle'], ['name' => 'taylor']], array_values($data->all()));
    }

    /**
     * @dataProvider collectionClassProvider
     */
    public function testSortByAlwaysReturnsAssoc($collection)
    {
        $data = new $collection(['a' => 'taylor', 'b' => 'dayle']);
        $data = $data->sortBy(function ($x) {
            return $x;
        });

        $this->assertEquals(['b' => 'dayle', 'a' => 'taylor'], $data->all());

        $data = new $collection(['taylor', 'dayle']);
        $data = $data->sortBy(function ($x) {
            return $x;
        });

        $this->assertEquals([1 => 'dayle', 0 => 'taylor'], $data->all());
    }

    /**
     * @dataProvider collectionClassProvider
     */
    public function testSortKeys($collection)
    {
        $data = new $collection(['b' => 'dayle', 'a' => 'taylor']);

        $this->assertSame(['a' => 'taylor', 'b' => 'dayle'], $data->sortKeys()->all());
    }

    /**
     * @dataProvider collectionClassProvider
     */
    public function testSortKeysDesc($collection)
    {
        $data = new $collection(['a' => 'taylor', 'b' => 'dayle']);

        $this->assertSame(['b' => 'dayle', 'a' => 'taylor'], $data->sortKeysDesc()->all());
    }

    /**
     * @dataProvider collectionClassProvider
     */
    public function testReverse($collection)
    {
        $data = new $collection(['zaeed', 'alan']);
        $reversed = $data->reverse();

        $this->assertSame([1 => 'alan', 0 => 'zaeed'], $reversed->all());

        $data = new $collection(['name' => 'taylor', 'framework' => 'laravel']);
        $reversed = $data->reverse();

        $this->assertSame(['framework' => 'laravel', 'name' => 'taylor'], $reversed->all());
    }

    /**
     * @dataProvider collectionClassProvider
     */
    public function testFlip($collection)
    {
        $data = new $collection(['name' => 'taylor', 'framework' => 'laravel']);
        $this->assertEquals(['taylor' => 'name', 'laravel' => 'framework'], $data->flip()->toArray());
    }

    /**
     * @dataProvider collectionClassProvider
     */
    public function testChunk($collection)
    {
        $data = new $collection([1, 2, 3, 4, 5, 6, 7, 8, 9, 10]);
        $data = $data->chunk(3);

        $this->assertInstanceOf($collection, $data);
        $this->assertInstanceOf($collection, $data->first());
        $this->assertCount(4, $data);
        $this->assertEquals([1, 2, 3], $data->first()->toArray());
        $this->assertEquals([9 => 10], $data->get(3)->toArray());
    }

    /**
     * @dataProvider collectionClassProvider
     */
    public function testChunkWhenGivenZeroAsSize($collection)
    {
        $data = new $collection([1, 2, 3, 4, 5, 6, 7, 8, 9, 10]);

        $this->assertEquals(
            [],
            $data->chunk(0)->toArray()
        );
    }

    /**
     * @dataProvider collectionClassProvider
     */
    public function testChunkWhenGivenLessThanZero($collection)
    {
        $data = new $collection([1, 2, 3, 4, 5, 6, 7, 8, 9, 10]);

        $this->assertEquals(
            [],
            $data->chunk(-1)->toArray()
        );
    }

    /**
     * @dataProvider collectionClassProvider
     */
    public function testSplitIn($collection)
    {
        $data = new $collection([1, 2, 3, 4, 5, 6, 7, 8, 9, 10]);
        $data = $data->splitIn(3);

        $this->assertInstanceOf($collection, $data);
        $this->assertInstanceOf($collection, $data->first());
        $this->assertCount(3, $data);
        $this->assertEquals([1, 2, 3, 4], $data->get(0)->values()->toArray());
        $this->assertEquals([5, 6, 7, 8], $data->get(1)->values()->toArray());
        $this->assertEquals([9, 10], $data->get(2)->values()->toArray());
    }

    /**
     * @dataProvider collectionClassProvider
     */
    public function testChunkWhileOnEqualElements($collection)
    {
        $data = (new $collection(['A', 'A', 'B', 'B', 'C', 'C', 'C']))
            ->chunkWhile(function ($current, $key, $chunk) {
                return $chunk->last() === $current;
            });

        $this->assertInstanceOf($collection, $data);
        $this->assertInstanceOf($collection, $data->first());
        $this->assertEquals([0 => 'A', 1 => 'A'], $data->first()->toArray());
        $this->assertEquals([2 => 'B', 3 => 'B'], $data->get(1)->toArray());
        $this->assertEquals([4 => 'C', 5 => 'C', 6 => 'C'], $data->last()->toArray());
    }

    /**
     * @dataProvider collectionClassProvider
     */
    public function testChunkWhileOnContiguouslyIncreasingIntegers($collection)
    {
        $data = (new $collection([1, 4, 9, 10, 11, 12, 15, 16, 19, 20, 21]))
            ->chunkWhile(function ($current, $key, $chunk) {
                return $chunk->last() + 1 == $current;
            });

        $this->assertInstanceOf($collection, $data);
        $this->assertInstanceOf($collection, $data->first());
        $this->assertEquals([0 => 1], $data->first()->toArray());
        $this->assertEquals([1 => 4], $data->get(1)->toArray());
        $this->assertEquals([2 => 9, 3 => 10, 4 => 11, 5 => 12], $data->get(2)->toArray());
        $this->assertEquals([6 => 15, 7 => 16], $data->get(3)->toArray());
        $this->assertEquals([8 => 19, 9 => 20, 10 => 21], $data->last()->toArray());
    }

    /**
     * @dataProvider collectionClassProvider
     */
    public function testEvery($collection)
    {
        $c = new $collection([]);
        $this->assertTrue($c->every('key', 'value'));
        $this->assertTrue($c->every(function () {
            return false;
        }));

        $c = new $collection([['age' => 18], ['age' => 20], ['age' => 20]]);
        $this->assertFalse($c->every('age', 18));
        $this->assertTrue($c->every('age', '>=', 18));
        $this->assertTrue($c->every(function ($item) {
            return $item['age'] >= 18;
        }));
        $this->assertFalse($c->every(function ($item) {
            return $item['age'] >= 20;
        }));

        $c = new $collection([null, null]);
        $this->assertTrue($c->every(function ($item) {
            return $item === null;
        }));

        $c = new $collection([['active' => true], ['active' => true]]);
        $this->assertTrue($c->every('active'));
        $this->assertTrue($c->every->active);
        $this->assertFalse($c->concat([['active' => false]])->every->active);
    }

    /**
     * @dataProvider collectionClassProvider
     */
    public function testExcept($collection)
    {
        $data = new $collection(['first' => 'Taylor', 'last' => 'Otwell', 'email' => 'taylorotwell@gmail.com']);

        $this->assertEquals(['first' => 'Taylor'], $data->except(['last', 'email', 'missing'])->all());
        $this->assertEquals(['first' => 'Taylor'], $data->except('last', 'email', 'missing')->all());

        $this->assertEquals(['first' => 'Taylor'], $data->except(collect(['last', 'email', 'missing']))->all());
        $this->assertEquals(['first' => 'Taylor', 'email' => 'taylorotwell@gmail.com'], $data->except(['last'])->all());
        $this->assertEquals(['first' => 'Taylor', 'email' => 'taylorotwell@gmail.com'], $data->except('last')->all());
    }

    /**
     * @dataProvider collectionClassProvider
     */
    public function testExceptSelf($collection)
    {
        $data = new $collection(['first' => 'Taylor', 'last' => 'Otwell']);
        $this->assertEquals(['first' => 'Taylor', 'last' => 'Otwell'], $data->except($data)->all());
    }

    /**
     * @dataProvider collectionClassProvider
     */
    public function testPluckWithArrayAndObjectValues($collection)
    {
        $data = new $collection([(object) ['name' => 'taylor', 'email' => 'foo'], ['name' => 'dayle', 'email' => 'bar']]);
        $this->assertEquals(['taylor' => 'foo', 'dayle' => 'bar'], $data->pluck('email', 'name')->all());
        $this->assertEquals(['foo', 'bar'], $data->pluck('email')->all());
    }

    /**
     * @dataProvider collectionClassProvider
     */
    public function testPluckWithArrayAccessValues($collection)
    {
        $data = new $collection([
            new TestArrayAccessImplementation(['name' => 'taylor', 'email' => 'foo']),
            new TestArrayAccessImplementation(['name' => 'dayle', 'email' => 'bar']),
        ]);

        $this->assertEquals(['taylor' => 'foo', 'dayle' => 'bar'], $data->pluck('email', 'name')->all());
        $this->assertEquals(['foo', 'bar'], $data->pluck('email')->all());
    }

    /**
     * @dataProvider collectionClassProvider
     */
    public function testHas($collection)
    {
        $data = new $collection(['id' => 1, 'first' => 'Hello', 'second' => 'World']);
        $this->assertTrue($data->has('first'));
        $this->assertFalse($data->has('third'));
        $this->assertTrue($data->has(['first', 'second']));
        $this->assertFalse($data->has(['third', 'first']));
    }

    /**
     * @dataProvider collectionClassProvider
     */
    public function testImplode($collection)
    {
        $data = new $collection([['name' => 'taylor', 'email' => 'foo'], ['name' => 'dayle', 'email' => 'bar']]);
        $this->assertSame('foobar', $data->implode('email'));
        $this->assertSame('foo,bar', $data->implode('email', ','));

        $data = new $collection(['taylor', 'dayle']);
        $this->assertSame('taylordayle', $data->implode(''));
        $this->assertSame('taylor,dayle', $data->implode(','));

        $data = new $collection([
            ['name' => Str::of('taylor'), 'email' => Str::of('foo')],
            ['name' => Str::of('dayle'), 'email' => Str::of('bar')],
        ]);
        $this->assertSame('foobar', $data->implode('email'));
        $this->assertSame('foo,bar', $data->implode('email', ','));

        $data = new $collection([Str::of('taylor'), Str::of('dayle')]);
        $this->assertSame('taylordayle', $data->implode(''));
        $this->assertSame('taylor,dayle', $data->implode(','));
    }

    /**
     * @dataProvider collectionClassProvider
     */
    public function testTake($collection)
    {
        $data = new $collection(['taylor', 'dayle', 'shawn']);
        $data = $data->take(2);
        $this->assertEquals(['taylor', 'dayle'], $data->all());
    }

    public function testPut()
    {
        $data = new Collection(['name' => 'taylor', 'email' => 'foo']);
        $data = $data->put('name', 'dayle');
        $this->assertEquals(['name' => 'dayle', 'email' => 'foo'], $data->all());
    }

    public function testPutWithNoKey()
    {
        $data = new Collection(['taylor', 'shawn']);
        $data = $data->put(null, 'dayle');
        $this->assertEquals(['taylor', 'shawn', 'dayle'], $data->all());
    }

    /**
     * @dataProvider collectionClassProvider
     */
    public function testRandom($collection)
    {
        $data = new $collection([1, 2, 3, 4, 5, 6]);

        $random = $data->random();
        $this->assertIsInt($random);
        $this->assertContains($random, $data->all());

        $random = $data->random(0);
        $this->assertInstanceOf($collection, $random);
        $this->assertCount(0, $random);

        $random = $data->random(1);
        $this->assertInstanceOf($collection, $random);
        $this->assertCount(1, $random);

        $random = $data->random(2);
        $this->assertInstanceOf($collection, $random);
        $this->assertCount(2, $random);

        $random = $data->random('0');
        $this->assertInstanceOf($collection, $random);
        $this->assertCount(0, $random);

        $random = $data->random('1');
        $this->assertInstanceOf($collection, $random);
        $this->assertCount(1, $random);

        $random = $data->random('2');
        $this->assertInstanceOf($collection, $random);
        $this->assertCount(2, $random);
    }

    /**
     * @dataProvider collectionClassProvider
     */
    public function testRandomOnEmptyCollection($collection)
    {
        $data = new $collection;

        $random = $data->random(0);
        $this->assertInstanceOf($collection, $random);
        $this->assertCount(0, $random);

        $random = $data->random('0');
        $this->assertInstanceOf($collection, $random);
        $this->assertCount(0, $random);
    }

    /**
     * @dataProvider collectionClassProvider
     */
    public function testTakeLast($collection)
    {
        $data = new $collection(['taylor', 'dayle', 'shawn']);
        $data = $data->take(-2);
        $this->assertEquals([1 => 'dayle', 2 => 'shawn'], $data->all());
    }

    /**
     * @dataProvider collectionClassProvider
     */
    public function testTakeUntilUsingValue($collection)
    {
        $data = new $collection([1, 2, 3, 4]);

        $data = $data->takeUntil(3);

        $this->assertSame([1, 2], $data->toArray());
    }

    /**
     * @dataProvider collectionClassProvider
     */
    public function testTakeUntilUsingCallback($collection)
    {
        $data = new $collection([1, 2, 3, 4]);

        $data = $data->takeUntil(function ($item) {
            return $item >= 3;
        });

        $this->assertSame([1, 2], $data->toArray());
    }

    /**
     * @dataProvider collectionClassProvider
     */
    public function testTakeUntilReturnsAllItemsForUnmetValue($collection)
    {
        $data = new $collection([1, 2, 3, 4]);

        $actual = $data->takeUntil(99);

        $this->assertSame($data->toArray(), $actual->toArray());

        $actual = $data->takeUntil(function ($item) {
            return $item >= 99;
        });

        $this->assertSame($data->toArray(), $actual->toArray());
    }

    /**
     * @dataProvider collectionClassProvider
     */
    public function testTakeUntilCanBeProxied($collection)
    {
        $data = new $collection([
            new TestSupportCollectionHigherOrderItem('Adam'),
            new TestSupportCollectionHigherOrderItem('Taylor'),
            new TestSupportCollectionHigherOrderItem('Jason'),
        ]);

        $actual = $data->takeUntil->is('Jason');

        $this->assertCount(2, $actual);
        $this->assertSame('Adam', $actual->get(0)->name);
        $this->assertSame('Taylor', $actual->get(1)->name);
    }

    /**
     * @dataProvider collectionClassProvider
     */
    public function testTakeWhileUsingValue($collection)
    {
        $data = new $collection([1, 1, 2, 2, 3, 3]);

        $data = $data->takeWhile(1);

        $this->assertSame([1, 1], $data->toArray());
    }

    /**
     * @dataProvider collectionClassProvider
     */
    public function testTakeWhileUsingCallback($collection)
    {
        $data = new $collection([1, 2, 3, 4]);

        $data = $data->takeWhile(function ($item) {
            return $item < 3;
        });

        $this->assertSame([1, 2], $data->toArray());
    }

    /**
     * @dataProvider collectionClassProvider
     */
    public function testTakeWhileReturnsNoItemsForUnmetValue($collection)
    {
        $data = new $collection([1, 2, 3, 4]);

        $actual = $data->takeWhile(2);

        $this->assertSame([], $actual->toArray());

        $actual = $data->takeWhile(function ($item) {
            return $item == 99;
        });

        $this->assertSame([], $actual->toArray());
    }

    /**
     * @dataProvider collectionClassProvider
     */
    public function testTakeWhileCanBeProxied($collection)
    {
        $data = new $collection([
            new TestSupportCollectionHigherOrderItem('Adam'),
            new TestSupportCollectionHigherOrderItem('Adam'),
            new TestSupportCollectionHigherOrderItem('Taylor'),
            new TestSupportCollectionHigherOrderItem('Taylor'),
        ]);

        $actual = $data->takeWhile->is('Adam');

        $this->assertCount(2, $actual);
        $this->assertSame('Adam', $actual->get(0)->name);
        $this->assertSame('Adam', $actual->get(1)->name);
    }

    /**
     * @dataProvider collectionClassProvider
     */
    public function testMacroable($collection)
    {
        // Foo() macro : unique values starting with A
        $collection::macro('foo', function () {
            return $this->filter(function ($item) {
                return strpos($item, 'a') === 0;
            })
                ->unique()
                ->values();
        });

        $c = new $collection(['a', 'a', 'aa', 'aaa', 'bar']);

        $this->assertSame(['a', 'aa', 'aaa'], $c->foo()->all());
    }

    /**
     * @dataProvider collectionClassProvider
     */
    public function testCanAddMethodsToProxy($collection)
    {
        $collection::macro('adults', function ($callback) {
            return $this->filter(function ($item) use ($callback) {
                return $callback($item) >= 18;
            });
        });

        $collection::proxy('adults');

        $c = new $collection([['age' => 3], ['age' => 12], ['age' => 18], ['age' => 56]]);

        $this->assertSame([['age' => 18], ['age' => 56]], $c->adults->age->values()->all());
    }

    /**
     * @dataProvider collectionClassProvider
     */
    public function testMakeMethod($collection)
    {
        $data = $collection::make('foo');
        $this->assertEquals(['foo'], $data->all());
    }

    /**
     * @dataProvider collectionClassProvider
     */
    public function testMakeMethodFromNull($collection)
    {
        $data = $collection::make(null);
        $this->assertEquals([], $data->all());

        $data = $collection::make();
        $this->assertEquals([], $data->all());
    }

    /**
     * @dataProvider collectionClassProvider
     */
    public function testMakeMethodFromCollection($collection)
    {
        $firstCollection = $collection::make(['foo' => 'bar']);
        $secondCollection = $collection::make($firstCollection);
        $this->assertEquals(['foo' => 'bar'], $secondCollection->all());
    }

    /**
     * @dataProvider collectionClassProvider
     */
    public function testMakeMethodFromArray($collection)
    {
        $data = $collection::make(['foo' => 'bar']);
        $this->assertEquals(['foo' => 'bar'], $data->all());
    }

    /**
     * @dataProvider collectionClassProvider
     */
    public function testWrapWithScalar($collection)
    {
        $data = $collection::wrap('foo');
        $this->assertEquals(['foo'], $data->all());
    }

    /**
     * @dataProvider collectionClassProvider
     */
    public function testWrapWithArray($collection)
    {
        $data = $collection::wrap(['foo']);
        $this->assertEquals(['foo'], $data->all());
    }

    /**
     * @dataProvider collectionClassProvider
     */
    public function testWrapWithArrayable($collection)
    {
        $data = $collection::wrap($o = new TestArrayableObject);
        $this->assertEquals([$o], $data->all());
    }

    /**
     * @dataProvider collectionClassProvider
     */
    public function testWrapWithJsonable($collection)
    {
        $data = $collection::wrap($o = new TestJsonableObject);
        $this->assertEquals([$o], $data->all());
    }

    /**
     * @dataProvider collectionClassProvider
     */
    public function testWrapWithJsonSerialize($collection)
    {
        $data = $collection::wrap($o = new TestJsonSerializeObject);
        $this->assertEquals([$o], $data->all());
    }

    /**
     * @dataProvider collectionClassProvider
     */
    public function testWrapWithCollectionClass($collection)
    {
        $data = $collection::wrap($collection::make(['foo']));
        $this->assertEquals(['foo'], $data->all());
    }

    /**
     * @dataProvider collectionClassProvider
     */
    public function testWrapWithCollectionSubclass($collection)
    {
        $data = TestCollectionSubclass::wrap($collection::make(['foo']));
        $this->assertEquals(['foo'], $data->all());
        $this->assertInstanceOf(TestCollectionSubclass::class, $data);
    }

    /**
     * @dataProvider collectionClassProvider
     */
    public function testUnwrapCollection($collection)
    {
        $data = new $collection(['foo']);
        $this->assertEquals(['foo'], $collection::unwrap($data));
    }

    /**
     * @dataProvider collectionClassProvider
     */
    public function testUnwrapCollectionWithArray($collection)
    {
        $this->assertEquals(['foo'], $collection::unwrap(['foo']));
    }

    /**
     * @dataProvider collectionClassProvider
     */
    public function testUnwrapCollectionWithScalar($collection)
    {
        $this->assertSame('foo', $collection::unwrap('foo'));
    }

    /**
     * @dataProvider collectionClassProvider
     */
    public function testEmptyMethod($collection)
    {
        $collection = $collection::empty();

        $this->assertCount(0, $collection->all());
    }

    /**
     * @dataProvider collectionClassProvider
     */
    public function testTimesMethod($collection)
    {
        $two = $collection::times(2, function ($number) {
            return 'slug-'.$number;
        });

        $zero = $collection::times(0, function ($number) {
            return 'slug-'.$number;
        });

        $negative = $collection::times(-4, function ($number) {
            return 'slug-'.$number;
        });

        $range = $collection::times(5);

        $this->assertEquals(['slug-1', 'slug-2'], $two->all());
        $this->assertTrue($zero->isEmpty());
        $this->assertTrue($negative->isEmpty());
        $this->assertEquals(range(1, 5), $range->all());
    }

    /**
     * @dataProvider collectionClassProvider
     */
    public function testRangeMethod($collection)
    {
        $this->assertSame(
            [1, 2, 3, 4, 5],
            $collection::range(1, 5)->all()
        );

        $this->assertSame(
            [-2, -1, 0, 1, 2],
            $collection::range(-2, 2)->all()
        );

        $this->assertSame(
            [-4, -3, -2],
            $collection::range(-4, -2)->all()
        );

        $this->assertSame(
            [5, 4, 3, 2, 1],
            $collection::range(5, 1)->all()
        );

        $this->assertSame(
            [2, 1, 0, -1, -2],
            $collection::range(2, -2)->all()
        );

        $this->assertSame(
            [-2, -3, -4],
            $collection::range(-2, -4)->all()
        );
    }

    /**
     * @dataProvider collectionClassProvider
     */
    public function testConstructMakeFromObject($collection)
    {
        $object = new stdClass;
        $object->foo = 'bar';
        $data = $collection::make($object);
        $this->assertEquals(['foo' => 'bar'], $data->all());
    }

    /**
     * @dataProvider collectionClassProvider
     */
    public function testConstructMethod($collection)
    {
        $data = new $collection('foo');
        $this->assertEquals(['foo'], $data->all());
    }

    /**
     * @dataProvider collectionClassProvider
     */
    public function testConstructMethodFromNull($collection)
    {
        $data = new $collection(null);
        $this->assertEquals([], $data->all());

        $data = new $collection;
        $this->assertEquals([], $data->all());
    }

    /**
     * @dataProvider collectionClassProvider
     */
    public function testConstructMethodFromCollection($collection)
    {
        $firstCollection = new $collection(['foo' => 'bar']);
        $secondCollection = new $collection($firstCollection);
        $this->assertEquals(['foo' => 'bar'], $secondCollection->all());
    }

    /**
     * @dataProvider collectionClassProvider
     */
    public function testConstructMethodFromArray($collection)
    {
        $data = new $collection(['foo' => 'bar']);
        $this->assertEquals(['foo' => 'bar'], $data->all());
    }

    /**
     * @dataProvider collectionClassProvider
     */
    public function testConstructMethodFromObject($collection)
    {
        $object = new stdClass;
        $object->foo = 'bar';
        $data = new $collection($object);
        $this->assertEquals(['foo' => 'bar'], $data->all());
    }

    public function testSplice()
    {
        $data = new Collection(['foo', 'baz']);
        $data->splice(1);
        $this->assertEquals(['foo'], $data->all());

        $data = new Collection(['foo', 'baz']);
        $data->splice(1, 0, 'bar');
        $this->assertEquals(['foo', 'bar', 'baz'], $data->all());

        $data = new Collection(['foo', 'baz']);
        $data->splice(1, 1);
        $this->assertEquals(['foo'], $data->all());

        $data = new Collection(['foo', 'baz']);
        $cut = $data->splice(1, 1, 'bar');
        $this->assertEquals(['foo', 'bar'], $data->all());
        $this->assertEquals(['baz'], $cut->all());
    }

    /**
     * @dataProvider collectionClassProvider
     */
    public function testGetPluckValueWithAccessors($collection)
    {
        $model = new TestAccessorEloquentTestStub(['some' => 'foo']);
        $modelTwo = new TestAccessorEloquentTestStub(['some' => 'bar']);
        $data = new $collection([$model, $modelTwo]);

        $this->assertEquals(['foo', 'bar'], $data->pluck('some')->all());
    }

    /**
     * @dataProvider collectionClassProvider
     */
    public function testMap($collection)
    {
        $data = new $collection(['first' => 'taylor', 'last' => 'otwell']);
        $data = $data->map(function ($item, $key) {
            return $key.'-'.strrev($item);
        });
        $this->assertEquals(['first' => 'first-rolyat', 'last' => 'last-llewto'], $data->all());
    }

    /**
     * @dataProvider collectionClassProvider
     */
    public function testMapSpread($collection)
    {
        $c = new $collection([[1, 'a'], [2, 'b']]);

        $result = $c->mapSpread(function ($number, $character) {
            return "{$number}-{$character}";
        });
        $this->assertEquals(['1-a', '2-b'], $result->all());

        $result = $c->mapSpread(function ($number, $character, $key) {
            return "{$number}-{$character}-{$key}";
        });
        $this->assertEquals(['1-a-0', '2-b-1'], $result->all());

        $c = new $collection([new Collection([1, 'a']), new Collection([2, 'b'])]);
        $result = $c->mapSpread(function ($number, $character, $key) {
            return "{$number}-{$character}-{$key}";
        });
        $this->assertEquals(['1-a-0', '2-b-1'], $result->all());
    }

    /**
     * @dataProvider collectionClassProvider
     */
    public function testFlatMap($collection)
    {
        $data = new $collection([
            ['name' => 'taylor', 'hobbies' => ['programming', 'basketball']],
            ['name' => 'adam', 'hobbies' => ['music', 'powerlifting']],
        ]);
        $data = $data->flatMap(function ($person) {
            return $person['hobbies'];
        });
        $this->assertEquals(['programming', 'basketball', 'music', 'powerlifting'], $data->all());
    }

    /**
     * @dataProvider collectionClassProvider
     */
    public function testMapToDictionary($collection)
    {
        $data = new $collection([
            ['id' => 1, 'name' => 'A'],
            ['id' => 2, 'name' => 'B'],
            ['id' => 3, 'name' => 'C'],
            ['id' => 4, 'name' => 'B'],
        ]);

        $groups = $data->mapToDictionary(function ($item, $key) {
            return [$item['name'] => $item['id']];
        });

        $this->assertInstanceOf($collection, $groups);
        $this->assertEquals(['A' => [1], 'B' => [2, 4], 'C' => [3]], $groups->toArray());
        $this->assertIsArray($groups->get('A'));
    }

    /**
     * @dataProvider collectionClassProvider
     */
    public function testMapToDictionaryWithNumericKeys($collection)
    {
        $data = new $collection([1, 2, 3, 2, 1]);

        $groups = $data->mapToDictionary(function ($item, $key) {
            return [$item => $key];
        });

        $this->assertEquals([1 => [0, 4], 2 => [1, 3], 3 => [2]], $groups->toArray());
    }

    /**
     * @dataProvider collectionClassProvider
     */
    public function testMapToGroups($collection)
    {
        $data = new $collection([
            ['id' => 1, 'name' => 'A'],
            ['id' => 2, 'name' => 'B'],
            ['id' => 3, 'name' => 'C'],
            ['id' => 4, 'name' => 'B'],
        ]);

        $groups = $data->mapToGroups(function ($item, $key) {
            return [$item['name'] => $item['id']];
        });

        $this->assertInstanceOf($collection, $groups);
        $this->assertEquals(['A' => [1], 'B' => [2, 4], 'C' => [3]], $groups->toArray());
        $this->assertInstanceOf($collection, $groups->get('A'));
    }

    /**
     * @dataProvider collectionClassProvider
     */
    public function testMapToGroupsWithNumericKeys($collection)
    {
        $data = new $collection([1, 2, 3, 2, 1]);

        $groups = $data->mapToGroups(function ($item, $key) {
            return [$item => $key];
        });

        $this->assertEquals([1 => [0, 4], 2 => [1, 3], 3 => [2]], $groups->toArray());
    }

    /**
     * @dataProvider collectionClassProvider
     */
    public function testMapWithKeys($collection)
    {
        $data = new $collection([
            ['name' => 'Blastoise', 'type' => 'Water', 'idx' => 9],
            ['name' => 'Charmander', 'type' => 'Fire', 'idx' => 4],
            ['name' => 'Dragonair', 'type' => 'Dragon', 'idx' => 148],
        ]);
        $data = $data->mapWithKeys(function ($pokemon) {
            return [$pokemon['name'] => $pokemon['type']];
        });
        $this->assertEquals(
            ['Blastoise' => 'Water', 'Charmander' => 'Fire', 'Dragonair' => 'Dragon'],
            $data->all()
        );
    }

    /**
     * @dataProvider collectionClassProvider
     */
    public function testMapWithKeysIntegerKeys($collection)
    {
        $data = new $collection([
            ['id' => 1, 'name' => 'A'],
            ['id' => 3, 'name' => 'B'],
            ['id' => 2, 'name' => 'C'],
        ]);
        $data = $data->mapWithKeys(function ($item) {
            return [$item['id'] => $item];
        });
        $this->assertSame(
            [1, 3, 2],
            $data->keys()->all()
        );
    }

    /**
     * @dataProvider collectionClassProvider
     */
    public function testMapWithKeysMultipleRows($collection)
    {
        $data = new $collection([
            ['id' => 1, 'name' => 'A'],
            ['id' => 2, 'name' => 'B'],
            ['id' => 3, 'name' => 'C'],
        ]);
        $data = $data->mapWithKeys(function ($item) {
            return [$item['id'] => $item['name'], $item['name'] => $item['id']];
        });
        $this->assertSame(
            [
                1 => 'A',
                'A' => 1,
                2 => 'B',
                'B' => 2,
                3 => 'C',
                'C' => 3,
            ],
            $data->all()
        );
    }

    /**
     * @dataProvider collectionClassProvider
     */
    public function testMapWithKeysCallbackKey($collection)
    {
        $data = new $collection([
            3 => ['id' => 1, 'name' => 'A'],
            5 => ['id' => 3, 'name' => 'B'],
            4 => ['id' => 2, 'name' => 'C'],
        ]);
        $data = $data->mapWithKeys(function ($item, $key) {
            return [$key => $item['id']];
        });
        $this->assertSame(
            [3, 5, 4],
            $data->keys()->all()
        );
    }

    /**
     * @dataProvider collectionClassProvider
     */
    public function testMapInto($collection)
    {
        $data = new $collection([
            'first', 'second',
        ]);

        $data = $data->mapInto(TestCollectionMapIntoObject::class);

        $this->assertSame('first', $data->get(0)->value);
        $this->assertSame('second', $data->get(1)->value);
    }

    /**
     * @dataProvider collectionClassProvider
     */
    public function testNth($collection)
    {
        $data = new $collection([
            6 => 'a',
            4 => 'b',
            7 => 'c',
            1 => 'd',
            5 => 'e',
            3 => 'f',
        ]);

        $this->assertEquals(['a', 'e'], $data->nth(4)->all());
        $this->assertEquals(['b', 'f'], $data->nth(4, 1)->all());
        $this->assertEquals(['c'], $data->nth(4, 2)->all());
        $this->assertEquals(['d'], $data->nth(4, 3)->all());
    }

    /**
     * @dataProvider collectionClassProvider
     */
    public function testMapWithKeysOverwritingKeys($collection)
    {
        $data = new $collection([
            ['id' => 1, 'name' => 'A'],
            ['id' => 2, 'name' => 'B'],
            ['id' => 1, 'name' => 'C'],
        ]);
        $data = $data->mapWithKeys(function ($item) {
            return [$item['id'] => $item['name']];
        });
        $this->assertSame(
            [
                1 => 'C',
                2 => 'B',
            ],
            $data->all()
        );
    }

    public function testTransform()
    {
        $data = new Collection(['first' => 'taylor', 'last' => 'otwell']);
        $data->transform(function ($item, $key) {
            return $key.'-'.strrev($item);
        });
        $this->assertEquals(['first' => 'first-rolyat', 'last' => 'last-llewto'], $data->all());
    }

    /**
     * @dataProvider collectionClassProvider
     */
    public function testGroupByAttribute($collection)
    {
        $data = new $collection([['rating' => 1, 'url' => '1'], ['rating' => 1, 'url' => '1'], ['rating' => 2, 'url' => '2']]);

        $result = $data->groupBy('rating');
        $this->assertEquals([1 => [['rating' => 1, 'url' => '1'], ['rating' => 1, 'url' => '1']], 2 => [['rating' => 2, 'url' => '2']]], $result->toArray());

        $result = $data->groupBy('url');
        $this->assertEquals([1 => [['rating' => 1, 'url' => '1'], ['rating' => 1, 'url' => '1']], 2 => [['rating' => 2, 'url' => '2']]], $result->toArray());
    }

    /**
     * @dataProvider collectionClassProvider
     */
    public function testGroupByCallable($collection)
    {
        $data = new $collection([['rating' => 1, 'url' => '1'], ['rating' => 1, 'url' => '1'], ['rating' => 2, 'url' => '2']]);

        $result = $data->groupBy([$this, 'sortByRating']);
        $this->assertEquals([1 => [['rating' => 1, 'url' => '1'], ['rating' => 1, 'url' => '1']], 2 => [['rating' => 2, 'url' => '2']]], $result->toArray());

        $result = $data->groupBy([$this, 'sortByUrl']);
        $this->assertEquals([1 => [['rating' => 1, 'url' => '1'], ['rating' => 1, 'url' => '1']], 2 => [['rating' => 2, 'url' => '2']]], $result->toArray());
    }

    public function sortByRating(array $value)
    {
        return $value['rating'];
    }

    public function sortByUrl(array $value)
    {
        return $value['url'];
    }

    /**
     * @dataProvider collectionClassProvider
     */
    public function testGroupByAttributePreservingKeys($collection)
    {
        $data = new $collection([10 => ['rating' => 1, 'url' => '1'],  20 => ['rating' => 1, 'url' => '1'],  30 => ['rating' => 2, 'url' => '2']]);

        $result = $data->groupBy('rating', true);

        $expected_result = [
            1 => [10 => ['rating' => 1, 'url' => '1'], 20 => ['rating' => 1, 'url' => '1']],
            2 => [30 => ['rating' => 2, 'url' => '2']],
        ];

        $this->assertEquals($expected_result, $result->toArray());
    }

    /**
     * @dataProvider collectionClassProvider
     */
    public function testGroupByClosureWhereItemsHaveSingleGroup($collection)
    {
        $data = new $collection([['rating' => 1, 'url' => '1'], ['rating' => 1, 'url' => '1'], ['rating' => 2, 'url' => '2']]);

        $result = $data->groupBy(function ($item) {
            return $item['rating'];
        });

        $this->assertEquals([1 => [['rating' => 1, 'url' => '1'], ['rating' => 1, 'url' => '1']], 2 => [['rating' => 2, 'url' => '2']]], $result->toArray());
    }

    /**
     * @dataProvider collectionClassProvider
     */
    public function testGroupByClosureWhereItemsHaveSingleGroupPreservingKeys($collection)
    {
        $data = new $collection([10 => ['rating' => 1, 'url' => '1'], 20 => ['rating' => 1, 'url' => '1'], 30 => ['rating' => 2, 'url' => '2']]);

        $result = $data->groupBy(function ($item) {
            return $item['rating'];
        }, true);

        $expected_result = [
            1 => [10 => ['rating' => 1, 'url' => '1'], 20 => ['rating' => 1, 'url' => '1']],
            2 => [30 => ['rating' => 2, 'url' => '2']],
        ];

        $this->assertEquals($expected_result, $result->toArray());
    }

    /**
     * @dataProvider collectionClassProvider
     */
    public function testGroupByClosureWhereItemsHaveMultipleGroups($collection)
    {
        $data = new $collection([
            ['user' => 1, 'roles' => ['Role_1', 'Role_3']],
            ['user' => 2, 'roles' => ['Role_1', 'Role_2']],
            ['user' => 3, 'roles' => ['Role_1']],
        ]);

        $result = $data->groupBy(function ($item) {
            return $item['roles'];
        });

        $expected_result = [
            'Role_1' => [
                ['user' => 1, 'roles' => ['Role_1', 'Role_3']],
                ['user' => 2, 'roles' => ['Role_1', 'Role_2']],
                ['user' => 3, 'roles' => ['Role_1']],
            ],
            'Role_2' => [
                ['user' => 2, 'roles' => ['Role_1', 'Role_2']],
            ],
            'Role_3' => [
                ['user' => 1, 'roles' => ['Role_1', 'Role_3']],
            ],
        ];

        $this->assertEquals($expected_result, $result->toArray());
    }

    /**
     * @dataProvider collectionClassProvider
     */
    public function testGroupByClosureWhereItemsHaveMultipleGroupsPreservingKeys($collection)
    {
        $data = new $collection([
            10 => ['user' => 1, 'roles' => ['Role_1', 'Role_3']],
            20 => ['user' => 2, 'roles' => ['Role_1', 'Role_2']],
            30 => ['user' => 3, 'roles' => ['Role_1']],
        ]);

        $result = $data->groupBy(function ($item) {
            return $item['roles'];
        }, true);

        $expected_result = [
            'Role_1' => [
                10 => ['user' => 1, 'roles' => ['Role_1', 'Role_3']],
                20 => ['user' => 2, 'roles' => ['Role_1', 'Role_2']],
                30 => ['user' => 3, 'roles' => ['Role_1']],
            ],
            'Role_2' => [
                20 => ['user' => 2, 'roles' => ['Role_1', 'Role_2']],
            ],
            'Role_3' => [
                10 => ['user' => 1, 'roles' => ['Role_1', 'Role_3']],
            ],
        ];

        $this->assertEquals($expected_result, $result->toArray());
    }

    /**
     * @dataProvider collectionClassProvider
     */
    public function testGroupByMultiLevelAndClosurePreservingKeys($collection)
    {
        $data = new $collection([
            10 => ['user' => 1, 'skilllevel' => 1, 'roles' => ['Role_1', 'Role_3']],
            20 => ['user' => 2, 'skilllevel' => 1, 'roles' => ['Role_1', 'Role_2']],
            30 => ['user' => 3, 'skilllevel' => 2, 'roles' => ['Role_1']],
            40 => ['user' => 4, 'skilllevel' => 2, 'roles' => ['Role_2']],
        ]);

        $result = $data->groupBy([
            'skilllevel',
            function ($item) {
                return $item['roles'];
            },
        ], true);

        $expected_result = [
            1 => [
                'Role_1' => [
                    10 => ['user' => 1, 'skilllevel' => 1, 'roles' => ['Role_1', 'Role_3']],
                    20 => ['user' => 2, 'skilllevel' => 1, 'roles' => ['Role_1', 'Role_2']],
                ],
                'Role_3' => [
                    10 => ['user' => 1, 'skilllevel' => 1, 'roles' => ['Role_1', 'Role_3']],
                ],
                'Role_2' => [
                    20 => ['user' => 2, 'skilllevel' => 1, 'roles' => ['Role_1', 'Role_2']],
                ],
            ],
            2 => [
                'Role_1' => [
                    30 => ['user' => 3, 'skilllevel' => 2, 'roles' => ['Role_1']],
                ],
                'Role_2' => [
                    40 => ['user' => 4, 'skilllevel' => 2, 'roles' => ['Role_2']],
                ],
            ],
        ];

        $this->assertEquals($expected_result, $result->toArray());
    }

    /**
     * @dataProvider collectionClassProvider
     */
    public function testKeyByAttribute($collection)
    {
        $data = new $collection([['rating' => 1, 'name' => '1'], ['rating' => 2, 'name' => '2'], ['rating' => 3, 'name' => '3']]);

        $result = $data->keyBy('rating');
        $this->assertEquals([1 => ['rating' => 1, 'name' => '1'], 2 => ['rating' => 2, 'name' => '2'], 3 => ['rating' => 3, 'name' => '3']], $result->all());

        $result = $data->keyBy(function ($item) {
            return $item['rating'] * 2;
        });
        $this->assertEquals([2 => ['rating' => 1, 'name' => '1'], 4 => ['rating' => 2, 'name' => '2'], 6 => ['rating' => 3, 'name' => '3']], $result->all());
    }

    /**
     * @dataProvider collectionClassProvider
     */
    public function testKeyByClosure($collection)
    {
        $data = new $collection([
            ['firstname' => 'Taylor', 'lastname' => 'Otwell', 'locale' => 'US'],
            ['firstname' => 'Lucas', 'lastname' => 'Michot', 'locale' => 'FR'],
        ]);
        $result = $data->keyBy(function ($item, $key) {
            return strtolower($key.'-'.$item['firstname'].$item['lastname']);
        });
        $this->assertEquals([
            '0-taylorotwell' => ['firstname' => 'Taylor', 'lastname' => 'Otwell', 'locale' => 'US'],
            '1-lucasmichot' => ['firstname' => 'Lucas', 'lastname' => 'Michot', 'locale' => 'FR'],
        ], $result->all());
    }

    /**
     * @dataProvider collectionClassProvider
     */
    public function testKeyByObject($collection)
    {
        $data = new $collection([
            ['firstname' => 'Taylor', 'lastname' => 'Otwell', 'locale' => 'US'],
            ['firstname' => 'Lucas', 'lastname' => 'Michot', 'locale' => 'FR'],
        ]);
        $result = $data->keyBy(function ($item, $key) use ($collection) {
            return new $collection([$key, $item['firstname'], $item['lastname']]);
        });
        $this->assertEquals([
            '[0,"Taylor","Otwell"]' => ['firstname' => 'Taylor', 'lastname' => 'Otwell', 'locale' => 'US'],
            '[1,"Lucas","Michot"]' => ['firstname' => 'Lucas', 'lastname' => 'Michot', 'locale' => 'FR'],
        ], $result->all());
    }

    /**
     * @dataProvider collectionClassProvider
     */
    public function testContains($collection)
    {
        $c = new $collection([1, 3, 5]);

        $this->assertTrue($c->contains(1));
        $this->assertTrue($c->contains('1'));
        $this->assertFalse($c->contains(2));
        $this->assertFalse($c->contains('2'));

        $c = new $collection(['1']);
        $this->assertTrue($c->contains('1'));
        $this->assertTrue($c->contains(1));

        $c = new $collection([null]);
        $this->assertTrue($c->contains(false));
        $this->assertTrue($c->contains(null));
        $this->assertTrue($c->contains([]));
        $this->assertTrue($c->contains(0));
        $this->assertTrue($c->contains(''));

        $c = new $collection([0]);
        $this->assertTrue($c->contains(0));
        $this->assertTrue($c->contains('0'));
        $this->assertTrue($c->contains(false));
        $this->assertTrue($c->contains(null));

        $this->assertTrue($c->contains(function ($value) {
            return $value < 5;
        }));
        $this->assertFalse($c->contains(function ($value) {
            return $value > 5;
        }));

        $c = new $collection([['v' => 1], ['v' => 3], ['v' => 5]]);

        $this->assertTrue($c->contains('v', 1));
        $this->assertFalse($c->contains('v', 2));

        $c = new $collection(['date', 'class', (object) ['foo' => 50]]);

        $this->assertTrue($c->contains('date'));
        $this->assertTrue($c->contains('class'));
        $this->assertFalse($c->contains('foo'));

        $c = new $collection([['a' => false, 'b' => false], ['a' => true, 'b' => false]]);

        $this->assertTrue($c->contains->a);
        $this->assertFalse($c->contains->b);

        $c = new $collection([
            null, 1, 2,
        ]);

        $this->assertTrue($c->contains(function ($value) {
            return is_null($value);
        }));
    }

    /**
     * @dataProvider collectionClassProvider
     */
    public function testSome($collection)
    {
        $c = new $collection([1, 3, 5]);

        $this->assertTrue($c->some(1));
        $this->assertFalse($c->some(2));
        $this->assertTrue($c->some(function ($value) {
            return $value < 5;
        }));
        $this->assertFalse($c->some(function ($value) {
            return $value > 5;
        }));

        $c = new $collection([['v' => 1], ['v' => 3], ['v' => 5]]);

        $this->assertTrue($c->some('v', 1));
        $this->assertFalse($c->some('v', 2));

        $c = new $collection(['date', 'class', (object) ['foo' => 50]]);

        $this->assertTrue($c->some('date'));
        $this->assertTrue($c->some('class'));
        $this->assertFalse($c->some('foo'));

        $c = new $collection([['a' => false, 'b' => false], ['a' => true, 'b' => false]]);

        $this->assertTrue($c->some->a);
        $this->assertFalse($c->some->b);

        $c = new $collection([
            null, 1, 2,
        ]);

        $this->assertTrue($c->some(function ($value) {
            return is_null($value);
        }));
    }

    /**
     * @dataProvider collectionClassProvider
     */
    public function testContainsStrict($collection)
    {
        $c = new $collection([1, 3, 5, '02']);

        $this->assertTrue($c->containsStrict(1));
        $this->assertFalse($c->containsStrict('1'));
        $this->assertFalse($c->containsStrict(2));
        $this->assertTrue($c->containsStrict('02'));
        $this->assertFalse($c->containsStrict(true));
        $this->assertTrue($c->containsStrict(function ($value) {
            return $value < 5;
        }));
        $this->assertFalse($c->containsStrict(function ($value) {
            return $value > 5;
        }));

        $c = new $collection([0]);
        $this->assertTrue($c->containsStrict(0));
        $this->assertFalse($c->containsStrict('0'));

        $this->assertFalse($c->containsStrict(false));
        $this->assertFalse($c->containsStrict(null));

        $c = new $collection([1, null]);
        $this->assertTrue($c->containsStrict(null));
        $this->assertFalse($c->containsStrict(0));
        $this->assertFalse($c->containsStrict(false));

        $c = new $collection([['v' => 1], ['v' => 3], ['v' => '04'], ['v' => 5]]);

        $this->assertTrue($c->containsStrict('v', 1));
        $this->assertFalse($c->containsStrict('v', 2));
        $this->assertFalse($c->containsStrict('v', '1'));
        $this->assertFalse($c->containsStrict('v', 4));
        $this->assertTrue($c->containsStrict('v', '04'));

        $c = new $collection(['date', 'class', (object) ['foo' => 50], '']);

        $this->assertTrue($c->containsStrict('date'));
        $this->assertTrue($c->containsStrict('class'));
        $this->assertFalse($c->containsStrict('foo'));
        $this->assertFalse($c->containsStrict(null));
        $this->assertTrue($c->containsStrict(''));
    }

    /**
     * @dataProvider collectionClassProvider
     */
    public function testContainsWithOperator($collection)
    {
        $c = new $collection([['v' => 1], ['v' => 3], ['v' => '4'], ['v' => 5]]);

        $this->assertTrue($c->contains('v', '=', 4));
        $this->assertTrue($c->contains('v', '==', 4));
        $this->assertFalse($c->contains('v', '===', 4));
        $this->assertTrue($c->contains('v', '>', 4));
    }

    /**
     * @dataProvider collectionClassProvider
     */
    public function testGettingSumFromCollection($collection)
    {
        $c = new $collection([(object) ['foo' => 50], (object) ['foo' => 50]]);
        $this->assertEquals(100, $c->sum('foo'));

        $c = new $collection([(object) ['foo' => 50], (object) ['foo' => 50]]);
        $this->assertEquals(100, $c->sum(function ($i) {
            return $i->foo;
        }));
    }

    /**
     * @dataProvider collectionClassProvider
     */
    public function testCanSumValuesWithoutACallback($collection)
    {
        $c = new $collection([1, 2, 3, 4, 5]);
        $this->assertEquals(15, $c->sum());
    }

    /**
     * @dataProvider collectionClassProvider
     */
    public function testGettingSumFromEmptyCollection($collection)
    {
        $c = new $collection;
        $this->assertEquals(0, $c->sum('foo'));
    }

    /**
     * @dataProvider collectionClassProvider
     */
    public function testValueRetrieverAcceptsDotNotation($collection)
    {
        $c = new $collection([
            (object) ['id' => 1, 'foo' => ['bar' => 'B']], (object) ['id' => 2, 'foo' => ['bar' => 'A']],
        ]);

        $c = $c->sortBy('foo.bar');
        $this->assertEquals([2, 1], $c->pluck('id')->all());
    }

    public function testPullRetrievesItemFromCollection()
    {
        $c = new Collection(['foo', 'bar']);

        $this->assertSame('foo', $c->pull(0));
    }

    public function testPullRemovesItemFromCollection()
    {
        $c = new Collection(['foo', 'bar']);
        $c->pull(0);
        $this->assertEquals([1 => 'bar'], $c->all());
    }

    public function testPullReturnsDefault()
    {
        $c = new Collection([]);
        $value = $c->pull(0, 'foo');
        $this->assertSame('foo', $value);
    }

    /**
     * @dataProvider collectionClassProvider
     */
    public function testRejectRemovesElementsPassingTruthTest($collection)
    {
        $c = new $collection(['foo', 'bar']);
        $this->assertEquals(['foo'], $c->reject('bar')->values()->all());

        $c = new $collection(['foo', 'bar']);
        $this->assertEquals(['foo'], $c->reject(function ($v) {
            return $v == 'bar';
        })->values()->all());

        $c = new $collection(['foo', null]);
        $this->assertEquals(['foo'], $c->reject(null)->values()->all());

        $c = new $collection(['foo', 'bar']);
        $this->assertEquals(['foo', 'bar'], $c->reject('baz')->values()->all());

        $c = new $collection(['foo', 'bar']);
        $this->assertEquals(['foo', 'bar'], $c->reject(function ($v) {
            return $v == 'baz';
        })->values()->all());

        $c = new $collection(['id' => 1, 'primary' => 'foo', 'secondary' => 'bar']);
        $this->assertEquals(['primary' => 'foo', 'secondary' => 'bar'], $c->reject(function ($item, $key) {
            return $key == 'id';
        })->all());
    }

    /**
     * @dataProvider collectionClassProvider
     */
    public function testRejectWithoutAnArgumentRemovesTruthyValues($collection)
    {
        $data1 = new $collection([
            false,
            true,
            new $collection(),
            0,
        ]);
        $this->assertSame([0 => false, 3 => 0], $data1->reject()->all());

        $data2 = new $collection([
            'a' => true,
            'b' => true,
            'c' => true,
        ]);
        $this->assertTrue(
            $data2->reject()->isEmpty()
        );
    }

    /**
     * @dataProvider collectionClassProvider
     */
    public function testSearchReturnsIndexOfFirstFoundItem($collection)
    {
        $c = new $collection([1, 2, 3, 4, 5, 2, 5, 'foo' => 'bar']);

        $this->assertEquals(1, $c->search(2));
        $this->assertEquals(1, $c->search('2'));
        $this->assertSame('foo', $c->search('bar'));
        $this->assertEquals(4, $c->search(function ($value) {
            return $value > 4;
        }));
        $this->assertSame('foo', $c->search(function ($value) {
            return ! is_numeric($value);
        }));
    }

    /**
     * @dataProvider collectionClassProvider
     */
    public function testSearchInStrictMode($collection)
    {
        $c = new $collection([false, 0, 1, [], '']);
        $this->assertFalse($c->search('false', true));
        $this->assertFalse($c->search('1', true));
        $this->assertEquals(0, $c->search(false, true));
        $this->assertEquals(1, $c->search(0, true));
        $this->assertEquals(2, $c->search(1, true));
        $this->assertEquals(3, $c->search([], true));
        $this->assertEquals(4, $c->search('', true));
    }

    /**
     * @dataProvider collectionClassProvider
     */
    public function testSearchReturnsFalseWhenItemIsNotFound($collection)
    {
        $c = new $collection([1, 2, 3, 4, 5, 'foo' => 'bar']);

        $this->assertFalse($c->search(6));
        $this->assertFalse($c->search('foo'));
        $this->assertFalse($c->search(function ($value) {
            return $value < 1 && is_numeric($value);
        }));
        $this->assertFalse($c->search(function ($value) {
            return $value == 'nope';
        }));
    }

    /**
     * @dataProvider collectionClassProvider
     */
    public function testKeys($collection)
    {
        $c = new $collection(['name' => 'taylor', 'framework' => 'laravel']);
        $this->assertEquals(['name', 'framework'], $c->keys()->all());
    }

    /**
     * @dataProvider collectionClassProvider
     */
    public function testPaginate($collection)
    {
        $c = new $collection(['one', 'two', 'three', 'four']);
        $this->assertEquals(['one', 'two'], $c->forPage(0, 2)->all());
        $this->assertEquals(['one', 'two'], $c->forPage(1, 2)->all());
        $this->assertEquals([2 => 'three', 3 => 'four'], $c->forPage(2, 2)->all());
        $this->assertEquals([], $c->forPage(3, 2)->all());
    }

    public function testPrepend()
    {
        $c = new Collection(['one', 'two', 'three', 'four']);
        $this->assertEquals(
            ['zero', 'one', 'two', 'three', 'four'],
            $c->prepend('zero')->all()
        );

        $c = new Collection(['one' => 1, 'two' => 2]);
        $this->assertEquals(
            ['zero' => 0, 'one' => 1, 'two' => 2],
            $c->prepend(0, 'zero')->all()
        );

        $c = new Collection(['one' => 1, 'two' => 2]);
        $this->assertEquals(
            [null => 0, 'one' => 1, 'two' => 2],
            $c->prepend(0, null)->all()
        );
    }

    public function testPushWithOneItem()
    {
        $expected = [
            0 => 4,
            1 => 5,
            2 => 6,
            3 => ['a', 'b', 'c'],
            4 => ['who' => 'Jonny', 'preposition' => 'from', 'where' => 'Laroe'],
            5 => 'Jonny from Laroe',
        ];

        $data = new Collection([4, 5, 6]);
        $data->push(['a', 'b', 'c']);
        $data->push(['who' => 'Jonny', 'preposition' => 'from', 'where' => 'Laroe']);
        $actual = $data->push('Jonny from Laroe')->toArray();

        $this->assertSame($expected, $actual);
    }

    public function testPushWithMultipleItems()
    {
        $expected = [
            0 => 4,
            1 => 5,
            2 => 6,
            3 => 'Jonny',
            4 => 'from',
            5 => 'Laroe',
            6 => 'Jonny',
            7 => 'from',
            8 => 'Laroe',
            9 => 'a',
            10 => 'b',
            11 => 'c',
        ];

        $data = new Collection([4, 5, 6]);
        $data->push('Jonny', 'from', 'Laroe');
        $data->push(...[11 => 'Jonny', 12 => 'from', 13 => 'Laroe']);
        $data->push(...collect(['a', 'b', 'c']));
        $actual = $data->push(...[])->toArray();

        $this->assertSame($expected, $actual);
    }

    /**
     * @dataProvider collectionClassProvider
     */
    public function testZip($collection)
    {
        $c = new $collection([1, 2, 3]);
        $c = $c->zip(new $collection([4, 5, 6]));
        $this->assertInstanceOf($collection, $c);
        $this->assertInstanceOf($collection, $c->get(0));
        $this->assertInstanceOf($collection, $c->get(1));
        $this->assertInstanceOf($collection, $c->get(2));
        $this->assertCount(3, $c);
        $this->assertEquals([1, 4], $c->get(0)->all());
        $this->assertEquals([2, 5], $c->get(1)->all());
        $this->assertEquals([3, 6], $c->get(2)->all());

        $c = new $collection([1, 2, 3]);
        $c = $c->zip([4, 5, 6], [7, 8, 9]);
        $this->assertCount(3, $c);
        $this->assertEquals([1, 4, 7], $c->get(0)->all());
        $this->assertEquals([2, 5, 8], $c->get(1)->all());
        $this->assertEquals([3, 6, 9], $c->get(2)->all());

        $c = new $collection([1, 2, 3]);
        $c = $c->zip([4, 5, 6], [7]);
        $this->assertCount(3, $c);
        $this->assertEquals([1, 4, 7], $c->get(0)->all());
        $this->assertEquals([2, 5, null], $c->get(1)->all());
        $this->assertEquals([3, 6, null], $c->get(2)->all());
    }

    /**
     * @dataProvider collectionClassProvider
     */
    public function testPadPadsArrayWithValue($collection)
    {
        $c = new $collection([1, 2, 3]);
        $c = $c->pad(4, 0);
        $this->assertEquals([1, 2, 3, 0], $c->all());

        $c = new $collection([1, 2, 3, 4, 5]);
        $c = $c->pad(4, 0);
        $this->assertEquals([1, 2, 3, 4, 5], $c->all());

        $c = new $collection([1, 2, 3]);
        $c = $c->pad(-4, 0);
        $this->assertEquals([0, 1, 2, 3], $c->all());

        $c = new $collection([1, 2, 3, 4, 5]);
        $c = $c->pad(-4, 0);
        $this->assertEquals([1, 2, 3, 4, 5], $c->all());
    }

    /**
     * @dataProvider collectionClassProvider
     */
    public function testGettingMaxItemsFromCollection($collection)
    {
        $c = new $collection([(object) ['foo' => 10], (object) ['foo' => 20]]);
        $this->assertEquals(20, $c->max(function ($item) {
            return $item->foo;
        }));
        $this->assertEquals(20, $c->max('foo'));
        $this->assertEquals(20, $c->max->foo);

        $c = new $collection([['foo' => 10], ['foo' => 20]]);
        $this->assertEquals(20, $c->max('foo'));
        $this->assertEquals(20, $c->max->foo);

        $c = new $collection([1, 2, 3, 4, 5]);
        $this->assertEquals(5, $c->max());

        $c = new $collection;
        $this->assertNull($c->max());
    }

    /**
     * @dataProvider collectionClassProvider
     */
    public function testGettingMinItemsFromCollection($collection)
    {
        $c = new $collection([(object) ['foo' => 10], (object) ['foo' => 20]]);
        $this->assertEquals(10, $c->min(function ($item) {
            return $item->foo;
        }));
        $this->assertEquals(10, $c->min('foo'));
        $this->assertEquals(10, $c->min->foo);

        $c = new $collection([['foo' => 10], ['foo' => 20]]);
        $this->assertEquals(10, $c->min('foo'));
        $this->assertEquals(10, $c->min->foo);

        $c = new $collection([['foo' => 10], ['foo' => 20], ['foo' => null]]);
        $this->assertEquals(10, $c->min('foo'));
        $this->assertEquals(10, $c->min->foo);

        $c = new $collection([1, 2, 3, 4, 5]);
        $this->assertEquals(1, $c->min());

        $c = new $collection([1, null, 3, 4, 5]);
        $this->assertEquals(1, $c->min());

        $c = new $collection([0, 1, 2, 3, 4]);
        $this->assertEquals(0, $c->min());

        $c = new $collection;
        $this->assertNull($c->min());
    }

    /**
     * @dataProvider collectionClassProvider
     */
    public function testOnly($collection)
    {
        $data = new $collection(['first' => 'Taylor', 'last' => 'Otwell', 'email' => 'taylorotwell@gmail.com']);

        $this->assertEquals($data->all(), $data->only(null)->all());
        $this->assertEquals(['first' => 'Taylor'], $data->only(['first', 'missing'])->all());
        $this->assertEquals(['first' => 'Taylor'], $data->only('first', 'missing')->all());
        $this->assertEquals(['first' => 'Taylor'], $data->only(collect(['first', 'missing']))->all());

        $this->assertEquals(['first' => 'Taylor', 'email' => 'taylorotwell@gmail.com'], $data->only(['first', 'email'])->all());
        $this->assertEquals(['first' => 'Taylor', 'email' => 'taylorotwell@gmail.com'], $data->only('first', 'email')->all());
        $this->assertEquals(['first' => 'Taylor', 'email' => 'taylorotwell@gmail.com'], $data->only(collect(['first', 'email']))->all());
    }

    /**
     * @dataProvider collectionClassProvider
     */
    public function testGettingAvgItemsFromCollection($collection)
    {
        $c = new $collection([(object) ['foo' => 10], (object) ['foo' => 20]]);
        $this->assertEquals(15, $c->avg(function ($item) {
            return $item->foo;
        }));
        $this->assertEquals(15, $c->avg('foo'));
        $this->assertEquals(15, $c->avg->foo);

        $c = new $collection([(object) ['foo' => 10], (object) ['foo' => 20], (object) ['foo' => null]]);
        $this->assertEquals(15, $c->avg(function ($item) {
            return $item->foo;
        }));
        $this->assertEquals(15, $c->avg('foo'));
        $this->assertEquals(15, $c->avg->foo);

        $c = new $collection([['foo' => 10], ['foo' => 20]]);
        $this->assertEquals(15, $c->avg('foo'));
        $this->assertEquals(15, $c->avg->foo);

        $c = new $collection([1, 2, 3, 4, 5]);
        $this->assertEquals(3, $c->avg());

        $c = new $collection;
        $this->assertNull($c->avg());
    }

    /**
     * @dataProvider collectionClassProvider
     */
    public function testJsonSerialize($collection)
    {
        $c = new $collection([
            new TestArrayableObject,
            new TestJsonableObject,
            new TestJsonSerializeObject,
            'baz',
        ]);

        $this->assertSame([
            ['foo' => 'bar'],
            ['foo' => 'bar'],
            ['foo' => 'bar'],
            'baz',
        ], $c->jsonSerialize());
    }

    /**
     * @dataProvider collectionClassProvider
     */
    public function testCombineWithArray($collection)
    {
        $expected = [
            1 => 4,
            2 => 5,
            3 => 6,
        ];

        $c = new $collection(array_keys($expected));
        $actual = $c->combine(array_values($expected))->toArray();

        $this->assertSame($expected, $actual);
    }

    /**
     * @dataProvider collectionClassProvider
     */
    public function testCombineWithCollection($collection)
    {
        $expected = [
            1 => 4,
            2 => 5,
            3 => 6,
        ];

        $keyCollection = new $collection(array_keys($expected));
        $valueCollection = new $collection(array_values($expected));
        $actual = $keyCollection->combine($valueCollection)->toArray();

        $this->assertSame($expected, $actual);
    }

    /**
     * @dataProvider collectionClassProvider
     */
    public function testConcatWithArray($collection)
    {
        $expected = [
            0 => 4,
            1 => 5,
            2 => 6,
            3 => 'a',
            4 => 'b',
            5 => 'c',
            6 => 'Jonny',
            7 => 'from',
            8 => 'Laroe',
            9 => 'Jonny',
            10 => 'from',
            11 => 'Laroe',
        ];

        $data = new $collection([4, 5, 6]);
        $data = $data->concat(['a', 'b', 'c']);
        $data = $data->concat(['who' => 'Jonny', 'preposition' => 'from', 'where' => 'Laroe']);
        $actual = $data->concat(['who' => 'Jonny', 'preposition' => 'from', 'where' => 'Laroe'])->toArray();

        $this->assertSame($expected, $actual);
    }

    /**
     * @dataProvider collectionClassProvider
     */
    public function testConcatWithCollection($collection)
    {
        $expected = [
            0 => 4,
            1 => 5,
            2 => 6,
            3 => 'a',
            4 => 'b',
            5 => 'c',
            6 => 'Jonny',
            7 => 'from',
            8 => 'Laroe',
            9 => 'Jonny',
            10 => 'from',
            11 => 'Laroe',
        ];

        $firstCollection = new $collection([4, 5, 6]);
        $secondCollection = new $collection(['a', 'b', 'c']);
        $thirdCollection = new $collection(['who' => 'Jonny', 'preposition' => 'from', 'where' => 'Laroe']);
        $firstCollection = $firstCollection->concat($secondCollection);
        $firstCollection = $firstCollection->concat($thirdCollection);
        $actual = $firstCollection->concat($thirdCollection)->toArray();

        $this->assertSame($expected, $actual);
    }

    /**
     * @dataProvider collectionClassProvider
     */
    public function testDump($collection)
    {
        $log = new Collection();

        VarDumper::setHandler(function ($value) use ($log) {
            $log->add($value);
        });

        (new $collection([1, 2, 3]))->dump('one', 'two');

        $this->assertSame(['one', 'two', [1, 2, 3]], $log->all());

        VarDumper::setHandler(null);
    }

    /**
     * @dataProvider collectionClassProvider
     */
    public function testReduce($collection)
    {
        $data = new $collection([1, 2, 3]);
        $this->assertEquals(6, $data->reduce(function ($carry, $element) {
            return $carry += $element;
        }));
<<<<<<< HEAD
=======

        $data = new $collection([
            'foo' => 'bar',
            'baz' => 'qux',
        ]);
        $this->assertEquals('foobarbazqux', $data->reduce(function ($carry, $element, $key) {
            return $carry .= $key.$element;
        }));
    }
>>>>>>> 5d572e7a

        $data = new $collection([
            'foo' => 'bar',	            'foo' => 'bar',
            'baz' => 'qux',	            'baz' => 'qux',
        ]);
        $this->assertEquals('foobarbazqux', $data->reduce(function ($carry, $element, $key) {
            return $carry .= $key.$element;
        }));
    }

    /**
     * @dataProvider collectionClassProvider
     */
    public function testRandomThrowsAnExceptionUsingAmountBiggerThanCollectionSize($collection)
    {
        $this->expectException(InvalidArgumentException::class);

        $data = new $collection([1, 2, 3]);
        $data->random(4);
    }

    /**
     * @dataProvider collectionClassProvider
     */
    public function testPipe($collection)
    {
        $data = new $collection([1, 2, 3]);

        $this->assertEquals(6, $data->pipe(function ($data) {
            return $data->sum();
        }));
    }

    /**
     * @dataProvider collectionClassProvider
     */
    public function testPipeInto($collection)
    {
        $data = new $collection([
            'first', 'second',
        ]);

        $instance = $data->pipeInto(TestCollectionMapIntoObject::class);

        $this->assertSame($data, $instance->value);
    }

    /**
     * @dataProvider collectionClassProvider
     */
    public function testMedianValueWithArrayCollection($collection)
    {
        $data = new $collection([1, 2, 2, 4]);

        $this->assertEquals(2, $data->median());
    }

    /**
     * @dataProvider collectionClassProvider
     */
    public function testMedianValueByKey($collection)
    {
        $data = new $collection([
            (object) ['foo' => 1],
            (object) ['foo' => 2],
            (object) ['foo' => 2],
            (object) ['foo' => 4],
        ]);
        $this->assertEquals(2, $data->median('foo'));
    }

    /**
     * @dataProvider collectionClassProvider
     */
    public function testMedianOnCollectionWithNull($collection)
    {
        $data = new $collection([
            (object) ['foo' => 1],
            (object) ['foo' => 2],
            (object) ['foo' => 4],
            (object) ['foo' => null],
        ]);
        $this->assertEquals(2, $data->median('foo'));
    }

    /**
     * @dataProvider collectionClassProvider
     */
    public function testEvenMedianCollection($collection)
    {
        $data = new $collection([
            (object) ['foo' => 0],
            (object) ['foo' => 3],
        ]);
        $this->assertEquals(1.5, $data->median('foo'));
    }

    /**
     * @dataProvider collectionClassProvider
     */
    public function testMedianOutOfOrderCollection($collection)
    {
        $data = new $collection([
            (object) ['foo' => 0],
            (object) ['foo' => 5],
            (object) ['foo' => 3],
        ]);
        $this->assertEquals(3, $data->median('foo'));
    }

    /**
     * @dataProvider collectionClassProvider
     */
    public function testMedianOnEmptyCollectionReturnsNull($collection)
    {
        $data = new $collection;
        $this->assertNull($data->median());
    }

    /**
     * @dataProvider collectionClassProvider
     */
    public function testModeOnNullCollection($collection)
    {
        $data = new $collection;
        $this->assertNull($data->mode());
    }

    /**
     * @dataProvider collectionClassProvider
     */
    public function testMode($collection)
    {
        $data = new $collection([1, 2, 3, 4, 4, 5]);
        $this->assertEquals([4], $data->mode());
    }

    /**
     * @dataProvider collectionClassProvider
     */
    public function testModeValueByKey($collection)
    {
        $data = new $collection([
            (object) ['foo' => 1],
            (object) ['foo' => 1],
            (object) ['foo' => 2],
            (object) ['foo' => 4],
        ]);
        $this->assertEquals([1], $data->mode('foo'));
    }

    /**
     * @dataProvider collectionClassProvider
     */
    public function testWithMultipleModeValues($collection)
    {
        $data = new $collection([1, 2, 2, 1]);
        $this->assertEquals([1, 2], $data->mode());
    }

    /**
     * @dataProvider collectionClassProvider
     */
    public function testSliceOffset($collection)
    {
        $data = new $collection([1, 2, 3, 4, 5, 6, 7, 8]);
        $this->assertEquals([4, 5, 6, 7, 8], $data->slice(3)->values()->toArray());
    }

    /**
     * @dataProvider collectionClassProvider
     */
    public function testSliceNegativeOffset($collection)
    {
        $data = new $collection([1, 2, 3, 4, 5, 6, 7, 8]);
        $this->assertEquals([6, 7, 8], $data->slice(-3)->values()->toArray());
    }

    /**
     * @dataProvider collectionClassProvider
     */
    public function testSliceOffsetAndLength($collection)
    {
        $data = new $collection([1, 2, 3, 4, 5, 6, 7, 8]);
        $this->assertEquals([4, 5, 6], $data->slice(3, 3)->values()->toArray());
    }

    /**
     * @dataProvider collectionClassProvider
     */
    public function testSliceOffsetAndNegativeLength($collection)
    {
        $data = new $collection([1, 2, 3, 4, 5, 6, 7, 8]);
        $this->assertEquals([4, 5, 6, 7], $data->slice(3, -1)->values()->toArray());
    }

    /**
     * @dataProvider collectionClassProvider
     */
    public function testSliceNegativeOffsetAndLength($collection)
    {
        $data = new $collection([1, 2, 3, 4, 5, 6, 7, 8]);
        $this->assertEquals([4, 5, 6], $data->slice(-5, 3)->values()->toArray());
    }

    /**
     * @dataProvider collectionClassProvider
     */
    public function testSliceNegativeOffsetAndNegativeLength($collection)
    {
        $data = new $collection([1, 2, 3, 4, 5, 6, 7, 8]);
        $this->assertEquals([3, 4, 5, 6], $data->slice(-6, -2)->values()->toArray());
    }

    /**
     * @dataProvider collectionClassProvider
     */
    public function testCollectionFromTraversable($collection)
    {
        $data = new $collection(new ArrayObject([1, 2, 3]));
        $this->assertEquals([1, 2, 3], $data->toArray());
    }

    /**
     * @dataProvider collectionClassProvider
     */
    public function testCollectionFromTraversableWithKeys($collection)
    {
        $data = new $collection(new ArrayObject(['foo' => 1, 'bar' => 2, 'baz' => 3]));
        $this->assertEquals(['foo' => 1, 'bar' => 2, 'baz' => 3], $data->toArray());
    }

    /**
     * @dataProvider collectionClassProvider
     */
    public function testSplitCollectionWithADivisableCount($collection)
    {
        $data = new $collection(['a', 'b', 'c', 'd']);

        $this->assertEquals(
            [['a', 'b'], ['c', 'd']],
            $data->split(2)->map(function (Collection $chunk) {
                return $chunk->values()->toArray();
            })->toArray()
        );

        $data = new $collection([1, 2, 3, 4, 5, 6, 7, 8, 9, 10]);

        $this->assertEquals(
            [[1, 2, 3, 4, 5], [6, 7, 8, 9, 10]],
            $data->split(2)->map(function (Collection $chunk) {
                return $chunk->values()->toArray();
            })->toArray()
        );
    }

    /**
     * @dataProvider collectionClassProvider
     */
    public function testSplitCollectionWithAnUndivisableCount($collection)
    {
        $data = new $collection(['a', 'b', 'c']);

        $this->assertEquals(
            [['a', 'b'], ['c']],
            $data->split(2)->map(function (Collection $chunk) {
                return $chunk->values()->toArray();
            })->toArray()
        );
    }

    /**
     * @dataProvider collectionClassProvider
     */
    public function testSplitCollectionWithCountLessThenDivisor($collection)
    {
        $data = new $collection(['a']);

        $this->assertEquals(
            [['a']],
            $data->split(2)->map(function (Collection $chunk) {
                return $chunk->values()->toArray();
            })->toArray()
        );
    }

    /**
     * @dataProvider collectionClassProvider
     */
    public function testSplitCollectionIntoThreeWithCountOfFour($collection)
    {
        $data = new $collection(['a', 'b', 'c', 'd']);

        $this->assertEquals(
            [['a', 'b'], ['c'], ['d']],
            $data->split(3)->map(function (Collection $chunk) {
                return $chunk->values()->toArray();
            })->toArray()
            );
    }

    /**
     * @dataProvider collectionClassProvider
     */
    public function testSplitCollectionIntoThreeWithCountOfFive($collection)
    {
        $data = new $collection(['a', 'b', 'c', 'd', 'e']);

        $this->assertEquals(
            [['a', 'b'], ['c', 'd'], ['e']],
            $data->split(3)->map(function (Collection $chunk) {
                return $chunk->values()->toArray();
            })->toArray()
            );
    }

    /**
     * @dataProvider collectionClassProvider
     */
    public function testSplitCollectionIntoSixWithCountOfTen($collection)
    {
        $data = new $collection(['a', 'b', 'c', 'd', 'e', 'f', 'g', 'h', 'i', 'j']);

        $this->assertEquals(
            [['a', 'b'], ['c', 'd'], ['e', 'f'], ['g', 'h'], ['i'], ['j']],
            $data->split(6)->map(function (Collection $chunk) {
                return $chunk->values()->toArray();
            })->toArray()
            );
    }

    /**
     * @dataProvider collectionClassProvider
     */
    public function testSplitEmptyCollection($collection)
    {
        $data = new $collection;

        $this->assertEquals(
            [],
            $data->split(2)->map(function (Collection $chunk) {
                return $chunk->values()->toArray();
            })->toArray()
        );
    }

    /**
     * @dataProvider collectionClassProvider
     */
    public function testHigherOrderCollectionGroupBy($collection)
    {
        $data = new $collection([
            new TestSupportCollectionHigherOrderItem,
            new TestSupportCollectionHigherOrderItem('TAYLOR'),
            new TestSupportCollectionHigherOrderItem('foo'),
        ]);

        $this->assertEquals([
            'taylor' => [$data->get(0)],
            'TAYLOR' => [$data->get(1)],
            'foo' => [$data->get(2)],
        ], $data->groupBy->name->toArray());

        $this->assertEquals([
            'TAYLOR' => [$data->get(0), $data->get(1)],
            'FOO' => [$data->get(2)],
        ], $data->groupBy->uppercase()->toArray());
    }

    /**
     * @dataProvider collectionClassProvider
     */
    public function testHigherOrderCollectionMap($collection)
    {
        $person1 = (object) ['name' => 'Taylor'];
        $person2 = (object) ['name' => 'Yaz'];

        $data = new $collection([$person1, $person2]);

        $this->assertEquals(['Taylor', 'Yaz'], $data->map->name->toArray());

        $data = new $collection([new TestSupportCollectionHigherOrderItem, new TestSupportCollectionHigherOrderItem]);

        $this->assertEquals(['TAYLOR', 'TAYLOR'], $data->each->uppercase()->map->name->toArray());
    }

    /**
     * @dataProvider collectionClassProvider
     */
    public function testHigherOrderCollectionMapFromArrays($collection)
    {
        $person1 = ['name' => 'Taylor'];
        $person2 = ['name' => 'Yaz'];

        $data = new $collection([$person1, $person2]);

        $this->assertEquals(['Taylor', 'Yaz'], $data->map->name->toArray());

        $data = new $collection([new TestSupportCollectionHigherOrderItem, new TestSupportCollectionHigherOrderItem]);

        $this->assertEquals(['TAYLOR', 'TAYLOR'], $data->each->uppercase()->map->name->toArray());
    }

    /**
     * @dataProvider collectionClassProvider
     */
    public function testPartition($collection)
    {
        $data = new $collection(range(1, 10));

        [$firstPartition, $secondPartition] = $data->partition(function ($i) {
            return $i <= 5;
        })->all();

        $this->assertEquals([1, 2, 3, 4, 5], $firstPartition->values()->toArray());
        $this->assertEquals([6, 7, 8, 9, 10], $secondPartition->values()->toArray());
    }

    /**
     * @dataProvider collectionClassProvider
     */
    public function testPartitionCallbackWithKey($collection)
    {
        $data = new $collection(['zero', 'one', 'two', 'three']);

        [$even, $odd] = $data->partition(function ($item, $index) {
            return $index % 2 === 0;
        })->all();

        $this->assertEquals(['zero', 'two'], $even->values()->toArray());
        $this->assertEquals(['one', 'three'], $odd->values()->toArray());
    }

    /**
     * @dataProvider collectionClassProvider
     */
    public function testPartitionByKey($collection)
    {
        $courses = new $collection([
            ['free' => true, 'title' => 'Basic'], ['free' => false, 'title' => 'Premium'],
        ]);

        [$free, $premium] = $courses->partition('free')->all();

        $this->assertSame([['free' => true, 'title' => 'Basic']], $free->values()->toArray());
        $this->assertSame([['free' => false, 'title' => 'Premium']], $premium->values()->toArray());
    }

    /**
     * @dataProvider collectionClassProvider
     */
    public function testPartitionWithOperators($collection)
    {
        $data = new $collection([
            ['name' => 'Tim', 'age' => 17],
            ['name' => 'Agatha', 'age' => 62],
            ['name' => 'Kristina', 'age' => 33],
            ['name' => 'Tim', 'age' => 41],
        ]);

        [$tims, $others] = $data->partition('name', 'Tim')->all();

        $this->assertEquals([
            ['name' => 'Tim', 'age' => 17],
            ['name' => 'Tim', 'age' => 41],
        ], $tims->values()->all());

        $this->assertEquals([
            ['name' => 'Agatha', 'age' => 62],
            ['name' => 'Kristina', 'age' => 33],
        ], $others->values()->all());

        [$adults, $minors] = $data->partition('age', '>=', 18)->all();

        $this->assertEquals([
            ['name' => 'Agatha', 'age' => 62],
            ['name' => 'Kristina', 'age' => 33],
            ['name' => 'Tim', 'age' => 41],
        ], $adults->values()->all());

        $this->assertEquals([
            ['name' => 'Tim', 'age' => 17],
        ], $minors->values()->all());
    }

    /**
     * @dataProvider collectionClassProvider
     */
    public function testPartitionPreservesKeys($collection)
    {
        $courses = new $collection([
            'a' => ['free' => true], 'b' => ['free' => false], 'c' => ['free' => true],
        ]);

        [$free, $premium] = $courses->partition('free')->all();

        $this->assertSame(['a' => ['free' => true], 'c' => ['free' => true]], $free->toArray());
        $this->assertSame(['b' => ['free' => false]], $premium->toArray());
    }

    /**
     * @dataProvider collectionClassProvider
     */
    public function testPartitionEmptyCollection($collection)
    {
        $data = new $collection;

        $this->assertCount(2, $data->partition(function () {
            return true;
        }));
    }

    /**
     * @dataProvider collectionClassProvider
     */
    public function testHigherOrderPartition($collection)
    {
        $courses = new $collection([
            'a' => ['free' => true], 'b' => ['free' => false], 'c' => ['free' => true],
        ]);

        [$free, $premium] = $courses->partition->free->all();

        $this->assertSame(['a' => ['free' => true], 'c' => ['free' => true]], $free->toArray());

        $this->assertSame(['b' => ['free' => false]], $premium->toArray());
    }

    /**
     * @dataProvider collectionClassProvider
     */
    public function testTap($collection)
    {
        $data = new $collection([1, 2, 3]);

        $fromTap = [];
        $data = $data->tap(function ($data) use (&$fromTap) {
            $fromTap = $data->slice(0, 1)->toArray();
        });

        $this->assertSame([1], $fromTap);
        $this->assertSame([1, 2, 3], $data->toArray());
    }

    /**
     * @dataProvider collectionClassProvider
     */
    public function testWhen($collection)
    {
        $data = new $collection(['michael', 'tom']);

        $data = $data->when('adam', function ($data, $newName) {
            return $data->concat([$newName]);
        });

        $this->assertSame(['michael', 'tom', 'adam'], $data->toArray());

        $data = new $collection(['michael', 'tom']);

        $data = $data->when(false, function ($data) {
            return $data->concat(['adam']);
        });

        $this->assertSame(['michael', 'tom'], $data->toArray());
    }

    /**
     * @dataProvider collectionClassProvider
     */
    public function testWhenDefault($collection)
    {
        $data = new $collection(['michael', 'tom']);

        $data = $data->when(false, function ($data) {
            return $data->concat(['adam']);
        }, function ($data) {
            return $data->concat(['taylor']);
        });

        $this->assertSame(['michael', 'tom', 'taylor'], $data->toArray());
    }

    /**
     * @dataProvider collectionClassProvider
     */
    public function testWhenEmpty($collection)
    {
        $data = new $collection(['michael', 'tom']);

        $data = $data->whenEmpty(function ($collection) {
            return $data->concat(['adam']);
        });

        $this->assertSame(['michael', 'tom'], $data->toArray());

        $data = new $collection;

        $data = $data->whenEmpty(function ($data) {
            return $data->concat(['adam']);
        });

        $this->assertSame(['adam'], $data->toArray());
    }

    /**
     * @dataProvider collectionClassProvider
     */
    public function testWhenEmptyDefault($collection)
    {
        $data = new $collection(['michael', 'tom']);

        $data = $data->whenEmpty(function ($data) {
            return $data->concat(['adam']);
        }, function ($data) {
            return $data->concat(['taylor']);
        });

        $this->assertSame(['michael', 'tom', 'taylor'], $data->toArray());
    }

    /**
     * @dataProvider collectionClassProvider
     */
    public function testWhenNotEmpty($collection)
    {
        $data = new $collection(['michael', 'tom']);

        $data = $data->whenNotEmpty(function ($data) {
            return $data->concat(['adam']);
        });

        $this->assertSame(['michael', 'tom', 'adam'], $data->toArray());

        $data = new $collection;

        $data = $data->whenNotEmpty(function ($data) {
            return $data->concat(['adam']);
        });

        $this->assertSame([], $data->toArray());
    }

    /**
     * @dataProvider collectionClassProvider
     */
    public function testWhenNotEmptyDefault($collection)
    {
        $data = new $collection(['michael', 'tom']);

        $data = $data->whenNotEmpty(function ($data) {
            return $data->concat(['adam']);
        }, function ($data) {
            return $data->concat(['taylor']);
        });

        $this->assertSame(['michael', 'tom', 'adam'], $data->toArray());
    }

    /**
     * @dataProvider collectionClassProvider
     */
    public function testUnless($collection)
    {
        $data = new $collection(['michael', 'tom']);

        $data = $data->unless(false, function ($data) {
            return $data->concat(['caleb']);
        });

        $this->assertSame(['michael', 'tom', 'caleb'], $data->toArray());

        $data = new $collection(['michael', 'tom']);

        $data = $data->unless(true, function ($data) {
            return $data->concat(['caleb']);
        });

        $this->assertSame(['michael', 'tom'], $data->toArray());
    }

    /**
     * @dataProvider collectionClassProvider
     */
    public function testUnlessDefault($collection)
    {
        $data = new $collection(['michael', 'tom']);

        $data = $data->unless(true, function ($data) {
            return $data->concat(['caleb']);
        }, function ($data) {
            return $data->concat(['taylor']);
        });

        $this->assertSame(['michael', 'tom', 'taylor'], $data->toArray());
    }

    /**
     * @dataProvider collectionClassProvider
     */
    public function testUnlessEmpty($collection)
    {
        $data = new $collection(['michael', 'tom']);

        $data = $data->unlessEmpty(function ($data) {
            return $data->concat(['adam']);
        });

        $this->assertSame(['michael', 'tom', 'adam'], $data->toArray());

        $data = new $collection;

        $data = $data->unlessEmpty(function ($data) {
            return $data->concat(['adam']);
        });

        $this->assertSame([], $data->toArray());
    }

    /**
     * @dataProvider collectionClassProvider
     */
    public function testUnlessEmptyDefault($collection)
    {
        $data = new $collection(['michael', 'tom']);

        $data = $data->unlessEmpty(function ($data) {
            return $data->concat(['adam']);
        }, function ($data) {
            return $data->concat(['taylor']);
        });

        $this->assertSame(['michael', 'tom', 'adam'], $data->toArray());
    }

    /**
     * @dataProvider collectionClassProvider
     */
    public function testUnlessNotEmpty($collection)
    {
        $data = new $collection(['michael', 'tom']);

        $data = $data->unlessNotEmpty(function ($data) {
            return $data->concat(['adam']);
        });

        $this->assertSame(['michael', 'tom'], $data->toArray());

        $data = new $collection;

        $data = $data->unlessNotEmpty(function ($data) {
            return $data->concat(['adam']);
        });

        $this->assertSame(['adam'], $data->toArray());
    }

    /**
     * @dataProvider collectionClassProvider
     */
    public function testUnlessNotEmptyDefault($collection)
    {
        $data = new $collection(['michael', 'tom']);

        $data = $data->unlessNotEmpty(function ($data) {
            return $data->concat(['adam']);
        }, function ($data) {
            return $data->concat(['taylor']);
        });

        $this->assertSame(['michael', 'tom', 'taylor'], $data->toArray());
    }

    /**
     * @dataProvider collectionClassProvider
     */
    public function testHasReturnsValidResults($collection)
    {
        $data = new $collection(['foo' => 'one', 'bar' => 'two', 1 => 'three']);
        $this->assertTrue($data->has('foo'));
        $this->assertTrue($data->has('foo', 'bar', 1));
        $this->assertFalse($data->has('foo', 'bar', 1, 'baz'));
        $this->assertFalse($data->has('baz'));
    }

    public function testPutAddsItemToCollection()
    {
        $data = new Collection;
        $this->assertSame([], $data->toArray());
        $data->put('foo', 1);
        $this->assertSame(['foo' => 1], $data->toArray());
        $data->put('bar', ['nested' => 'two']);
        $this->assertSame(['foo' => 1, 'bar' => ['nested' => 'two']], $data->toArray());
        $data->put('foo', 3);
        $this->assertSame(['foo' => 3, 'bar' => ['nested' => 'two']], $data->toArray());
    }

    /**
     * @dataProvider collectionClassProvider
     */
    public function testItThrowsExceptionWhenTryingToAccessNoProxyProperty($collection)
    {
        $data = new $collection;
        $this->expectException(Exception::class);
        $this->expectExceptionMessage('Property [foo] does not exist on this collection instance.');
        $data->foo;
    }

    /**
     * @dataProvider collectionClassProvider
     */
    public function testGetWithNullReturnsNull($collection)
    {
        $data = new $collection([1, 2, 3]);
        $this->assertNull($data->get(null));
    }

    /**
     * @dataProvider collectionClassProvider
     */
    public function testWhereNull($collection)
    {
        $data = new $collection([
            ['name' => 'Taylor'],
            ['name' => null],
            ['name' => 'Bert'],
            ['name' => false],
            ['name' => ''],
        ]);

        $this->assertSame([
            1 => ['name' => null],
        ], $data->whereNull('name')->all());

        $this->assertSame([], $data->whereNull()->all());
    }

    /**
     * @dataProvider collectionClassProvider
     */
    public function testWhereNullWithoutKey($collection)
    {
        $collection = new $collection([1, null, 3, 'null', false, true]);
        $this->assertSame([
            1 => null,
        ], $collection->whereNull()->all());
    }

    /**
     * @dataProvider collectionClassProvider
     */
    public function testWhereNotNull($collection)
    {
        $data = new $collection($originalData = [
            ['name' => 'Taylor'],
            ['name' => null],
            ['name' => 'Bert'],
            ['name' => false],
            ['name' => ''],
        ]);

        $this->assertSame([
            0 => ['name' => 'Taylor'],
            2 => ['name' => 'Bert'],
            3 => ['name' => false],
            4 => ['name' => ''],
        ], $data->whereNotNull('name')->all());

        $this->assertSame($originalData, $data->whereNotNull()->all());
    }

    /**
     * @dataProvider collectionClassProvider
     */
    public function testWhereNotNullWithoutKey($collection)
    {
        $data = new $collection([1, null, 3, 'null', false, true]);

        $this->assertSame([
            0 => 1,
            2 => 3,
            3 => 'null',
            4 => false,
            5 => true,
        ], $data->whereNotNull()->all());
    }

    /**
     * @dataProvider collectionClassProvider
     */
    public function testCollect($collection)
    {
        $data = $collection::make([
            'a' => 1,
            'b' => 2,
            'c' => 3,
        ])->collect();

        $this->assertInstanceOf(Collection::class, $data);

        $this->assertSame([
            'a' => 1,
            'b' => 2,
            'c' => 3,
        ], $data->all());
    }

    /**
     * Provides each collection class, respectively.
     *
     * @return array
     */
    public function collectionClassProvider()
    {
        return [
            [Collection::class],
            [LazyCollection::class],
        ];
    }
}

class TestSupportCollectionHigherOrderItem
{
    public $name;

    public function __construct($name = 'taylor')
    {
        $this->name = $name;
    }

    public function uppercase()
    {
        return $this->name = strtoupper($this->name);
    }

    public function is($name)
    {
        return $this->name === $name;
    }
}

class TestAccessorEloquentTestStub
{
    protected $attributes = [];

    public function __construct($attributes)
    {
        $this->attributes = $attributes;
    }

    public function __get($attribute)
    {
        $accessor = 'get'.lcfirst($attribute).'Attribute';
        if (method_exists($this, $accessor)) {
            return $this->$accessor();
        }

        return $this->$attribute;
    }

    public function __isset($attribute)
    {
        $accessor = 'get'.lcfirst($attribute).'Attribute';

        if (method_exists($this, $accessor)) {
            return ! is_null($this->$accessor());
        }

        return isset($this->$attribute);
    }

    public function getSomeAttribute()
    {
        return $this->attributes['some'];
    }
}

class TestArrayAccessImplementation implements ArrayAccess
{
    private $arr;

    public function __construct($arr)
    {
        $this->arr = $arr;
    }

    public function offsetExists($offset)
    {
        return isset($this->arr[$offset]);
    }

    public function offsetGet($offset)
    {
        return $this->arr[$offset];
    }

    public function offsetSet($offset, $value)
    {
        $this->arr[$offset] = $value;
    }

    public function offsetUnset($offset)
    {
        unset($this->arr[$offset]);
    }
}

class TestArrayableObject implements Arrayable
{
    public function toArray()
    {
        return ['foo' => 'bar'];
    }
}

class TestJsonableObject implements Jsonable
{
    public function toJson($options = 0)
    {
        return '{"foo":"bar"}';
    }
}

class TestJsonSerializeObject implements JsonSerializable
{
    public function jsonSerialize()
    {
        return ['foo' => 'bar'];
    }
}

class TestJsonSerializeWithScalarValueObject implements JsonSerializable
{
    public function jsonSerialize()
    {
        return 'foo';
    }
}

class TestCollectionMapIntoObject
{
    public $value;

    public function __construct($value)
    {
        $this->value = $value;
    }
}

class TestCollectionSubclass extends Collection
{
    //
}<|MERGE_RESOLUTION|>--- conflicted
+++ resolved
@@ -3590,22 +3590,10 @@
         $this->assertEquals(6, $data->reduce(function ($carry, $element) {
             return $carry += $element;
         }));
-<<<<<<< HEAD
-=======
 
         $data = new $collection([
             'foo' => 'bar',
             'baz' => 'qux',
-        ]);
-        $this->assertEquals('foobarbazqux', $data->reduce(function ($carry, $element, $key) {
-            return $carry .= $key.$element;
-        }));
-    }
->>>>>>> 5d572e7a
-
-        $data = new $collection([
-            'foo' => 'bar',	            'foo' => 'bar',
-            'baz' => 'qux',	            'baz' => 'qux',
         ]);
         $this->assertEquals('foobarbazqux', $data->reduce(function ($carry, $element, $key) {
             return $carry .= $key.$element;
