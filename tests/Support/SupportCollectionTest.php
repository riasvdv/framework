--- conflicted
+++ resolved
@@ -5045,12 +5045,7 @@
         $data->ensure(\Throwable::class);
     }
 
-<<<<<<< HEAD
-    #[DataProvider('collectionClassProvider')]
-=======
-    /**
-     * @dataProvider collectionClassProvider
-     */
+    #[DataProvider('collectionClassProvider')]
     public function testEnsureForMultipleTypes($collection)
     {
         $data = $collection::make([new \Error, 123]);
@@ -5061,10 +5056,7 @@
         $data->ensure([\Throwable::class, 'int']);
     }
 
-    /**
-     * @dataProvider collectionClassProvider
-     */
->>>>>>> 50807dbc
+    #[DataProvider('collectionClassProvider')]
     public function testPercentageWithFlatCollection($collection)
     {
         $collection = new $collection([1, 1, 2, 2, 2, 3]);
