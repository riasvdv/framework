<?php

namespace Illuminate\Tests\Support;

use ArrayAccess;
use ArrayIterator;
use ArrayObject;
use CachingIterator;
use Exception;
use Illuminate\Contracts\Support\Arrayable;
use Illuminate\Contracts\Support\Jsonable;
use Illuminate\Support\Collection;
use Illuminate\Support\HtmlString;
use Illuminate\Support\ItemNotFoundException;
use Illuminate\Support\LazyCollection;
use Illuminate\Support\MultipleItemsFoundException;
use Illuminate\Support\Str;
use InvalidArgumentException;
use IteratorAggregate;
use JsonSerializable;
use Mockery as m;
use PHPUnit\Framework\Attributes\DataProvider;
use PHPUnit\Framework\TestCase;
use ReflectionClass;
use stdClass;
use Symfony\Component\VarDumper\VarDumper;
use Traversable;
use UnexpectedValueException;
use WeakMap;

include_once 'Enums.php';

class SupportCollectionTest extends TestCase
{
    #[DataProvider('collectionClassProvider')]
    public function testFirstReturnsFirstItemInCollection($collection)
    {
        $c = new $collection(['foo', 'bar']);
        $this->assertSame('foo', $c->first());
    }

    #[DataProvider('collectionClassProvider')]
    public function testFirstWithCallback($collection)
    {
        $data = new $collection(['foo', 'bar', 'baz']);
        $result = $data->first(function ($value) {
            return $value === 'bar';
        });
        $this->assertSame('bar', $result);
    }

    #[DataProvider('collectionClassProvider')]
    public function testFirstWithCallbackAndDefault($collection)
    {
        $data = new $collection(['foo', 'bar']);
        $result = $data->first(function ($value) {
            return $value === 'baz';
        }, 'default');
        $this->assertSame('default', $result);
    }

    #[DataProvider('collectionClassProvider')]
    public function testFirstWithDefaultAndWithoutCallback($collection)
    {
        $data = new $collection;
        $result = $data->first(null, 'default');
        $this->assertSame('default', $result);

        $data = new $collection(['foo', 'bar']);
        $result = $data->first(null, 'default');
        $this->assertSame('foo', $result);
    }

    #[DataProvider('collectionClassProvider')]
    public function testSoleReturnsFirstItemInCollectionIfOnlyOneExists($collection)
    {
        $collection = new $collection([
            ['name' => 'foo'],
            ['name' => 'bar'],
        ]);

        $this->assertSame(['name' => 'foo'], $collection->where('name', 'foo')->sole());
        $this->assertSame(['name' => 'foo'], $collection->sole('name', '=', 'foo'));
        $this->assertSame(['name' => 'foo'], $collection->sole('name', 'foo'));
    }

    #[DataProvider('collectionClassProvider')]
    public function testSoleThrowsExceptionIfNoItemsExist($collection)
    {
        $this->expectException(ItemNotFoundException::class);

        $collection = new $collection([
            ['name' => 'foo'],
            ['name' => 'bar'],
        ]);

        $collection->where('name', 'INVALID')->sole();
    }

    #[DataProvider('collectionClassProvider')]
    public function testSoleThrowsExceptionIfMoreThanOneItemExists($collection)
    {
        $this->expectExceptionObject(new MultipleItemsFoundException(2));

        $collection = new $collection([
            ['name' => 'foo'],
            ['name' => 'foo'],
            ['name' => 'bar'],
        ]);

        $collection->where('name', 'foo')->sole();
    }

    #[DataProvider('collectionClassProvider')]
    public function testSoleReturnsFirstItemInCollectionIfOnlyOneExistsWithCallback($collection)
    {
        $data = new $collection(['foo', 'bar', 'baz']);
        $result = $data->sole(function ($value) {
            return $value === 'bar';
        });
        $this->assertSame('bar', $result);
    }

    #[DataProvider('collectionClassProvider')]
    public function testSoleThrowsExceptionIfNoItemsExistWithCallback($collection)
    {
        $this->expectException(ItemNotFoundException::class);

        $data = new $collection(['foo', 'bar', 'baz']);

        $data->sole(function ($value) {
            return $value === 'invalid';
        });
    }

    #[DataProvider('collectionClassProvider')]
    public function testSoleThrowsExceptionIfMoreThanOneItemExistsWithCallback($collection)
    {
        $this->expectExceptionObject(new MultipleItemsFoundException(2));

        $data = new $collection(['foo', 'bar', 'bar']);

        $data->sole(function ($value) {
            return $value === 'bar';
        });
    }

    #[DataProvider('collectionClassProvider')]
    public function testFirstOrFailReturnsFirstItemInCollection($collection)
    {
        $collection = new $collection([
            ['name' => 'foo'],
            ['name' => 'bar'],
        ]);

        $this->assertSame(['name' => 'foo'], $collection->where('name', 'foo')->firstOrFail());
        $this->assertSame(['name' => 'foo'], $collection->firstOrFail('name', '=', 'foo'));
        $this->assertSame(['name' => 'foo'], $collection->firstOrFail('name', 'foo'));
    }

    #[DataProvider('collectionClassProvider')]
    public function testFirstOrFailThrowsExceptionIfNoItemsExist($collection)
    {
        $this->expectException(ItemNotFoundException::class);

        $collection = new $collection([
            ['name' => 'foo'],
            ['name' => 'bar'],
        ]);

        $collection->where('name', 'INVALID')->firstOrFail();
    }

    #[DataProvider('collectionClassProvider')]
    public function testFirstOrFailDoesntThrowExceptionIfMoreThanOneItemExists($collection)
    {
        $collection = new $collection([
            ['name' => 'foo'],
            ['name' => 'foo'],
            ['name' => 'bar'],
        ]);

        $this->assertSame(['name' => 'foo'], $collection->where('name', 'foo')->firstOrFail());
    }

    #[DataProvider('collectionClassProvider')]
    public function testFirstOrFailReturnsFirstItemInCollectionIfOnlyOneExistsWithCallback($collection)
    {
        $data = new $collection(['foo', 'bar', 'baz']);
        $result = $data->firstOrFail(function ($value) {
            return $value === 'bar';
        });
        $this->assertSame('bar', $result);
    }

    #[DataProvider('collectionClassProvider')]
    public function testFirstOrFailThrowsExceptionIfNoItemsExistWithCallback($collection)
    {
        $this->expectException(ItemNotFoundException::class);

        $data = new $collection(['foo', 'bar', 'baz']);

        $data->firstOrFail(function ($value) {
            return $value === 'invalid';
        });
    }

    #[DataProvider('collectionClassProvider')]
    public function testFirstOrFailDoesntThrowExceptionIfMoreThanOneItemExistsWithCallback($collection)
    {
        $data = new $collection(['foo', 'bar', 'bar']);

        $this->assertSame(
            'bar',
            $data->firstOrFail(function ($value) {
                return $value === 'bar';
            })
        );
    }

    #[DataProvider('collectionClassProvider')]
    public function testFirstOrFailStopsIteratingAtFirstMatch($collection)
    {
        $data = new $collection([
            function () {
                return false;
            },
            function () {
                return true;
            },
            function () {
                throw new Exception();
            },
        ]);

        $this->assertNotNull($data->firstOrFail(function ($callback) {
            return $callback();
        }));
    }

    #[DataProvider('collectionClassProvider')]
    public function testFirstWhere($collection)
    {
        $data = new $collection([
            ['material' => 'paper', 'type' => 'book'],
            ['material' => 'rubber', 'type' => 'gasket'],
        ]);

        $this->assertSame('book', $data->firstWhere('material', 'paper')['type']);
        $this->assertSame('gasket', $data->firstWhere('material', 'rubber')['type']);
        $this->assertNull($data->firstWhere('material', 'nonexistent'));
        $this->assertNull($data->firstWhere('nonexistent', 'key'));

        $this->assertSame('book', $data->firstWhere(fn ($value) => $value['material'] === 'paper')['type']);
        $this->assertSame('gasket', $data->firstWhere(fn ($value) => $value['material'] === 'rubber')['type']);
        $this->assertNull($data->firstWhere(fn ($value) => $value['material'] === 'nonexistent'));
        $this->assertNull($data->firstWhere(fn ($value) => ($value['nonexistent'] ?? null) === 'key'));
    }

    #[DataProvider('collectionClassProvider')]
    public function testLastReturnsLastItemInCollection($collection)
    {
        $c = new $collection(['foo', 'bar']);
        $this->assertSame('bar', $c->last());

        $c = new $collection([]);
        $this->assertNull($c->last());
    }

    #[DataProvider('collectionClassProvider')]
    public function testLastWithCallback($collection)
    {
        $data = new $collection([100, 200, 300]);
        $result = $data->last(function ($value) {
            return $value < 250;
        });
        $this->assertEquals(200, $result);

        $result = $data->last(function ($value, $key) {
            return $key < 2;
        });
        $this->assertEquals(200, $result);

        $result = $data->last(function ($value) {
            return $value > 300;
        });
        $this->assertNull($result);
    }

    #[DataProvider('collectionClassProvider')]
    public function testLastWithCallbackAndDefault($collection)
    {
        $data = new $collection(['foo', 'bar']);
        $result = $data->last(function ($value) {
            return $value === 'baz';
        }, 'default');
        $this->assertSame('default', $result);

        $data = new $collection(['foo', 'bar', 'Bar']);
        $result = $data->last(function ($value) {
            return $value === 'bar';
        }, 'default');
        $this->assertSame('bar', $result);
    }

    #[DataProvider('collectionClassProvider')]
    public function testLastWithDefaultAndWithoutCallback($collection)
    {
        $data = new $collection;
        $result = $data->last(null, 'default');
        $this->assertSame('default', $result);
    }

    public function testPopReturnsAndRemovesLastItemInCollection()
    {
        $c = new Collection(['foo', 'bar']);

        $this->assertSame('bar', $c->pop());
        $this->assertSame('foo', $c->first());
    }

    public function testPopReturnsAndRemovesLastXItemsInCollection()
    {
        $c = new Collection(['foo', 'bar', 'baz']);

        $this->assertEquals(new Collection(['baz', 'bar']), $c->pop(2));
        $this->assertSame('foo', $c->first());

        $this->assertEquals(new Collection(['baz', 'bar', 'foo']), (new Collection(['foo', 'bar', 'baz']))->pop(6));
    }

    public function testShiftReturnsAndRemovesFirstItemInCollection()
    {
        $data = new Collection(['Taylor', 'Otwell']);

        $this->assertSame('Taylor', $data->shift());
        $this->assertSame('Otwell', $data->first());
        $this->assertSame('Otwell', $data->shift());
        $this->assertNull($data->first());
    }

    public function testShiftReturnsAndRemovesFirstXItemsInCollection()
    {
        $data = new Collection(['foo', 'bar', 'baz']);

        $this->assertEquals(new Collection(['foo', 'bar']), $data->shift(2));
        $this->assertSame('baz', $data->first());

        $this->assertEquals(new Collection(['foo', 'bar', 'baz']), (new Collection(['foo', 'bar', 'baz']))->shift(6));
    }

    #[DataProvider('collectionClassProvider')]
    public function testSliding($collection)
    {
        // Default parameters: $size = 2, $step = 1
        $this->assertSame([], $collection::times(0)->sliding()->toArray());
        $this->assertSame([], $collection::times(1)->sliding()->toArray());
        $this->assertSame([[1, 2]], $collection::times(2)->sliding()->toArray());
        $this->assertSame(
            [[1, 2], [2, 3]],
            $collection::times(3)->sliding()->map->values()->toArray()
        );

        // Custom step: $size = 2, $step = 3
        $this->assertSame([], $collection::times(1)->sliding(2, 3)->toArray());
        $this->assertSame([[1, 2]], $collection::times(2)->sliding(2, 3)->toArray());
        $this->assertSame([[1, 2]], $collection::times(3)->sliding(2, 3)->toArray());
        $this->assertSame([[1, 2]], $collection::times(4)->sliding(2, 3)->toArray());
        $this->assertSame(
            [[1, 2], [4, 5]],
            $collection::times(5)->sliding(2, 3)->map->values()->toArray()
        );

        // Custom size: $size = 3, $step = 1
        $this->assertSame([], $collection::times(2)->sliding(3)->toArray());
        $this->assertSame([[1, 2, 3]], $collection::times(3)->sliding(3)->toArray());
        $this->assertSame(
            [[1, 2, 3], [2, 3, 4]],
            $collection::times(4)->sliding(3)->map->values()->toArray()
        );
        $this->assertSame(
            [[1, 2, 3], [2, 3, 4]],
            $collection::times(4)->sliding(3)->map->values()->toArray()
        );

        // Custom size and custom step: $size = 3, $step = 2
        $this->assertSame([], $collection::times(2)->sliding(3, 2)->toArray());
        $this->assertSame([[1, 2, 3]], $collection::times(3)->sliding(3, 2)->toArray());
        $this->assertSame([[1, 2, 3]], $collection::times(4)->sliding(3, 2)->toArray());
        $this->assertSame(
            [[1, 2, 3], [3, 4, 5]],
            $collection::times(5)->sliding(3, 2)->map->values()->toArray()
        );
        $this->assertSame(
            [[1, 2, 3], [3, 4, 5]],
            $collection::times(6)->sliding(3, 2)->map->values()->toArray()
        );

        // Ensure keys are preserved, and inner chunks are also collections
        $chunks = $collection::times(3)->sliding();

        $this->assertSame([[0 => 1, 1 => 2], [1 => 2, 2 => 3]], $chunks->toArray());

        $this->assertInstanceOf($collection, $chunks);
        $this->assertInstanceOf($collection, $chunks->first());
        $this->assertInstanceOf($collection, $chunks->skip(1)->first());
    }

    #[DataProvider('collectionClassProvider')]
    public function testEmptyCollectionIsEmpty($collection)
    {
        $c = new $collection;

        $this->assertTrue($c->isEmpty());
    }

    #[DataProvider('collectionClassProvider')]
    public function testEmptyCollectionIsNotEmpty($collection)
    {
        $c = new $collection(['foo', 'bar']);

        $this->assertFalse($c->isEmpty());
        $this->assertTrue($c->isNotEmpty());
    }

    #[DataProvider('collectionClassProvider')]
    public function testCollectionIsConstructed($collection)
    {
        $data = new $collection('foo');
        $this->assertSame(['foo'], $data->all());

        $data = new $collection(2);
        $this->assertSame([2], $data->all());

        $data = new $collection(false);
        $this->assertSame([false], $data->all());

        $data = new $collection(null);
        $this->assertEmpty($data->all());

        $data = new $collection;
        $this->assertEmpty($data->all());
    }

    #[DataProvider('collectionClassProvider')]
    public function testSkipMethod($collection)
    {
        $data = new $collection([1, 2, 3, 4, 5, 6]);

        // Total items to skip is smaller than collection length
        $this->assertSame([5, 6], $data->skip(4)->values()->all());

        // Total items to skip is more than collection length
        $this->assertSame([], $data->skip(10)->values()->all());
    }

    #[DataProvider('collectionClassProvider')]
    public function testSkipUntil($collection)
    {
        $data = new $collection([1, 1, 2, 2, 3, 3, 4, 4]);

        // Item at the beginning of the collection
        $this->assertSame([1, 1, 2, 2, 3, 3, 4, 4], $data->skipUntil(1)->values()->all());

        // Item at the middle of the collection
        $this->assertSame([3, 3, 4, 4], $data->skipUntil(3)->values()->all());

        // Item not in the collection
        $this->assertSame([], $data->skipUntil(5)->values()->all());

        // Item at the beginning of the collection
        $data = $data->skipUntil(function ($value, $key) {
            return $value <= 1;
        })->values();

        $this->assertSame([1, 1, 2, 2, 3, 3, 4, 4], $data->all());

        // Item at the middle of the collection
        $data = $data->skipUntil(function ($value, $key) {
            return $value >= 3;
        })->values();

        $this->assertSame([3, 3, 4, 4], $data->all());

        // Item not in the collection
        $data = $data->skipUntil(function ($value, $key) {
            return $value >= 5;
        })->values();

        $this->assertSame([], $data->all());
    }

    #[DataProvider('collectionClassProvider')]
    public function testSkipWhile($collection)
    {
        $data = new $collection([1, 1, 2, 2, 3, 3, 4, 4]);

        // Item at the beginning of the collection
        $this->assertSame([2, 2, 3, 3, 4, 4], $data->skipWhile(1)->values()->all());

        // Item not in the collection
        $this->assertSame([1, 1, 2, 2, 3, 3, 4, 4], $data->skipWhile(5)->values()->all());

        // Item in the collection but not at the beginning
        $this->assertSame([1, 1, 2, 2, 3, 3, 4, 4], $data->skipWhile(2)->values()->all());

        // Item not in the collection
        $data = $data->skipWhile(function ($value, $key) {
            return $value >= 5;
        })->values();

        $this->assertSame([1, 1, 2, 2, 3, 3, 4, 4], $data->all());

        // Item in the collection but not at the beginning
        $data = $data->skipWhile(function ($value, $key) {
            return $value >= 2;
        })->values();

        $this->assertSame([1, 1, 2, 2, 3, 3, 4, 4], $data->all());

        // Item at the beginning of the collection
        $data = $data->skipWhile(function ($value, $key) {
            return $value < 3;
        })->values();

        $this->assertSame([3, 3, 4, 4], $data->all());
    }

    #[DataProvider('collectionClassProvider')]
    public function testGetArrayableItems($collection)
    {
        $data = new $collection;

        $class = new ReflectionClass($collection);
        $method = $class->getMethod('getArrayableItems');

        $items = new TestArrayableObject;
        $array = $method->invokeArgs($data, [$items]);
        $this->assertSame(['foo' => 'bar'], $array);

        $items = new TestJsonableObject;
        $array = $method->invokeArgs($data, [$items]);
        $this->assertSame(['foo' => 'bar'], $array);

        $items = new TestJsonSerializeObject;
        $array = $method->invokeArgs($data, [$items]);
        $this->assertSame(['foo' => 'bar'], $array);

        $items = new TestJsonSerializeWithScalarValueObject;
        $array = $method->invokeArgs($data, [$items]);
        $this->assertSame(['foo'], $array);

        $subject = [new stdClass, new stdClass];
        $items = new TestTraversableAndJsonSerializableObject($subject);
        $array = $method->invokeArgs($data, [$items]);
        $this->assertSame($subject, $array);

        $items = new $collection(['foo' => 'bar']);
        $array = $method->invokeArgs($data, [$items]);
        $this->assertSame(['foo' => 'bar'], $array);

        $items = ['foo' => 'bar'];
        $array = $method->invokeArgs($data, [$items]);
        $this->assertSame(['foo' => 'bar'], $array);
    }

    #[DataProvider('collectionClassProvider')]
    public function testToArrayCallsToArrayOnEachItemInCollection($collection)
    {
        $item1 = m::mock(Arrayable::class);
        $item1->shouldReceive('toArray')->once()->andReturn('foo.array');
        $item2 = m::mock(Arrayable::class);
        $item2->shouldReceive('toArray')->once()->andReturn('bar.array');
        $c = new $collection([$item1, $item2]);
        $results = $c->toArray();

        $this->assertEquals(['foo.array', 'bar.array'], $results);
    }

    public function testLazyReturnsLazyCollection()
    {
        $data = new Collection([1, 2, 3, 4, 5]);

        $lazy = $data->lazy();

        $data->add(6);

        $this->assertInstanceOf(LazyCollection::class, $lazy);
        $this->assertSame([1, 2, 3, 4, 5], $lazy->all());
    }

    #[DataProvider('collectionClassProvider')]
    public function testJsonSerializeCallsToArrayOrJsonSerializeOnEachItemInCollection($collection)
    {
        $item1 = m::mock(JsonSerializable::class);
        $item1->shouldReceive('jsonSerialize')->once()->andReturn('foo.json');
        $item2 = m::mock(Arrayable::class);
        $item2->shouldReceive('toArray')->once()->andReturn('bar.array');
        $c = new $collection([$item1, $item2]);
        $results = $c->jsonSerialize();

        $this->assertEquals(['foo.json', 'bar.array'], $results);
    }

    #[DataProvider('collectionClassProvider')]
    public function testToJsonEncodesTheJsonSerializeResult($collection)
    {
        $c = $this->getMockBuilder($collection)->onlyMethods(['jsonSerialize'])->getMock();
        $c->expects($this->once())->method('jsonSerialize')->willReturn(['foo']);
        $results = $c->toJson();
        $this->assertJsonStringEqualsJsonString(json_encode(['foo']), $results);
    }

    #[DataProvider('collectionClassProvider')]
    public function testCastingToStringJsonEncodesTheToArrayResult($collection)
    {
        $c = $this->getMockBuilder($collection)->onlyMethods(['jsonSerialize'])->getMock();
        $c->expects($this->once())->method('jsonSerialize')->willReturn(['foo']);

        $this->assertJsonStringEqualsJsonString(json_encode(['foo']), (string) $c);
    }

    public function testOffsetAccess()
    {
        $c = new Collection(['name' => 'taylor']);
        $this->assertSame('taylor', $c['name']);
        $c['name'] = 'dayle';
        $this->assertSame('dayle', $c['name']);
        $this->assertTrue(isset($c['name']));
        unset($c['name']);
        $this->assertFalse(isset($c['name']));
        $c[] = 'jason';
        $this->assertSame('jason', $c[0]);
    }

    public function testArrayAccessOffsetExists()
    {
        $c = new Collection(['foo', 'bar', null]);
        $this->assertTrue($c->offsetExists(0));
        $this->assertTrue($c->offsetExists(1));
        $this->assertFalse($c->offsetExists(2));
    }

    public function testBehavesLikeAnArrayWithArrayAccess()
    {
        // indexed array
        $input = ['foo', null];
        $c = new Collection($input);
        $this->assertEquals(isset($input[0]), isset($c[0])); // existing value
        $this->assertEquals(isset($input[1]), isset($c[1])); // existing but null value
        $this->assertEquals(isset($input[1000]), isset($c[1000])); // non-existing value
        $this->assertEquals($input[0], $c[0]);
        $this->assertEquals($input[1], $c[1]);

        // associative array
        $input = ['k1' => 'foo', 'k2' => null];
        $c = new Collection($input);
        $this->assertEquals(isset($input['k1']), isset($c['k1'])); // existing value
        $this->assertEquals(isset($input['k2']), isset($c['k2'])); // existing but null value
        $this->assertEquals(isset($input['k3']), isset($c['k3'])); // non-existing value
        $this->assertEquals($input['k1'], $c['k1']);
        $this->assertEquals($input['k2'], $c['k2']);
    }

    public function testArrayAccessOffsetGet()
    {
        $c = new Collection(['foo', 'bar']);
        $this->assertSame('foo', $c->offsetGet(0));
        $this->assertSame('bar', $c->offsetGet(1));
    }

    public function testArrayAccessOffsetSet()
    {
        $c = new Collection(['foo', 'foo']);

        $c->offsetSet(1, 'bar');
        $this->assertSame('bar', $c[1]);

        $c->offsetSet(null, 'qux');
        $this->assertSame('qux', $c[2]);
    }

    public function testArrayAccessOffsetUnset()
    {
        $c = new Collection(['foo', 'bar']);

        $c->offsetUnset(1);
        $this->assertFalse(isset($c[1]));
    }

    public function testForgetSingleKey()
    {
        $c = new Collection(['foo', 'bar']);
        $c = $c->forget(0)->all();
        $this->assertFalse(isset($c['foo']));
        $this->assertFalse(isset($c[0]));
        $this->assertTrue(isset($c[1]));

        $c = new Collection(['foo' => 'bar', 'baz' => 'qux']);
        $c = $c->forget('foo')->all();
        $this->assertFalse(isset($c['foo']));
        $this->assertTrue(isset($c['baz']));
    }

    public function testForgetArrayOfKeys()
    {
        $c = new Collection(['foo', 'bar', 'baz']);
        $c = $c->forget([0, 2])->all();
        $this->assertFalse(isset($c[0]));
        $this->assertFalse(isset($c[2]));
        $this->assertTrue(isset($c[1]));

        $c = new Collection(['name' => 'taylor', 'foo' => 'bar', 'baz' => 'qux']);
        $c = $c->forget(['foo', 'baz'])->all();
        $this->assertFalse(isset($c['foo']));
        $this->assertFalse(isset($c['baz']));
        $this->assertTrue(isset($c['name']));
    }

    public function testForgetCollectionOfKeys()
    {
        $c = new Collection(['foo', 'bar', 'baz']);
        $c = $c->forget(collect([0, 2]))->all();
        $this->assertFalse(isset($c[0]));
        $this->assertFalse(isset($c[2]));
        $this->assertTrue(isset($c[1]));

        $c = new Collection(['name' => 'taylor', 'foo' => 'bar', 'baz' => 'qux']);
        $c = $c->forget(collect(['foo', 'baz']))->all();
        $this->assertFalse(isset($c['foo']));
        $this->assertFalse(isset($c['baz']));
        $this->assertTrue(isset($c['name']));
    }

    #[DataProvider('collectionClassProvider')]
    public function testCountable($collection)
    {
        $c = new $collection(['foo', 'bar']);
        $this->assertCount(2, $c);
    }

    #[DataProvider('collectionClassProvider')]
    public function testCountByStandalone($collection)
    {
        $c = new $collection(['foo', 'foo', 'foo', 'bar', 'bar', 'foobar']);
        $this->assertEquals(['foo' => 3, 'bar' => 2, 'foobar' => 1], $c->countBy()->all());

        $c = new $collection([true, true, false, false, false]);
        $this->assertEquals([true => 2, false => 3], $c->countBy()->all());

        $c = new $collection([1, 5, 1, 5, 5, 1]);
        $this->assertEquals([1 => 3, 5 => 3], $c->countBy()->all());
    }

    #[DataProvider('collectionClassProvider')]
    public function testCountByWithKey($collection)
    {
        $c = new $collection([
            ['key' => 'a'], ['key' => 'a'], ['key' => 'a'], ['key' => 'a'],
            ['key' => 'b'], ['key' => 'b'], ['key' => 'b'],
        ]);
        $this->assertEquals(['a' => 4, 'b' => 3], $c->countBy('key')->all());
    }

    #[DataProvider('collectionClassProvider')]
    public function testCountableByWithCallback($collection)
    {
        $c = new $collection(['alice', 'aaron', 'bob', 'carla']);
        $this->assertEquals(['a' => 2, 'b' => 1, 'c' => 1], $c->countBy(function ($name) {
            return substr($name, 0, 1);
        })->all());

        $c = new $collection([1, 2, 3, 4, 5]);
        $this->assertEquals([true => 2, false => 3], $c->countBy(function ($i) {
            return $i % 2 === 0;
        })->all());
    }

    public function testAdd()
    {
        $c = new Collection([]);
        $this->assertEquals([1], $c->add(1)->values()->all());
        $this->assertEquals([1, 2], $c->add(2)->values()->all());
        $this->assertEquals([1, 2, ''], $c->add('')->values()->all());
        $this->assertEquals([1, 2, '', null], $c->add(null)->values()->all());
        $this->assertEquals([1, 2, '', null, false], $c->add(false)->values()->all());
        $this->assertEquals([1, 2, '', null, false, []], $c->add([])->values()->all());
        $this->assertEquals([1, 2, '', null, false, [], 'name'], $c->add('name')->values()->all());
    }

    #[DataProvider('collectionClassProvider')]
    public function testContainsOneItem($collection)
    {
        $this->assertFalse((new $collection([]))->containsOneItem());
        $this->assertTrue((new $collection([1]))->containsOneItem());
        $this->assertFalse((new $collection([1, 2]))->containsOneItem());
    }

    public function testIterable()
    {
        $c = new Collection(['foo']);
        $this->assertInstanceOf(ArrayIterator::class, $c->getIterator());
        $this->assertEquals(['foo'], $c->getIterator()->getArrayCopy());
    }

    #[DataProvider('collectionClassProvider')]
    public function testCachingIterator($collection)
    {
        $c = new $collection(['foo']);
        $this->assertInstanceOf(CachingIterator::class, $c->getCachingIterator());
    }

    #[DataProvider('collectionClassProvider')]
    public function testFilter($collection)
    {
        $c = new $collection([['id' => 1, 'name' => 'Hello'], ['id' => 2, 'name' => 'World']]);
        $this->assertEquals([1 => ['id' => 2, 'name' => 'World']], $c->filter(function ($item) {
            return $item['id'] == 2;
        })->all());

        $c = new $collection(['', 'Hello', '', 'World']);
        $this->assertEquals(['Hello', 'World'], $c->filter()->values()->toArray());

        $c = new $collection(['id' => 1, 'first' => 'Hello', 'second' => 'World']);
        $this->assertEquals(['first' => 'Hello', 'second' => 'World'], $c->filter(function ($item, $key) {
            return $key !== 'id';
        })->all());

        $c = new $collection([1, 2, 3, null, false, '', 0, []]);
        $this->assertEquals([1, 2, 3], $c->filter()->all());
    }

    #[DataProvider('collectionClassProvider')]
    public function testHigherOrderKeyBy($collection)
    {
        $c = new $collection([
            ['id' => 'id1', 'name' => 'first'],
            ['id' => 'id2', 'name' => 'second'],
        ]);

        $this->assertEquals(['id1' => 'first', 'id2' => 'second'], $c->keyBy->id->map->name->all());
    }

    #[DataProvider('collectionClassProvider')]
    public function testHigherOrderUnique($collection)
    {
        $c = new $collection([
            ['id' => '1', 'name' => 'first'],
            ['id' => '1', 'name' => 'second'],
        ]);

        $this->assertCount(1, $c->unique->id);
    }

    #[DataProvider('collectionClassProvider')]
    public function testHigherOrderFilter($collection)
    {
        $c = new $collection([
            new class
            {
                public $name = 'Alex';

                public function active()
                {
                    return true;
                }
            },
            new class
            {
                public $name = 'John';

                public function active()
                {
                    return false;
                }
            },
        ]);

        $this->assertCount(1, $c->filter->active());
    }

    #[DataProvider('collectionClassProvider')]
    public function testWhere($collection)
    {
        $c = new $collection([['v' => 1], ['v' => 2], ['v' => 3], ['v' => '3'], ['v' => 4]]);

        $this->assertEquals(
            [['v' => 3], ['v' => '3']],
            $c->where('v', 3)->values()->all()
        );
        $this->assertEquals(
            [['v' => 3], ['v' => '3']],
            $c->where('v', '=', 3)->values()->all()
        );
        $this->assertEquals(
            [['v' => 3], ['v' => '3']],
            $c->where('v', '==', 3)->values()->all()
        );
        $this->assertEquals(
            [['v' => 3], ['v' => '3']],
            $c->where('v', 'garbage', 3)->values()->all()
        );
        $this->assertEquals(
            [['v' => 3]],
            $c->where('v', '===', 3)->values()->all()
        );

        $this->assertEquals(
            [['v' => 1], ['v' => 2], ['v' => 4]],
            $c->where('v', '<>', 3)->values()->all()
        );
        $this->assertEquals(
            [['v' => 1], ['v' => 2], ['v' => 4]],
            $c->where('v', '!=', 3)->values()->all()
        );
        $this->assertEquals(
            [['v' => 1], ['v' => 2], ['v' => '3'], ['v' => 4]],
            $c->where('v', '!==', 3)->values()->all()
        );
        $this->assertEquals(
            [['v' => 1], ['v' => 2], ['v' => 3], ['v' => '3']],
            $c->where('v', '<=', 3)->values()->all()
        );
        $this->assertEquals(
            [['v' => 3], ['v' => '3'], ['v' => 4]],
            $c->where('v', '>=', 3)->values()->all()
        );
        $this->assertEquals(
            [['v' => 1], ['v' => 2]],
            $c->where('v', '<', 3)->values()->all()
        );
        $this->assertEquals(
            [['v' => 4]],
            $c->where('v', '>', 3)->values()->all()
        );

        $object = (object) ['foo' => 'bar'];

        $this->assertEquals(
            [],
            $c->where('v', $object)->values()->all()
        );

        $this->assertEquals(
            [['v' => 1], ['v' => 2], ['v' => 3], ['v' => '3'], ['v' => 4]],
            $c->where('v', '<>', $object)->values()->all()
        );

        $this->assertEquals(
            [['v' => 1], ['v' => 2], ['v' => 3], ['v' => '3'], ['v' => 4]],
            $c->where('v', '!=', $object)->values()->all()
        );

        $this->assertEquals(
            [['v' => 1], ['v' => 2], ['v' => 3], ['v' => '3'], ['v' => 4]],
            $c->where('v', '!==', $object)->values()->all()
        );

        $this->assertEquals(
            [],
            $c->where('v', '>', $object)->values()->all()
        );

        $this->assertEquals(
            [['v' => 3], ['v' => '3']],
            $c->where(fn ($value) => $value['v'] == 3)->values()->all()
        );

        $this->assertEquals(
            [['v' => 3]],
            $c->where(fn ($value) => $value['v'] === 3)->values()->all()
        );

        $c = new $collection([['v' => 1], ['v' => $object]]);
        $this->assertEquals(
            [['v' => $object]],
            $c->where('v', $object)->values()->all()
        );

        $this->assertEquals(
            [['v' => 1], ['v' => $object]],
            $c->where('v', '<>', null)->values()->all()
        );

        $this->assertEquals(
            [],
            $c->where('v', '<', null)->values()->all()
        );

        $c = new $collection([['v' => 1], ['v' => new HtmlString('hello')]]);
        $this->assertEquals(
            [['v' => new HtmlString('hello')]],
            $c->where('v', 'hello')->values()->all()
        );

        $c = new $collection([['v' => 1], ['v' => 'hello']]);
        $this->assertEquals(
            [['v' => 'hello']],
            $c->where('v', new HtmlString('hello'))->values()->all()
        );

        $c = new $collection([['v' => 1], ['v' => 2], ['v' => null]]);
        $this->assertEquals(
            [['v' => 1], ['v' => 2]],
            $c->where('v')->values()->all()
        );

        $c = new $collection([
            ['v' => 1, 'g' => 3],
            ['v' => 2, 'g' => 2],
            ['v' => 2, 'g' => 3],
            ['v' => 2, 'g' => null],
        ]);
        $this->assertEquals([['v' => 2, 'g' => 3]], $c->where('v', 2)->where('g', 3)->values()->all());
        $this->assertEquals([['v' => 2, 'g' => 3]], $c->where('v', 2)->where('g', '>', 2)->values()->all());
        $this->assertEquals([], $c->where('v', 2)->where('g', 4)->values()->all());
        $this->assertEquals([['v' => 2, 'g' => null]], $c->where('v', 2)->whereNull('g')->values()->all());
    }

    #[DataProvider('collectionClassProvider')]
    public function testWhereStrict($collection)
    {
        $c = new $collection([['v' => 3], ['v' => '3']]);

        $this->assertEquals(
            [['v' => 3]],
            $c->whereStrict('v', 3)->values()->all()
        );
    }

    #[DataProvider('collectionClassProvider')]
    public function testWhereInstanceOf($collection)
    {
        $c = new $collection([new stdClass, new stdClass, new $collection, new stdClass, new Str]);
        $this->assertCount(3, $c->whereInstanceOf(stdClass::class));

        $this->assertCount(4, $c->whereInstanceOf([stdClass::class, Str::class]));
    }

    #[DataProvider('collectionClassProvider')]
    public function testWhereIn($collection)
    {
        $c = new $collection([['v' => 1], ['v' => 2], ['v' => 3], ['v' => '3'], ['v' => 4]]);
        $this->assertEquals([['v' => 1], ['v' => 3], ['v' => '3']], $c->whereIn('v', [1, 3])->values()->all());
        $this->assertEquals([], $c->whereIn('v', [2])->whereIn('v', [1, 3])->values()->all());
        $this->assertEquals([['v' => 1]], $c->whereIn('v', [1])->whereIn('v', [1, 3])->values()->all());
    }

    #[DataProvider('collectionClassProvider')]
    public function testWhereInStrict($collection)
    {
        $c = new $collection([['v' => 1], ['v' => 2], ['v' => 3], ['v' => '3'], ['v' => 4]]);
        $this->assertEquals([['v' => 1], ['v' => 3]], $c->whereInStrict('v', [1, 3])->values()->all());
    }

    #[DataProvider('collectionClassProvider')]
    public function testWhereNotIn($collection)
    {
        $c = new $collection([['v' => 1], ['v' => 2], ['v' => 3], ['v' => '3'], ['v' => 4]]);
        $this->assertEquals([['v' => 2], ['v' => 4]], $c->whereNotIn('v', [1, 3])->values()->all());
        $this->assertEquals([['v' => 4]], $c->whereNotIn('v', [2])->whereNotIn('v', [1, 3])->values()->all());
    }

    #[DataProvider('collectionClassProvider')]
    public function testWhereNotInStrict($collection)
    {
        $c = new $collection([['v' => 1], ['v' => 2], ['v' => 3], ['v' => '3'], ['v' => 4]]);
        $this->assertEquals([['v' => 2], ['v' => '3'], ['v' => 4]], $c->whereNotInStrict('v', [1, 3])->values()->all());
    }

    #[DataProvider('collectionClassProvider')]
    public function testValues($collection)
    {
        $c = new $collection([['id' => 1, 'name' => 'Hello'], ['id' => 2, 'name' => 'World']]);
        $this->assertEquals([['id' => 2, 'name' => 'World']], $c->filter(function ($item) {
            return $item['id'] == 2;
        })->values()->all());
    }

    #[DataProvider('collectionClassProvider')]
    public function testValuesResetKey($collection)
    {
        $data = new $collection([1 => 'a', 2 => 'b', 3 => 'c']);
        $this->assertEquals([0 => 'a', 1 => 'b', 2 => 'c'], $data->values()->all());
    }

    #[DataProvider('collectionClassProvider')]
    public function testValue($collection)
    {
        $c = new $collection([['id' => 1, 'name' => 'Hello'], ['id' => 2, 'name' => 'World']]);

        $this->assertEquals('Hello', $c->value('name'));
        $this->assertEquals('World', $c->where('id', 2)->value('name'));

        $c = new $collection([
            ['id' => 1, 'pivot' => ['value' => 'foo']],
            ['id' => 2, 'pivot' => ['value' => 'bar']],
        ]);

        $this->assertEquals(['value' => 'foo'], $c->value('pivot'));
        $this->assertEquals('foo', $c->value('pivot.value'));
        $this->assertEquals('bar', $c->where('id', 2)->value('pivot.value'));
    }

    #[DataProvider('collectionClassProvider')]
    public function testBetween($collection)
    {
        $c = new $collection([['v' => 1], ['v' => 2], ['v' => 3], ['v' => '3'], ['v' => 4]]);

        $this->assertEquals([['v' => 2], ['v' => 3], ['v' => '3'], ['v' => 4]],
            $c->whereBetween('v', [2, 4])->values()->all());
        $this->assertEquals([['v' => 1]], $c->whereBetween('v', [-1, 1])->all());
        $this->assertEquals([['v' => 3], ['v' => '3']], $c->whereBetween('v', [3, 3])->values()->all());
    }

    #[DataProvider('collectionClassProvider')]
    public function testWhereNotBetween($collection)
    {
        $c = new $collection([['v' => 1], ['v' => 2], ['v' => 3], ['v' => '3'], ['v' => 4]]);

        $this->assertEquals([['v' => 1]], $c->whereNotBetween('v', [2, 4])->values()->all());
        $this->assertEquals([['v' => 2], ['v' => 3], ['v' => 3], ['v' => 4]], $c->whereNotBetween('v', [-1, 1])->values()->all());
        $this->assertEquals([['v' => 1], ['v' => '2'], ['v' => '4']], $c->whereNotBetween('v', [3, 3])->values()->all());
    }

    #[DataProvider('collectionClassProvider')]
    public function testFlatten($collection)
    {
        // Flat arrays are unaffected
        $c = new $collection(['#foo', '#bar', '#baz']);
        $this->assertEquals(['#foo', '#bar', '#baz'], $c->flatten()->all());

        // Nested arrays are flattened with existing flat items
        $c = new $collection([['#foo', '#bar'], '#baz']);
        $this->assertEquals(['#foo', '#bar', '#baz'], $c->flatten()->all());

        // Sets of nested arrays are flattened
        $c = new $collection([['#foo', '#bar'], ['#baz']]);
        $this->assertEquals(['#foo', '#bar', '#baz'], $c->flatten()->all());

        // Deeply nested arrays are flattened
        $c = new $collection([['#foo', ['#bar']], ['#baz']]);
        $this->assertEquals(['#foo', '#bar', '#baz'], $c->flatten()->all());

        // Nested collections are flattened alongside arrays
        $c = new $collection([new $collection(['#foo', '#bar']), ['#baz']]);
        $this->assertEquals(['#foo', '#bar', '#baz'], $c->flatten()->all());

        // Nested collections containing plain arrays are flattened
        $c = new $collection([new $collection(['#foo', ['#bar']]), ['#baz']]);
        $this->assertEquals(['#foo', '#bar', '#baz'], $c->flatten()->all());

        // Nested arrays containing collections are flattened
        $c = new $collection([['#foo', new $collection(['#bar'])], ['#baz']]);
        $this->assertEquals(['#foo', '#bar', '#baz'], $c->flatten()->all());

        // Nested arrays containing collections containing arrays are flattened
        $c = new $collection([['#foo', new $collection(['#bar', ['#zap']])], ['#baz']]);
        $this->assertEquals(['#foo', '#bar', '#zap', '#baz'], $c->flatten()->all());
    }

    #[DataProvider('collectionClassProvider')]
    public function testFlattenWithDepth($collection)
    {
        // No depth flattens recursively
        $c = new $collection([['#foo', ['#bar', ['#baz']]], '#zap']);
        $this->assertEquals(['#foo', '#bar', '#baz', '#zap'], $c->flatten()->all());

        // Specifying a depth only flattens to that depth
        $c = new $collection([['#foo', ['#bar', ['#baz']]], '#zap']);
        $this->assertEquals(['#foo', ['#bar', ['#baz']], '#zap'], $c->flatten(1)->all());

        $c = new $collection([['#foo', ['#bar', ['#baz']]], '#zap']);
        $this->assertEquals(['#foo', '#bar', ['#baz'], '#zap'], $c->flatten(2)->all());
    }

    #[DataProvider('collectionClassProvider')]
    public function testFlattenIgnoresKeys($collection)
    {
        // No depth ignores keys
        $c = new $collection(['#foo', ['key' => '#bar'], ['key' => '#baz'], 'key' => '#zap']);
        $this->assertEquals(['#foo', '#bar', '#baz', '#zap'], $c->flatten()->all());

        // Depth of 1 ignores keys
        $c = new $collection(['#foo', ['key' => '#bar'], ['key' => '#baz'], 'key' => '#zap']);
        $this->assertEquals(['#foo', '#bar', '#baz', '#zap'], $c->flatten(1)->all());
    }

    #[DataProvider('collectionClassProvider')]
    public function testMergeNull($collection)
    {
        $c = new $collection(['name' => 'Hello']);
        $this->assertEquals(['name' => 'Hello'], $c->merge(null)->all());
    }

    #[DataProvider('collectionClassProvider')]
    public function testMergeArray($collection)
    {
        $c = new $collection(['name' => 'Hello']);
        $this->assertEquals(['name' => 'Hello', 'id' => 1], $c->merge(['id' => 1])->all());
    }

    #[DataProvider('collectionClassProvider')]
    public function testMergeCollection($collection)
    {
        $c = new $collection(['name' => 'Hello']);
        $this->assertEquals(['name' => 'World', 'id' => 1], $c->merge(new $collection(['name' => 'World', 'id' => 1]))->all());
    }

    #[DataProvider('collectionClassProvider')]
    public function testMergeRecursiveNull($collection)
    {
        $c = new $collection(['name' => 'Hello']);
        $this->assertEquals(['name' => 'Hello'], $c->mergeRecursive(null)->all());
    }

    #[DataProvider('collectionClassProvider')]
    public function testMergeRecursiveArray($collection)
    {
        $c = new $collection(['name' => 'Hello', 'id' => 1]);
        $this->assertEquals(['name' => 'Hello', 'id' => [1, 2]], $c->mergeRecursive(['id' => 2])->all());
    }

    #[DataProvider('collectionClassProvider')]
    public function testMergeRecursiveCollection($collection)
    {
        $c = new $collection(['name' => 'Hello', 'id' => 1, 'meta' => ['tags' => ['a', 'b'], 'roles' => 'admin']]);
        $this->assertEquals(
            ['name' => 'Hello', 'id' => 1, 'meta' => ['tags' => ['a', 'b', 'c'], 'roles' => ['admin', 'editor']]],
            $c->mergeRecursive(new $collection(['meta' => ['tags' => ['c'], 'roles' => 'editor']]))->all()
        );
    }

    #[DataProvider('collectionClassProvider')]
    public function testReplaceNull($collection)
    {
        $c = new $collection(['a', 'b', 'c']);
        $this->assertEquals(['a', 'b', 'c'], $c->replace(null)->all());
    }

    #[DataProvider('collectionClassProvider')]
    public function testReplaceArray($collection)
    {
        $c = new $collection(['a', 'b', 'c']);
        $this->assertEquals(['a', 'd', 'e'], $c->replace([1 => 'd', 2 => 'e'])->all());

        $c = new $collection(['a', 'b', 'c']);
        $this->assertEquals(['a', 'd', 'e', 'f', 'g'], $c->replace([1 => 'd', 2 => 'e', 3 => 'f', 4 => 'g'])->all());

        $c = new $collection(['name' => 'amir', 'family' => 'otwell']);
        $this->assertEquals(['name' => 'taylor', 'family' => 'otwell', 'age' => 26], $c->replace(['name' => 'taylor', 'age' => 26])->all());
    }

    #[DataProvider('collectionClassProvider')]
    public function testReplaceCollection($collection)
    {
        $c = new $collection(['a', 'b', 'c']);
        $this->assertEquals(
            ['a', 'd', 'e'],
            $c->replace(new $collection([1 => 'd', 2 => 'e']))->all()
        );

        $c = new $collection(['a', 'b', 'c']);
        $this->assertEquals(
            ['a', 'd', 'e', 'f', 'g'],
            $c->replace(new $collection([1 => 'd', 2 => 'e', 3 => 'f', 4 => 'g']))->all()
        );

        $c = new $collection(['name' => 'amir', 'family' => 'otwell']);
        $this->assertEquals(
            ['name' => 'taylor', 'family' => 'otwell', 'age' => 26],
            $c->replace(new $collection(['name' => 'taylor', 'age' => 26]))->all()
        );
    }

    #[DataProvider('collectionClassProvider')]
    public function testReplaceRecursiveNull($collection)
    {
        $c = new $collection(['a', 'b', ['c', 'd']]);
        $this->assertEquals(['a', 'b', ['c', 'd']], $c->replaceRecursive(null)->all());
    }

    #[DataProvider('collectionClassProvider')]
    public function testReplaceRecursiveArray($collection)
    {
        $c = new $collection(['a', 'b', ['c', 'd']]);
        $this->assertEquals(['z', 'b', ['c', 'e']], $c->replaceRecursive(['z', 2 => [1 => 'e']])->all());

        $c = new $collection(['a', 'b', ['c', 'd']]);
        $this->assertEquals(['z', 'b', ['c', 'e'], 'f'], $c->replaceRecursive(['z', 2 => [1 => 'e'], 'f'])->all());
    }

    #[DataProvider('collectionClassProvider')]
    public function testReplaceRecursiveCollection($collection)
    {
        $c = new $collection(['a', 'b', ['c', 'd']]);
        $this->assertEquals(
            ['z', 'b', ['c', 'e']],
            $c->replaceRecursive(new $collection(['z', 2 => [1 => 'e']]))->all()
        );
    }

    #[DataProvider('collectionClassProvider')]
    public function testUnionNull($collection)
    {
        $c = new $collection(['name' => 'Hello']);
        $this->assertEquals(['name' => 'Hello'], $c->union(null)->all());
    }

    #[DataProvider('collectionClassProvider')]
    public function testUnionArray($collection)
    {
        $c = new $collection(['name' => 'Hello']);
        $this->assertEquals(['name' => 'Hello', 'id' => 1], $c->union(['id' => 1])->all());
    }

    #[DataProvider('collectionClassProvider')]
    public function testUnionCollection($collection)
    {
        $c = new $collection(['name' => 'Hello']);
        $this->assertEquals(['name' => 'Hello', 'id' => 1], $c->union(new $collection(['name' => 'World', 'id' => 1]))->all());
    }

    #[DataProvider('collectionClassProvider')]
    public function testDiffCollection($collection)
    {
        $c = new $collection(['id' => 1, 'first_word' => 'Hello']);
        $this->assertEquals(['id' => 1], $c->diff(new $collection(['first_word' => 'Hello', 'last_word' => 'World']))->all());
    }

    #[DataProvider('collectionClassProvider')]
    public function testDiffUsingWithCollection($collection)
    {
        $c = new $collection(['en_GB', 'fr', 'HR']);
        // demonstrate that diffKeys won't support case insensitivity
        $this->assertEquals(['en_GB', 'fr', 'HR'], $c->diff(new $collection(['en_gb', 'hr']))->values()->toArray());
        // allow for case insensitive difference
        $this->assertEquals(['fr'], $c->diffUsing(new $collection(['en_gb', 'hr']), 'strcasecmp')->values()->toArray());
    }

    #[DataProvider('collectionClassProvider')]
    public function testDiffUsingWithNull($collection)
    {
        $c = new $collection(['en_GB', 'fr', 'HR']);
        $this->assertEquals(['en_GB', 'fr', 'HR'], $c->diffUsing(null, 'strcasecmp')->values()->toArray());
    }

    #[DataProvider('collectionClassProvider')]
    public function testDiffNull($collection)
    {
        $c = new $collection(['id' => 1, 'first_word' => 'Hello']);
        $this->assertEquals(['id' => 1, 'first_word' => 'Hello'], $c->diff(null)->all());
    }

    #[DataProvider('collectionClassProvider')]
    public function testDiffKeys($collection)
    {
        $c1 = new $collection(['id' => 1, 'first_word' => 'Hello']);
        $c2 = new $collection(['id' => 123, 'foo_bar' => 'Hello']);
        $this->assertEquals(['first_word' => 'Hello'], $c1->diffKeys($c2)->all());
    }

    #[DataProvider('collectionClassProvider')]
    public function testDiffKeysUsing($collection)
    {
        $c1 = new $collection(['id' => 1, 'first_word' => 'Hello']);
        $c2 = new $collection(['ID' => 123, 'foo_bar' => 'Hello']);
        // demonstrate that diffKeys won't support case insensitivity
        $this->assertEquals(['id' => 1, 'first_word' => 'Hello'], $c1->diffKeys($c2)->all());
        // allow for case insensitive difference
        $this->assertEquals(['first_word' => 'Hello'], $c1->diffKeysUsing($c2, 'strcasecmp')->all());
    }

    #[DataProvider('collectionClassProvider')]
    public function testDiffAssoc($collection)
    {
        $c1 = new $collection(['id' => 1, 'first_word' => 'Hello', 'not_affected' => 'value']);
        $c2 = new $collection(['id' => 123, 'foo_bar' => 'Hello', 'not_affected' => 'value']);
        $this->assertEquals(['id' => 1, 'first_word' => 'Hello'], $c1->diffAssoc($c2)->all());
    }

    #[DataProvider('collectionClassProvider')]
    public function testDiffAssocUsing($collection)
    {
        $c1 = new $collection(['a' => 'green', 'b' => 'brown', 'c' => 'blue', 'red']);
        $c2 = new $collection(['A' => 'green', 'yellow', 'red']);
        // demonstrate that the case of the keys will affect the output when diffAssoc is used
        $this->assertEquals(['a' => 'green', 'b' => 'brown', 'c' => 'blue', 'red'], $c1->diffAssoc($c2)->all());
        // allow for case insensitive difference
        $this->assertEquals(['b' => 'brown', 'c' => 'blue', 'red'], $c1->diffAssocUsing($c2, 'strcasecmp')->all());
    }

    #[DataProvider('collectionClassProvider')]
    public function testDuplicates($collection)
    {
        $duplicates = $collection::make([1, 2, 1, 'laravel', null, 'laravel', 'php', null])->duplicates()->all();
        $this->assertSame([2 => 1, 5 => 'laravel', 7 => null], $duplicates);

        // does loose comparison
        $duplicates = $collection::make([2, '2', [], null])->duplicates()->all();
        $this->assertSame([1 => '2', 3 => null], $duplicates);

        // works with mix of primitives
        $duplicates = $collection::make([1, '2', ['laravel'], ['laravel'], null, '2'])->duplicates()->all();
        $this->assertSame([3 => ['laravel'], 5 => '2'], $duplicates);

        // works with mix of objects and primitives **excepts numbers**.
        $expected = new Collection(['laravel']);
        $duplicates = $collection::make([new Collection(['laravel']), $expected, $expected, [], '2', '2'])->duplicates()->all();
        $this->assertSame([1 => $expected, 2 => $expected, 5 => '2'], $duplicates);
    }

    #[DataProvider('collectionClassProvider')]
    public function testDuplicatesWithKey($collection)
    {
        $items = [['framework' => 'vue'], ['framework' => 'laravel'], ['framework' => 'laravel']];
        $duplicates = $collection::make($items)->duplicates('framework')->all();
        $this->assertSame([2 => 'laravel'], $duplicates);

        // works with key and strict
        $items = [['Framework' => 'vue'], ['framework' => 'vue'], ['Framework' => 'vue']];
        $duplicates = $collection::make($items)->duplicates('Framework', true)->all();
        $this->assertSame([2 => 'vue'], $duplicates);
    }

    #[DataProvider('collectionClassProvider')]
    public function testDuplicatesWithCallback($collection)
    {
        $items = [['framework' => 'vue'], ['framework' => 'laravel'], ['framework' => 'laravel']];
        $duplicates = $collection::make($items)->duplicates(function ($item) {
            return $item['framework'];
        })->all();
        $this->assertSame([2 => 'laravel'], $duplicates);
    }

    #[DataProvider('collectionClassProvider')]
    public function testDuplicatesWithStrict($collection)
    {
        $duplicates = $collection::make([1, 2, 1, 'laravel', null, 'laravel', 'php', null])->duplicatesStrict()->all();
        $this->assertSame([2 => 1, 5 => 'laravel', 7 => null], $duplicates);

        // does strict comparison
        $duplicates = $collection::make([2, '2', [], null])->duplicatesStrict()->all();
        $this->assertSame([], $duplicates);

        // works with mix of primitives
        $duplicates = $collection::make([1, '2', ['laravel'], ['laravel'], null, '2'])->duplicatesStrict()->all();
        $this->assertSame([3 => ['laravel'], 5 => '2'], $duplicates);

        // works with mix of primitives, objects, and numbers
        $expected = new $collection(['laravel']);
        $duplicates = $collection::make([new $collection(['laravel']), $expected, $expected, [], '2', '2'])->duplicatesStrict()->all();
        $this->assertSame([2 => $expected, 5 => '2'], $duplicates);
    }

    #[DataProvider('collectionClassProvider')]
    public function testEach($collection)
    {
        $c = new $collection($original = [1, 2, 'foo' => 'bar', 'bam' => 'baz']);

        $result = [];
        $c->each(function ($item, $key) use (&$result) {
            $result[$key] = $item;
        });
        $this->assertEquals($original, $result);

        $result = [];
        $c->each(function ($item, $key) use (&$result) {
            $result[$key] = $item;
            if (is_string($key)) {
                return false;
            }
        });
        $this->assertEquals([1, 2, 'foo' => 'bar'], $result);
    }

    #[DataProvider('collectionClassProvider')]
    public function testEachSpread($collection)
    {
        $c = new $collection([[1, 'a'], [2, 'b']]);

        $result = [];
        $c->eachSpread(function ($number, $character) use (&$result) {
            $result[] = [$number, $character];
        });
        $this->assertEquals($c->all(), $result);

        $result = [];
        $c->eachSpread(function ($number, $character) use (&$result) {
            $result[] = [$number, $character];

            return false;
        });
        $this->assertEquals([[1, 'a']], $result);

        $result = [];
        $c->eachSpread(function ($number, $character, $key) use (&$result) {
            $result[] = [$number, $character, $key];
        });
        $this->assertEquals([[1, 'a', 0], [2, 'b', 1]], $result);

        $c = new $collection([new Collection([1, 'a']), new Collection([2, 'b'])]);
        $result = [];
        $c->eachSpread(function ($number, $character, $key) use (&$result) {
            $result[] = [$number, $character, $key];
        });
        $this->assertEquals([[1, 'a', 0], [2, 'b', 1]], $result);
    }

    #[DataProvider('collectionClassProvider')]
    public function testIntersectNull($collection)
    {
        $c = new $collection(['id' => 1, 'first_word' => 'Hello']);
        $this->assertEquals([], $c->intersect(null)->all());
    }

    #[DataProvider('collectionClassProvider')]
    public function testIntersectCollection($collection)
    {
        $c = new $collection(['id' => 1, 'first_word' => 'Hello']);
        $this->assertEquals(['first_word' => 'Hello'], $c->intersect(new $collection(['first_world' => 'Hello', 'last_word' => 'World']))->all());
    }

    #[DataProvider('collectionClassProvider')]
    public function testIntersectUsingWithNull($collection)
    {
        $collect = new $collection(['green', 'brown', 'blue']);

        $this->assertEquals([], $collect->intersectUsing(null, 'strcasecmp')->all());
    }

    #[DataProvider('collectionClassProvider')]
    public function testIntersectUsingCollection($collection)
    {
        $collect = new $collection(['green', 'brown', 'blue']);

        $this->assertEquals(['green', 'brown'], $collect->intersectUsing(new $collection(['GREEN', 'brown', 'yellow']), 'strcasecmp')->all());
    }

    #[DataProvider('collectionClassProvider')]
    public function testIntersectAssocWithNull($collection)
    {
        $array1 = new $collection(['a' => 'green', 'b' => 'brown', 'c' => 'blue', 'red']);

        $this->assertEquals([], $array1->intersectAssoc(null)->all());
    }

    #[DataProvider('collectionClassProvider')]
    public function testIntersectAssocCollection($collection)
    {
        $array1 = new $collection(['a' => 'green', 'b' => 'brown', 'c' => 'blue', 'red']);
        $array2 = new $collection(['a' => 'green', 'b' => 'yellow', 'blue', 'red']);

        $this->assertEquals(['a' => 'green'], $array1->intersectAssoc($array2)->all());
    }

    #[DataProvider('collectionClassProvider')]
    public function testIntersectAssocUsingWithNull($collection)
    {
        $array1 = new $collection(['a' => 'green', 'b' => 'brown', 'c' => 'blue', 'red']);

        $this->assertEquals([], $array1->intersectAssocUsing(null, 'strcasecmp')->all());
    }

    #[DataProvider('collectionClassProvider')]
    public function testIntersectAssocUsingCollection($collection)
    {
        $array1 = new $collection(['a' => 'green', 'b' => 'brown', 'c' => 'blue', 'red']);
        $array2 = new $collection(['a' => 'GREEN', 'B' => 'brown', 'yellow', 'red']);

        $this->assertEquals(['b' => 'brown'], $array1->intersectAssocUsing($array2, 'strcasecmp')->all());
    }

    #[DataProvider('collectionClassProvider')]
    public function testIntersectByKeysNull($collection)
    {
        $c = new $collection(['name' => 'Mateus', 'age' => 18]);
        $this->assertEquals([], $c->intersectByKeys(null)->all());
    }

    #[DataProvider('collectionClassProvider')]
    public function testIntersectByKeys($collection)
    {
        $c = new $collection(['name' => 'Mateus', 'age' => 18]);
        $this->assertEquals(['name' => 'Mateus'], $c->intersectByKeys(new $collection(['name' => 'Mateus', 'surname' => 'Guimaraes']))->all());

        $c = new $collection(['name' => 'taylor', 'family' => 'otwell', 'age' => 26]);
        $this->assertEquals(['name' => 'taylor', 'family' => 'otwell'], $c->intersectByKeys(new $collection(['height' => 180, 'name' => 'amir', 'family' => 'moharami']))->all());
    }

    #[DataProvider('collectionClassProvider')]
    public function testUnique($collection)
    {
        $c = new $collection(['Hello', 'World', 'World']);
        $this->assertEquals(['Hello', 'World'], $c->unique()->all());

        $c = new $collection([[1, 2], [1, 2], [2, 3], [3, 4], [2, 3]]);
        $this->assertEquals([[1, 2], [2, 3], [3, 4]], $c->unique()->values()->all());
    }

    #[DataProvider('collectionClassProvider')]
    public function testUniqueWithCallback($collection)
    {
        $c = new $collection([
            1 => ['id' => 1, 'first' => 'Taylor', 'last' => 'Otwell'],
            2 => ['id' => 2, 'first' => 'Taylor', 'last' => 'Otwell'],
            3 => ['id' => 3, 'first' => 'Abigail', 'last' => 'Otwell'],
            4 => ['id' => 4, 'first' => 'Abigail', 'last' => 'Otwell'],
            5 => ['id' => 5, 'first' => 'Taylor', 'last' => 'Swift'],
            6 => ['id' => 6, 'first' => 'Taylor', 'last' => 'Swift'],
        ]);

        $this->assertEquals([
            1 => ['id' => 1, 'first' => 'Taylor', 'last' => 'Otwell'],
            3 => ['id' => 3, 'first' => 'Abigail', 'last' => 'Otwell'],
        ], $c->unique('first')->all());

        $this->assertEquals([
            1 => ['id' => 1, 'first' => 'Taylor', 'last' => 'Otwell'],
            3 => ['id' => 3, 'first' => 'Abigail', 'last' => 'Otwell'],
            5 => ['id' => 5, 'first' => 'Taylor', 'last' => 'Swift'],
        ], $c->unique(function ($item) {
            return $item['first'].$item['last'];
        })->all());

        $this->assertEquals([
            1 => ['id' => 1, 'first' => 'Taylor', 'last' => 'Otwell'],
            2 => ['id' => 2, 'first' => 'Taylor', 'last' => 'Otwell'],
        ], $c->unique(function ($item, $key) {
            return $key % 2;
        })->all());
    }

    #[DataProvider('collectionClassProvider')]
    public function testUniqueStrict($collection)
    {
        $c = new $collection([
            [
                'id' => '0',
                'name' => 'zero',
            ],
            [
                'id' => '00',
                'name' => 'double zero',
            ],
            [
                'id' => '0',
                'name' => 'again zero',
            ],
        ]);

        $this->assertEquals([
            [
                'id' => '0',
                'name' => 'zero',
            ],
            [
                'id' => '00',
                'name' => 'double zero',
            ],
        ], $c->uniqueStrict('id')->all());
    }

    #[DataProvider('collectionClassProvider')]
    public function testCollapse($collection)
    {
        $data = new $collection([[$object1 = new stdClass], [$object2 = new stdClass]]);
        $this->assertEquals([$object1, $object2], $data->collapse()->all());
    }

    #[DataProvider('collectionClassProvider')]
    public function testCollapseWithNestedCollections($collection)
    {
        $data = new $collection([new $collection([1, 2, 3]), new $collection([4, 5, 6])]);
        $this->assertEquals([1, 2, 3, 4, 5, 6], $data->collapse()->all());
    }

    #[DataProvider('collectionClassProvider')]
    public function testJoin($collection)
    {
        $this->assertSame('a, b, c', (new $collection(['a', 'b', 'c']))->join(', '));

        $this->assertSame('a, b and c', (new $collection(['a', 'b', 'c']))->join(', ', ' and '));

        $this->assertSame('a and b', (new $collection(['a', 'b']))->join(', ', ' and '));

        $this->assertSame('a', (new $collection(['a']))->join(', ', ' and '));

        $this->assertSame('', (new $collection([]))->join(', ', ' and '));
    }

    #[DataProvider('collectionClassProvider')]
    public function testCrossJoin($collection)
    {
        // Cross join with an array
        $this->assertEquals(
            [[1, 'a'], [1, 'b'], [2, 'a'], [2, 'b']],
            (new $collection([1, 2]))->crossJoin(['a', 'b'])->all()
        );

        // Cross join with a collection
        $this->assertEquals(
            [[1, 'a'], [1, 'b'], [2, 'a'], [2, 'b']],
            (new $collection([1, 2]))->crossJoin(new $collection(['a', 'b']))->all()
        );

        // Cross join with 2 collections
        $this->assertEquals(
            [
                [1, 'a', 'I'], [1, 'a', 'II'],
                [1, 'b', 'I'], [1, 'b', 'II'],
                [2, 'a', 'I'], [2, 'a', 'II'],
                [2, 'b', 'I'], [2, 'b', 'II'],
            ],
            (new $collection([1, 2]))->crossJoin(
                new $collection(['a', 'b']),
                new $collection(['I', 'II'])
            )->all()
        );
    }

    #[DataProvider('collectionClassProvider')]
    public function testSort($collection)
    {
        $data = (new $collection([5, 3, 1, 2, 4]))->sort();
        $this->assertEquals([1, 2, 3, 4, 5], $data->values()->all());

        $data = (new $collection([-1, -3, -2, -4, -5, 0, 5, 3, 1, 2, 4]))->sort();
        $this->assertEquals([-5, -4, -3, -2, -1, 0, 1, 2, 3, 4, 5], $data->values()->all());

        $data = (new $collection(['foo', 'bar-10', 'bar-1']))->sort();
        $this->assertEquals(['bar-1', 'bar-10', 'foo'], $data->values()->all());

        $data = (new $collection(['T2', 'T1', 'T10']))->sort();
        $this->assertEquals(['T1', 'T10', 'T2'], $data->values()->all());

        $data = (new $collection(['T2', 'T1', 'T10']))->sort(SORT_NATURAL);
        $this->assertEquals(['T1', 'T2', 'T10'], $data->values()->all());
    }

    #[DataProvider('collectionClassProvider')]
    public function testSortDesc($collection)
    {
        $data = (new $collection([5, 3, 1, 2, 4]))->sortDesc();
        $this->assertEquals([5, 4, 3, 2, 1], $data->values()->all());

        $data = (new $collection([-1, -3, -2, -4, -5, 0, 5, 3, 1, 2, 4]))->sortDesc();
        $this->assertEquals([5, 4, 3, 2, 1, 0, -1, -2, -3, -4, -5], $data->values()->all());

        $data = (new $collection(['bar-1', 'foo', 'bar-10']))->sortDesc();
        $this->assertEquals(['foo', 'bar-10', 'bar-1'], $data->values()->all());

        $data = (new $collection(['T2', 'T1', 'T10']))->sortDesc();
        $this->assertEquals(['T2', 'T10', 'T1'], $data->values()->all());

        $data = (new $collection(['T2', 'T1', 'T10']))->sortDesc(SORT_NATURAL);
        $this->assertEquals(['T10', 'T2', 'T1'], $data->values()->all());
    }

    #[DataProvider('collectionClassProvider')]
    public function testSortWithCallback($collection)
    {
        $data = (new $collection([5, 3, 1, 2, 4]))->sort(function ($a, $b) {
            if ($a === $b) {
                return 0;
            }

            return ($a < $b) ? -1 : 1;
        });

        $this->assertEquals(range(1, 5), array_values($data->all()));
    }

    #[DataProvider('collectionClassProvider')]
    public function testSortBy($collection)
    {
        $data = new $collection(['taylor', 'dayle']);
        $data = $data->sortBy(function ($x) {
            return $x;
        });

        $this->assertEquals(['dayle', 'taylor'], array_values($data->all()));

        $data = new $collection(['dayle', 'taylor']);
        $data = $data->sortByDesc(function ($x) {
            return $x;
        });

        $this->assertEquals(['taylor', 'dayle'], array_values($data->all()));
    }

    #[DataProvider('collectionClassProvider')]
    public function testSortByString($collection)
    {
        $data = new $collection([['name' => 'taylor'], ['name' => 'dayle']]);
        $data = $data->sortBy('name', SORT_STRING);

        $this->assertEquals([['name' => 'dayle'], ['name' => 'taylor']], array_values($data->all()));

        $data = new $collection([['name' => 'taylor'], ['name' => 'dayle']]);
        $data = $data->sortBy('name', SORT_STRING, true);

        $this->assertEquals([['name' => 'taylor'], ['name' => 'dayle']], array_values($data->all()));
    }

    #[DataProvider('collectionClassProvider')]
    public function testSortByCallableString($collection)
    {
        $data = new $collection([['sort' => 2], ['sort' => 1]]);
        $data = $data->sortBy([['sort', 'asc']]);

        $this->assertEquals([['sort' => 1], ['sort' => 2]], array_values($data->all()));
    }

    #[DataProvider('collectionClassProvider')]
<<<<<<< HEAD
=======
    public function testSortByCallableStringDesc($collection)
    {
        $data = new $collection([['id' => 1, 'name' => 'foo'], ['id' => 2, 'name' => 'bar']]);
        $data = $data->sortByDesc(['id']);
        $this->assertEquals([['id' => 2, 'name' => 'bar'], ['id' => 1, 'name' => 'foo']], array_values($data->all()));

        $data = new $collection([['id' => 1, 'name' => 'foo'], ['id' => 2, 'name' => 'bar'], ['id' => 2, 'name' => 'baz']]);
        $data = $data->sortByDesc(['id']);
        $this->assertEquals([['id' => 2, 'name' => 'bar'], ['id' => 2, 'name' => 'baz'], ['id' => 1, 'name' => 'foo']], array_values($data->all()));

        $data = $data->sortByDesc(['id', 'name']);
        $this->assertEquals([['id' => 2, 'name' => 'baz'], ['id' => 2, 'name' => 'bar'], ['id' => 1, 'name' => 'foo']], array_values($data->all()));
    }

    /**
     * @dataProvider collectionClassProvider
     */
>>>>>>> a518ef66
    public function testSortByAlwaysReturnsAssoc($collection)
    {
        $data = new $collection(['a' => 'taylor', 'b' => 'dayle']);
        $data = $data->sortBy(function ($x) {
            return $x;
        });

        $this->assertEquals(['b' => 'dayle', 'a' => 'taylor'], $data->all());

        $data = new $collection(['taylor', 'dayle']);
        $data = $data->sortBy(function ($x) {
            return $x;
        });

        $this->assertEquals([1 => 'dayle', 0 => 'taylor'], $data->all());

        $data = new $collection(['a' => ['sort' => 2], 'b' => ['sort' => 1]]);
        $data = $data->sortBy([['sort', 'asc']]);

        $this->assertEquals(['b' => ['sort' => 1], 'a' => ['sort' => 2]], $data->all());

        $data = new $collection([['sort' => 2], ['sort' => 1]]);
        $data = $data->sortBy([['sort', 'asc']]);

        $this->assertEquals([1 => ['sort' => 1], 0 => ['sort' => 2]], $data->all());
    }

    #[DataProvider('collectionClassProvider')]
    public function testSortByMany($collection)
    {
        $data = new $collection([['item' => '1'], ['item' => '10'], ['item' => 5], ['item' => 20]]);
        $expected = $data->pluck('item')->toArray();

        sort($expected);
        $data = $data->sortBy(['item']);
        $this->assertEquals($data->pluck('item')->toArray(), $expected);

        rsort($expected);
        $data = $data->sortBy([['item', 'desc']]);
        $this->assertEquals($data->pluck('item')->toArray(), $expected);

        sort($expected, SORT_STRING);
        $data = $data->sortBy(['item'], SORT_STRING);
        $this->assertEquals($data->pluck('item')->toArray(), $expected);

        rsort($expected, SORT_STRING);
        $data = $data->sortBy([['item', 'desc']], SORT_STRING);
        $this->assertEquals($data->pluck('item')->toArray(), $expected);

        sort($expected, SORT_NUMERIC);
        $data = $data->sortBy(['item'], SORT_NUMERIC);
        $this->assertEquals($data->pluck('item')->toArray(), $expected);

        rsort($expected, SORT_NUMERIC);
        $data = $data->sortBy([['item', 'desc']], SORT_NUMERIC);
        $this->assertEquals($data->pluck('item')->toArray(), $expected);

        $data = new $collection([['item' => 'img1'], ['item' => 'img101'], ['item' => 'img10'], ['item' => 'img11']]);
        $expected = $data->pluck('item')->toArray();

        sort($expected, SORT_NUMERIC);
        $data = $data->sortBy(['item'], SORT_NUMERIC);
        $this->assertEquals($data->pluck('item')->toArray(), $expected);

        sort($expected);
        $data = $data->sortBy(['item']);
        $this->assertEquals($data->pluck('item')->toArray(), $expected);

        sort($expected, SORT_NATURAL);
        $data = $data->sortBy(['item'], SORT_NATURAL);
        $this->assertEquals($data->pluck('item')->toArray(), $expected);

        $data = new $collection([['item' => 'img1'], ['item' => 'Img101'], ['item' => 'img10'], ['item' => 'Img11']]);
        $expected = $data->pluck('item')->toArray();

        sort($expected);
        $data = $data->sortBy(['item']);
        $this->assertEquals($data->pluck('item')->toArray(), $expected);

        sort($expected, SORT_NATURAL | SORT_FLAG_CASE);
        $data = $data->sortBy(['item'], SORT_NATURAL | SORT_FLAG_CASE);
        $this->assertEquals($data->pluck('item')->toArray(), $expected);

        sort($expected, SORT_FLAG_CASE | SORT_STRING);
        $data = $data->sortBy(['item'], SORT_FLAG_CASE | SORT_STRING);
        $this->assertEquals($data->pluck('item')->toArray(), $expected);

        sort($expected, SORT_FLAG_CASE | SORT_NUMERIC);
        $data = $data->sortBy(['item'], SORT_FLAG_CASE | SORT_NUMERIC);
        $this->assertEquals($data->pluck('item')->toArray(), $expected);

        $data = new $collection([['item' => 'Österreich'], ['item' => 'Oesterreich'], ['item' => 'Zeta']]);
        $expected = $data->pluck('item')->toArray();

        sort($expected);
        $data = $data->sortBy(['item']);
        $this->assertEquals($data->pluck('item')->toArray(), $expected);

        sort($expected, SORT_LOCALE_STRING);
        $data = $data->sortBy(['item'], SORT_LOCALE_STRING);
        $this->assertEquals($data->pluck('item')->toArray(), $expected);

        setlocale(LC_ALL, 'de_DE');

        sort($expected, SORT_LOCALE_STRING);
        $data = $data->sortBy(['item'], SORT_LOCALE_STRING);
        $this->assertEquals($data->pluck('item')->toArray(), $expected);
    }

    #[DataProvider('collectionClassProvider')]
    public function testSortKeys($collection)
    {
        $data = new $collection(['b' => 'dayle', 'a' => 'taylor']);

        $this->assertSame(['a' => 'taylor', 'b' => 'dayle'], $data->sortKeys()->all());
    }

    #[DataProvider('collectionClassProvider')]
    public function testSortKeysDesc($collection)
    {
        $data = new $collection(['a' => 'taylor', 'b' => 'dayle']);

        $this->assertSame(['b' => 'dayle', 'a' => 'taylor'], $data->sortKeysDesc()->all());
    }

    #[DataProvider('collectionClassProvider')]
    public function testSortKeysUsing($collection)
    {
        $data = new $collection(['B' => 'dayle', 'a' => 'taylor']);

        $this->assertSame(['a' => 'taylor', 'B' => 'dayle'], $data->sortKeysUsing('strnatcasecmp')->all());
    }

    #[DataProvider('collectionClassProvider')]
    public function testReverse($collection)
    {
        $data = new $collection(['zaeed', 'alan']);
        $reversed = $data->reverse();

        $this->assertSame([1 => 'alan', 0 => 'zaeed'], $reversed->all());

        $data = new $collection(['name' => 'taylor', 'framework' => 'laravel']);
        $reversed = $data->reverse();

        $this->assertSame(['framework' => 'laravel', 'name' => 'taylor'], $reversed->all());
    }

    #[DataProvider('collectionClassProvider')]
    public function testFlip($collection)
    {
        $data = new $collection(['name' => 'taylor', 'framework' => 'laravel']);
        $this->assertEquals(['taylor' => 'name', 'laravel' => 'framework'], $data->flip()->toArray());
    }

    #[DataProvider('collectionClassProvider')]
    public function testChunk($collection)
    {
        $data = new $collection([1, 2, 3, 4, 5, 6, 7, 8, 9, 10]);
        $data = $data->chunk(3);

        $this->assertInstanceOf($collection, $data);
        $this->assertInstanceOf($collection, $data->first());
        $this->assertCount(4, $data);
        $this->assertEquals([1, 2, 3], $data->first()->toArray());
        $this->assertEquals([9 => 10], $data->get(3)->toArray());
    }

    #[DataProvider('collectionClassProvider')]
    public function testChunkWhenGivenZeroAsSize($collection)
    {
        $data = new $collection([1, 2, 3, 4, 5, 6, 7, 8, 9, 10]);

        $this->assertEquals(
            [],
            $data->chunk(0)->toArray()
        );
    }

    #[DataProvider('collectionClassProvider')]
    public function testChunkWhenGivenLessThanZero($collection)
    {
        $data = new $collection([1, 2, 3, 4, 5, 6, 7, 8, 9, 10]);

        $this->assertEquals(
            [],
            $data->chunk(-1)->toArray()
        );
    }

    #[DataProvider('collectionClassProvider')]
    public function testSplitIn($collection)
    {
        $data = new $collection([1, 2, 3, 4, 5, 6, 7, 8, 9, 10]);
        $data = $data->splitIn(3);

        $this->assertInstanceOf($collection, $data);
        $this->assertInstanceOf($collection, $data->first());
        $this->assertCount(3, $data);
        $this->assertEquals([1, 2, 3, 4], $data->get(0)->values()->toArray());
        $this->assertEquals([5, 6, 7, 8], $data->get(1)->values()->toArray());
        $this->assertEquals([9, 10], $data->get(2)->values()->toArray());
    }

    #[DataProvider('collectionClassProvider')]
    public function testChunkWhileOnEqualElements($collection)
    {
        $data = (new $collection(['A', 'A', 'B', 'B', 'C', 'C', 'C']))
            ->chunkWhile(function ($current, $key, $chunk) {
                return $chunk->last() === $current;
            });

        $this->assertInstanceOf($collection, $data);
        $this->assertInstanceOf($collection, $data->first());
        $this->assertEquals([0 => 'A', 1 => 'A'], $data->first()->toArray());
        $this->assertEquals([2 => 'B', 3 => 'B'], $data->get(1)->toArray());
        $this->assertEquals([4 => 'C', 5 => 'C', 6 => 'C'], $data->last()->toArray());
    }

    #[DataProvider('collectionClassProvider')]
    public function testChunkWhileOnContiguouslyIncreasingIntegers($collection)
    {
        $data = (new $collection([1, 4, 9, 10, 11, 12, 15, 16, 19, 20, 21]))
            ->chunkWhile(function ($current, $key, $chunk) {
                return $chunk->last() + 1 == $current;
            });

        $this->assertInstanceOf($collection, $data);
        $this->assertInstanceOf($collection, $data->first());
        $this->assertEquals([0 => 1], $data->first()->toArray());
        $this->assertEquals([1 => 4], $data->get(1)->toArray());
        $this->assertEquals([2 => 9, 3 => 10, 4 => 11, 5 => 12], $data->get(2)->toArray());
        $this->assertEquals([6 => 15, 7 => 16], $data->get(3)->toArray());
        $this->assertEquals([8 => 19, 9 => 20, 10 => 21], $data->last()->toArray());
    }

    #[DataProvider('collectionClassProvider')]
    public function testEvery($collection)
    {
        $c = new $collection([]);
        $this->assertTrue($c->every('key', 'value'));
        $this->assertTrue($c->every(function () {
            return false;
        }));

        $c = new $collection([['age' => 18], ['age' => 20], ['age' => 20]]);
        $this->assertFalse($c->every('age', 18));
        $this->assertTrue($c->every('age', '>=', 18));
        $this->assertTrue($c->every(function ($item) {
            return $item['age'] >= 18;
        }));
        $this->assertFalse($c->every(function ($item) {
            return $item['age'] >= 20;
        }));

        $c = new $collection([null, null]);
        $this->assertTrue($c->every(function ($item) {
            return $item === null;
        }));

        $c = new $collection([['active' => true], ['active' => true]]);
        $this->assertTrue($c->every('active'));
        $this->assertTrue($c->every->active);
        $this->assertFalse($c->concat([['active' => false]])->every->active);
    }

    #[DataProvider('collectionClassProvider')]
    public function testExcept($collection)
    {
        $data = new $collection(['first' => 'Taylor', 'last' => 'Otwell', 'email' => 'taylorotwell@gmail.com']);

        $this->assertEquals($data->all(), $data->except(null)->all());
        $this->assertEquals(['first' => 'Taylor'], $data->except(['last', 'email', 'missing'])->all());
        $this->assertEquals(['first' => 'Taylor'], $data->except('last', 'email', 'missing')->all());
        $this->assertEquals(['first' => 'Taylor'], $data->except(collect(['last', 'email', 'missing']))->all());

        $this->assertEquals(['first' => 'Taylor', 'email' => 'taylorotwell@gmail.com'], $data->except(['last'])->all());
        $this->assertEquals(['first' => 'Taylor', 'email' => 'taylorotwell@gmail.com'], $data->except('last')->all());
        $this->assertEquals(['first' => 'Taylor', 'email' => 'taylorotwell@gmail.com'], $data->except(collect(['last']))->all());
    }

    #[DataProvider('collectionClassProvider')]
    public function testExceptSelf($collection)
    {
        $data = new $collection(['first' => 'Taylor', 'last' => 'Otwell']);
        $this->assertEquals(['first' => 'Taylor', 'last' => 'Otwell'], $data->except($data)->all());
    }

    #[DataProvider('collectionClassProvider')]
    public function testPluckWithArrayAndObjectValues($collection)
    {
        $data = new $collection([(object) ['name' => 'taylor', 'email' => 'foo'], ['name' => 'dayle', 'email' => 'bar']]);
        $this->assertEquals(['taylor' => 'foo', 'dayle' => 'bar'], $data->pluck('email', 'name')->all());
        $this->assertEquals(['foo', 'bar'], $data->pluck('email')->all());
    }

    #[DataProvider('collectionClassProvider')]
    public function testPluckWithArrayAccessValues($collection)
    {
        $data = new $collection([
            new TestArrayAccessImplementation(['name' => 'taylor', 'email' => 'foo']),
            new TestArrayAccessImplementation(['name' => 'dayle', 'email' => 'bar']),
        ]);

        $this->assertEquals(['taylor' => 'foo', 'dayle' => 'bar'], $data->pluck('email', 'name')->all());
        $this->assertEquals(['foo', 'bar'], $data->pluck('email')->all());
    }

    #[DataProvider('collectionClassProvider')]
    public function testPluckWithDotNotation($collection)
    {
        $data = new $collection([
            [
                'name' => 'amir',
                'skill' => [
                    'backend' => ['php', 'python'],
                ],
            ],
            [
                'name' => 'taylor',
                'skill' => [
                    'backend' => ['php', 'asp', 'java'],
                ],
            ],
        ]);

        $this->assertEquals([['php', 'python'], ['php', 'asp', 'java']], $data->pluck('skill.backend')->all());
    }

    #[DataProvider('collectionClassProvider')]
    public function testPluckDuplicateKeysExist($collection)
    {
        $data = new $collection([
            ['brand' => 'Tesla', 'color' => 'red'],
            ['brand' => 'Pagani', 'color' => 'white'],
            ['brand' => 'Tesla', 'color' => 'black'],
            ['brand' => 'Pagani', 'color' => 'orange'],
        ]);

        $this->assertEquals(['Tesla' => 'black', 'Pagani' => 'orange'], $data->pluck('color', 'brand')->all());
    }

    #[DataProvider('collectionClassProvider')]
    public function testHas($collection)
    {
        $data = new $collection(['id' => 1, 'first' => 'Hello', 'second' => 'World']);
        $this->assertTrue($data->has('first'));
        $this->assertFalse($data->has('third'));
        $this->assertTrue($data->has(['first', 'second']));
        $this->assertFalse($data->has(['third', 'first']));
        $this->assertTrue($data->has('first', 'second'));
    }

    #[DataProvider('collectionClassProvider')]
    public function testHasAny($collection)
    {
        $data = new $collection(['id' => 1, 'first' => 'Hello', 'second' => 'World']);

        $this->assertTrue($data->hasAny('first'));
        $this->assertFalse($data->hasAny('third'));
        $this->assertTrue($data->hasAny(['first', 'second']));
        $this->assertTrue($data->hasAny(['first', 'fourth']));
        $this->assertFalse($data->hasAny(['third', 'fourth']));
        $this->assertFalse($data->hasAny('third', 'fourth'));
        $this->assertFalse($data->hasAny([]));
    }

    #[DataProvider('collectionClassProvider')]
    public function testImplode($collection)
    {
        $data = new $collection([['name' => 'taylor', 'email' => 'foo'], ['name' => 'dayle', 'email' => 'bar']]);
        $this->assertSame('foobar', $data->implode('email'));
        $this->assertSame('foo,bar', $data->implode('email', ','));

        $data = new $collection(['taylor', 'dayle']);
        $this->assertSame('taylordayle', $data->implode(''));
        $this->assertSame('taylor,dayle', $data->implode(','));

        $data = new $collection([
            ['name' => Str::of('taylor'), 'email' => Str::of('foo')],
            ['name' => Str::of('dayle'), 'email' => Str::of('bar')],
        ]);
        $this->assertSame('foobar', $data->implode('email'));
        $this->assertSame('foo,bar', $data->implode('email', ','));

        $data = new $collection([Str::of('taylor'), Str::of('dayle')]);
        $this->assertSame('taylordayle', $data->implode(''));
        $this->assertSame('taylor,dayle', $data->implode(','));
        $this->assertSame('taylor_dayle', $data->implode('_'));

        $data = new $collection([['name' => 'taylor', 'email' => 'foo'], ['name' => 'dayle', 'email' => 'bar']]);
        $this->assertSame('taylor-foodayle-bar', $data->implode(fn ($user) => $user['name'].'-'.$user['email']));
        $this->assertSame('taylor-foo,dayle-bar', $data->implode(fn ($user) => $user['name'].'-'.$user['email'], ','));
    }

    #[DataProvider('collectionClassProvider')]
    public function testTake($collection)
    {
        $data = new $collection(['taylor', 'dayle', 'shawn']);
        $data = $data->take(2);
        $this->assertEquals(['taylor', 'dayle'], $data->all());
    }

    public function testGetOrPut()
    {
        $data = new Collection(['name' => 'taylor', 'email' => 'foo']);

        $this->assertSame('taylor', $data->getOrPut('name', null));
        $this->assertSame('foo', $data->getOrPut('email', null));
        $this->assertSame('male', $data->getOrPut('gender', 'male'));

        $this->assertSame('taylor', $data->get('name'));
        $this->assertSame('foo', $data->get('email'));
        $this->assertSame('male', $data->get('gender'));

        $data = new Collection(['name' => 'taylor', 'email' => 'foo']);

        $this->assertSame('taylor', $data->getOrPut('name', function () {
            return null;
        }));

        $this->assertSame('foo', $data->getOrPut('email', function () {
            return null;
        }));

        $this->assertSame('male', $data->getOrPut('gender', function () {
            return 'male';
        }));

        $this->assertSame('taylor', $data->get('name'));
        $this->assertSame('foo', $data->get('email'));
        $this->assertSame('male', $data->get('gender'));
    }

    public function testPut()
    {
        $data = new Collection(['name' => 'taylor', 'email' => 'foo']);
        $data = $data->put('name', 'dayle');
        $this->assertEquals(['name' => 'dayle', 'email' => 'foo'], $data->all());
    }

    public function testPutWithNoKey()
    {
        $data = new Collection(['taylor', 'shawn']);
        $data = $data->put(null, 'dayle');
        $this->assertEquals(['taylor', 'shawn', 'dayle'], $data->all());
    }

    #[DataProvider('collectionClassProvider')]
    public function testRandom($collection)
    {
        $data = new $collection([1, 2, 3, 4, 5, 6]);

        $random = $data->random();
        $this->assertIsInt($random);
        $this->assertContains($random, $data->all());

        $random = $data->random(0);
        $this->assertInstanceOf($collection, $random);
        $this->assertCount(0, $random);

        $random = $data->random(1);
        $this->assertInstanceOf($collection, $random);
        $this->assertCount(1, $random);

        $random = $data->random(2);
        $this->assertInstanceOf($collection, $random);
        $this->assertCount(2, $random);

        $random = $data->random('0');
        $this->assertInstanceOf($collection, $random);
        $this->assertCount(0, $random);

        $random = $data->random('1');
        $this->assertInstanceOf($collection, $random);
        $this->assertCount(1, $random);

        $random = $data->random('2');
        $this->assertInstanceOf($collection, $random);
        $this->assertCount(2, $random);

        $random = $data->random(2, true);
        $this->assertInstanceOf($collection, $random);
        $this->assertCount(2, $random);
        $this->assertCount(2, array_intersect_assoc($random->all(), $data->all()));

        $random = $data->random(fn ($items) => min(10, count($items)));
        $this->assertInstanceOf($collection, $random);
        $this->assertCount(6, $random);

        $random = $data->random(fn ($items) => min(10, count($items) - 1), true);
        $this->assertInstanceOf($collection, $random);
        $this->assertCount(5, $random);
        $this->assertCount(5, array_intersect_assoc($random->all(), $data->all()));
    }

    #[DataProvider('collectionClassProvider')]
    public function testRandomOnEmptyCollection($collection)
    {
        $data = new $collection;

        $random = $data->random(0);
        $this->assertInstanceOf($collection, $random);
        $this->assertCount(0, $random);

        $random = $data->random('0');
        $this->assertInstanceOf($collection, $random);
        $this->assertCount(0, $random);
    }

    #[DataProvider('collectionClassProvider')]
    public function testTakeLast($collection)
    {
        $data = new $collection(['taylor', 'dayle', 'shawn']);
        $data = $data->take(-2);
        $this->assertEquals([1 => 'dayle', 2 => 'shawn'], $data->all());
    }

    #[DataProvider('collectionClassProvider')]
    public function testTakeUntilUsingValue($collection)
    {
        $data = new $collection([1, 2, 3, 4]);

        $data = $data->takeUntil(3);

        $this->assertSame([1, 2], $data->toArray());
    }

    #[DataProvider('collectionClassProvider')]
    public function testTakeUntilUsingCallback($collection)
    {
        $data = new $collection([1, 2, 3, 4]);

        $data = $data->takeUntil(function ($item) {
            return $item >= 3;
        });

        $this->assertSame([1, 2], $data->toArray());
    }

    #[DataProvider('collectionClassProvider')]
    public function testTakeUntilReturnsAllItemsForUnmetValue($collection)
    {
        $data = new $collection([1, 2, 3, 4]);

        $actual = $data->takeUntil(99);

        $this->assertSame($data->toArray(), $actual->toArray());

        $actual = $data->takeUntil(function ($item) {
            return $item >= 99;
        });

        $this->assertSame($data->toArray(), $actual->toArray());
    }

    #[DataProvider('collectionClassProvider')]
    public function testTakeUntilCanBeProxied($collection)
    {
        $data = new $collection([
            new TestSupportCollectionHigherOrderItem('Adam'),
            new TestSupportCollectionHigherOrderItem('Taylor'),
            new TestSupportCollectionHigherOrderItem('Jason'),
        ]);

        $actual = $data->takeUntil->is('Jason');

        $this->assertCount(2, $actual);
        $this->assertSame('Adam', $actual->get(0)->name);
        $this->assertSame('Taylor', $actual->get(1)->name);
    }

    #[DataProvider('collectionClassProvider')]
    public function testTakeWhileUsingValue($collection)
    {
        $data = new $collection([1, 1, 2, 2, 3, 3]);

        $data = $data->takeWhile(1);

        $this->assertSame([1, 1], $data->toArray());
    }

    #[DataProvider('collectionClassProvider')]
    public function testTakeWhileUsingCallback($collection)
    {
        $data = new $collection([1, 2, 3, 4]);

        $data = $data->takeWhile(function ($item) {
            return $item < 3;
        });

        $this->assertSame([1, 2], $data->toArray());
    }

    #[DataProvider('collectionClassProvider')]
    public function testTakeWhileReturnsNoItemsForUnmetValue($collection)
    {
        $data = new $collection([1, 2, 3, 4]);

        $actual = $data->takeWhile(2);

        $this->assertSame([], $actual->toArray());

        $actual = $data->takeWhile(function ($item) {
            return $item == 99;
        });

        $this->assertSame([], $actual->toArray());
    }

    #[DataProvider('collectionClassProvider')]
    public function testTakeWhileCanBeProxied($collection)
    {
        $data = new $collection([
            new TestSupportCollectionHigherOrderItem('Adam'),
            new TestSupportCollectionHigherOrderItem('Adam'),
            new TestSupportCollectionHigherOrderItem('Taylor'),
            new TestSupportCollectionHigherOrderItem('Taylor'),
        ]);

        $actual = $data->takeWhile->is('Adam');

        $this->assertCount(2, $actual);
        $this->assertSame('Adam', $actual->get(0)->name);
        $this->assertSame('Adam', $actual->get(1)->name);
    }

    #[DataProvider('collectionClassProvider')]
    public function testMacroable($collection)
    {
        // Foo() macro : unique values starting with A
        $collection::macro('foo', function () {
            return $this->filter(function ($item) {
                return str_starts_with($item, 'a');
            })
                ->unique()
                ->values();
        });

        $c = new $collection(['a', 'a', 'aa', 'aaa', 'bar']);

        $this->assertSame(['a', 'aa', 'aaa'], $c->foo()->all());
    }

    #[DataProvider('collectionClassProvider')]
    public function testCanAddMethodsToProxy($collection)
    {
        $collection::macro('adults', function ($callback) {
            return $this->filter(function ($item) use ($callback) {
                return $callback($item) >= 18;
            });
        });

        $collection::proxy('adults');

        $c = new $collection([['age' => 3], ['age' => 12], ['age' => 18], ['age' => 56]]);

        $this->assertSame([['age' => 18], ['age' => 56]], $c->adults->age->values()->all());
    }

    #[DataProvider('collectionClassProvider')]
    public function testMakeMethod($collection)
    {
        $data = $collection::make('foo');
        $this->assertEquals(['foo'], $data->all());
    }

    #[DataProvider('collectionClassProvider')]
    public function testMakeMethodFromNull($collection)
    {
        $data = $collection::make(null);
        $this->assertEquals([], $data->all());

        $data = $collection::make();
        $this->assertEquals([], $data->all());
    }

    #[DataProvider('collectionClassProvider')]
    public function testMakeMethodFromCollection($collection)
    {
        $firstCollection = $collection::make(['foo' => 'bar']);
        $secondCollection = $collection::make($firstCollection);
        $this->assertEquals(['foo' => 'bar'], $secondCollection->all());
    }

    #[DataProvider('collectionClassProvider')]
    public function testMakeMethodFromArray($collection)
    {
        $data = $collection::make(['foo' => 'bar']);
        $this->assertEquals(['foo' => 'bar'], $data->all());
    }

    #[DataProvider('collectionClassProvider')]
    public function testWrapWithScalar($collection)
    {
        $data = $collection::wrap('foo');
        $this->assertEquals(['foo'], $data->all());
    }

    #[DataProvider('collectionClassProvider')]
    public function testWrapWithArray($collection)
    {
        $data = $collection::wrap(['foo']);
        $this->assertEquals(['foo'], $data->all());
    }

    #[DataProvider('collectionClassProvider')]
    public function testWrapWithArrayable($collection)
    {
        $data = $collection::wrap($o = new TestArrayableObject);
        $this->assertEquals([$o], $data->all());
    }

    #[DataProvider('collectionClassProvider')]
    public function testWrapWithJsonable($collection)
    {
        $data = $collection::wrap($o = new TestJsonableObject);
        $this->assertEquals([$o], $data->all());
    }

    #[DataProvider('collectionClassProvider')]
    public function testWrapWithJsonSerialize($collection)
    {
        $data = $collection::wrap($o = new TestJsonSerializeObject);
        $this->assertEquals([$o], $data->all());
    }

    #[DataProvider('collectionClassProvider')]
    public function testWrapWithCollectionClass($collection)
    {
        $data = $collection::wrap($collection::make(['foo']));
        $this->assertEquals(['foo'], $data->all());
    }

    #[DataProvider('collectionClassProvider')]
    public function testWrapWithCollectionSubclass($collection)
    {
        $data = TestCollectionSubclass::wrap($collection::make(['foo']));
        $this->assertEquals(['foo'], $data->all());
        $this->assertInstanceOf(TestCollectionSubclass::class, $data);
    }

    #[DataProvider('collectionClassProvider')]
    public function testUnwrapCollection($collection)
    {
        $data = new $collection(['foo']);
        $this->assertEquals(['foo'], $collection::unwrap($data));
    }

    #[DataProvider('collectionClassProvider')]
    public function testUnwrapCollectionWithArray($collection)
    {
        $this->assertEquals(['foo'], $collection::unwrap(['foo']));
    }

    #[DataProvider('collectionClassProvider')]
    public function testUnwrapCollectionWithScalar($collection)
    {
        $this->assertSame('foo', $collection::unwrap('foo'));
    }

    #[DataProvider('collectionClassProvider')]
    public function testEmptyMethod($collection)
    {
        $collection = $collection::empty();

        $this->assertCount(0, $collection->all());
    }

    #[DataProvider('collectionClassProvider')]
    public function testTimesMethod($collection)
    {
        $two = $collection::times(2, function ($number) {
            return 'slug-'.$number;
        });

        $zero = $collection::times(0, function ($number) {
            return 'slug-'.$number;
        });

        $negative = $collection::times(-4, function ($number) {
            return 'slug-'.$number;
        });

        $range = $collection::times(5);

        $this->assertEquals(['slug-1', 'slug-2'], $two->all());
        $this->assertTrue($zero->isEmpty());
        $this->assertTrue($negative->isEmpty());
        $this->assertEquals(range(1, 5), $range->all());
    }

    #[DataProvider('collectionClassProvider')]
    public function testRangeMethod($collection)
    {
        $this->assertSame(
            [1, 2, 3, 4, 5],
            $collection::range(1, 5)->all()
        );

        $this->assertSame(
            [-2, -1, 0, 1, 2],
            $collection::range(-2, 2)->all()
        );

        $this->assertSame(
            [-4, -3, -2],
            $collection::range(-4, -2)->all()
        );

        $this->assertSame(
            [5, 4, 3, 2, 1],
            $collection::range(5, 1)->all()
        );

        $this->assertSame(
            [2, 1, 0, -1, -2],
            $collection::range(2, -2)->all()
        );

        $this->assertSame(
            [-2, -3, -4],
            $collection::range(-2, -4)->all()
        );
    }

    #[DataProvider('collectionClassProvider')]
    public function testConstructMakeFromObject($collection)
    {
        $object = new stdClass;
        $object->foo = 'bar';
        $data = $collection::make($object);
        $this->assertEquals(['foo' => 'bar'], $data->all());
    }

    #[DataProvider('collectionClassProvider')]
    public function testConstructMethod($collection)
    {
        $data = new $collection('foo');
        $this->assertEquals(['foo'], $data->all());
    }

    #[DataProvider('collectionClassProvider')]
    public function testConstructMethodFromNull($collection)
    {
        $data = new $collection(null);
        $this->assertEquals([], $data->all());

        $data = new $collection;
        $this->assertEquals([], $data->all());
    }

    #[DataProvider('collectionClassProvider')]
    public function testConstructMethodFromCollection($collection)
    {
        $firstCollection = new $collection(['foo' => 'bar']);
        $secondCollection = new $collection($firstCollection);
        $this->assertEquals(['foo' => 'bar'], $secondCollection->all());
    }

    #[DataProvider('collectionClassProvider')]
    public function testConstructMethodFromArray($collection)
    {
        $data = new $collection(['foo' => 'bar']);
        $this->assertEquals(['foo' => 'bar'], $data->all());
    }

    #[DataProvider('collectionClassProvider')]
    public function testConstructMethodFromObject($collection)
    {
        $object = new stdClass;
        $object->foo = 'bar';
        $data = new $collection($object);
        $this->assertEquals(['foo' => 'bar'], $data->all());
    }

    #[DataProvider('collectionClassProvider')]
    public function testConstructMethodFromWeakMap($collection)
    {
        $this->expectException('InvalidArgumentException');

        $map = new WeakMap();
        $object = new stdClass;
        $object->foo = 'bar';
        $map[$object] = 3;

        $data = new $collection($map);
    }

    public function testSplice()
    {
        $data = new Collection(['foo', 'baz']);
        $data->splice(1);
        $this->assertEquals(['foo'], $data->all());

        $data = new Collection(['foo', 'baz']);
        $data->splice(1, 0, 'bar');
        $this->assertEquals(['foo', 'bar', 'baz'], $data->all());

        $data = new Collection(['foo', 'baz']);
        $data->splice(1, 1);
        $this->assertEquals(['foo'], $data->all());

        $data = new Collection(['foo', 'baz']);
        $cut = $data->splice(1, 1, 'bar');
        $this->assertEquals(['foo', 'bar'], $data->all());
        $this->assertEquals(['baz'], $cut->all());

        $data = new Collection(['foo', 'baz']);
        $data->splice(1, 0, ['bar']);
        $this->assertEquals(['foo', 'bar', 'baz'], $data->all());

        $data = new Collection(['foo', 'baz']);
        $data->splice(1, 0, new Collection(['bar']));
        $this->assertEquals(['foo', 'bar', 'baz'], $data->all());
    }

    #[DataProvider('collectionClassProvider')]
    public function testGetPluckValueWithAccessors($collection)
    {
        $model = new TestAccessorEloquentTestStub(['some' => 'foo']);
        $modelTwo = new TestAccessorEloquentTestStub(['some' => 'bar']);
        $data = new $collection([$model, $modelTwo]);

        $this->assertEquals(['foo', 'bar'], $data->pluck('some')->all());
    }

    #[DataProvider('collectionClassProvider')]
    public function testMap($collection)
    {
        $data = new $collection([1, 2, 3]);
        $mapped = $data->map(function ($item, $key) {
            return $item * 2;
        });
        $this->assertEquals([2, 4, 6], $mapped->all());
        $this->assertEquals([1, 2, 3], $data->all());

        $data = new $collection(['first' => 'taylor', 'last' => 'otwell']);
        $data = $data->map(function ($item, $key) {
            return $key.'-'.strrev($item);
        });
        $this->assertEquals(['first' => 'first-rolyat', 'last' => 'last-llewto'], $data->all());
    }

    #[DataProvider('collectionClassProvider')]
    public function testMapSpread($collection)
    {
        $c = new $collection([[1, 'a'], [2, 'b']]);

        $result = $c->mapSpread(function ($number, $character) {
            return "{$number}-{$character}";
        });
        $this->assertEquals(['1-a', '2-b'], $result->all());

        $result = $c->mapSpread(function ($number, $character, $key) {
            return "{$number}-{$character}-{$key}";
        });
        $this->assertEquals(['1-a-0', '2-b-1'], $result->all());

        $c = new $collection([new Collection([1, 'a']), new Collection([2, 'b'])]);
        $result = $c->mapSpread(function ($number, $character, $key) {
            return "{$number}-{$character}-{$key}";
        });
        $this->assertEquals(['1-a-0', '2-b-1'], $result->all());
    }

    #[DataProvider('collectionClassProvider')]
    public function testFlatMap($collection)
    {
        $data = new $collection([
            ['name' => 'taylor', 'hobbies' => ['programming', 'basketball']],
            ['name' => 'adam', 'hobbies' => ['music', 'powerlifting']],
        ]);
        $data = $data->flatMap(function ($person) {
            return $person['hobbies'];
        });
        $this->assertEquals(['programming', 'basketball', 'music', 'powerlifting'], $data->all());
    }

    #[DataProvider('collectionClassProvider')]
    public function testMapToDictionary($collection)
    {
        $data = new $collection([
            ['id' => 1, 'name' => 'A'],
            ['id' => 2, 'name' => 'B'],
            ['id' => 3, 'name' => 'C'],
            ['id' => 4, 'name' => 'B'],
        ]);

        $groups = $data->mapToDictionary(function ($item, $key) {
            return [$item['name'] => $item['id']];
        });

        $this->assertInstanceOf($collection, $groups);
        $this->assertEquals(['A' => [1], 'B' => [2, 4], 'C' => [3]], $groups->toArray());
        $this->assertIsArray($groups->get('A'));
    }

    #[DataProvider('collectionClassProvider')]
    public function testMapToDictionaryWithNumericKeys($collection)
    {
        $data = new $collection([1, 2, 3, 2, 1]);

        $groups = $data->mapToDictionary(function ($item, $key) {
            return [$item => $key];
        });

        $this->assertEquals([1 => [0, 4], 2 => [1, 3], 3 => [2]], $groups->toArray());
    }

    #[DataProvider('collectionClassProvider')]
    public function testMapToGroups($collection)
    {
        $data = new $collection([
            ['id' => 1, 'name' => 'A'],
            ['id' => 2, 'name' => 'B'],
            ['id' => 3, 'name' => 'C'],
            ['id' => 4, 'name' => 'B'],
        ]);

        $groups = $data->mapToGroups(function ($item, $key) {
            return [$item['name'] => $item['id']];
        });

        $this->assertInstanceOf($collection, $groups);
        $this->assertEquals(['A' => [1], 'B' => [2, 4], 'C' => [3]], $groups->toArray());
        $this->assertInstanceOf($collection, $groups->get('A'));
    }

    #[DataProvider('collectionClassProvider')]
    public function testMapToGroupsWithNumericKeys($collection)
    {
        $data = new $collection([1, 2, 3, 2, 1]);

        $groups = $data->mapToGroups(function ($item, $key) {
            return [$item => $key];
        });

        $this->assertEquals([1 => [0, 4], 2 => [1, 3], 3 => [2]], $groups->toArray());
        $this->assertEquals([1, 2, 3, 2, 1], $data->all());
    }

    #[DataProvider('collectionClassProvider')]
    public function testMapWithKeys($collection)
    {
        $data = new $collection([
            ['name' => 'Blastoise', 'type' => 'Water', 'idx' => 9],
            ['name' => 'Charmander', 'type' => 'Fire', 'idx' => 4],
            ['name' => 'Dragonair', 'type' => 'Dragon', 'idx' => 148],
        ]);
        $data = $data->mapWithKeys(function ($pokemon) {
            return [$pokemon['name'] => $pokemon['type']];
        });
        $this->assertEquals(
            ['Blastoise' => 'Water', 'Charmander' => 'Fire', 'Dragonair' => 'Dragon'],
            $data->all()
        );
    }

    #[DataProvider('collectionClassProvider')]
    public function testMapWithKeysIntegerKeys($collection)
    {
        $data = new $collection([
            ['id' => 1, 'name' => 'A'],
            ['id' => 3, 'name' => 'B'],
            ['id' => 2, 'name' => 'C'],
        ]);
        $data = $data->mapWithKeys(function ($item) {
            return [$item['id'] => $item];
        });
        $this->assertSame(
            [1, 3, 2],
            $data->keys()->all()
        );
    }

    #[DataProvider('collectionClassProvider')]
    public function testMapWithKeysMultipleRows($collection)
    {
        $data = new $collection([
            ['id' => 1, 'name' => 'A'],
            ['id' => 2, 'name' => 'B'],
            ['id' => 3, 'name' => 'C'],
        ]);
        $data = $data->mapWithKeys(function ($item) {
            return [$item['id'] => $item['name'], $item['name'] => $item['id']];
        });
        $this->assertSame(
            [
                1 => 'A',
                'A' => 1,
                2 => 'B',
                'B' => 2,
                3 => 'C',
                'C' => 3,
            ],
            $data->all()
        );
    }

    #[DataProvider('collectionClassProvider')]
    public function testMapWithKeysCallbackKey($collection)
    {
        $data = new $collection([
            3 => ['id' => 1, 'name' => 'A'],
            5 => ['id' => 3, 'name' => 'B'],
            4 => ['id' => 2, 'name' => 'C'],
        ]);
        $data = $data->mapWithKeys(function ($item, $key) {
            return [$key => $item['id']];
        });
        $this->assertSame(
            [3, 5, 4],
            $data->keys()->all()
        );
    }

    #[DataProvider('collectionClassProvider')]
    public function testMapInto($collection)
    {
        $data = new $collection([
            'first', 'second',
        ]);

        $data = $data->mapInto(TestCollectionMapIntoObject::class);

        $this->assertSame('first', $data->get(0)->value);
        $this->assertSame('second', $data->get(1)->value);
    }

    #[DataProvider('collectionClassProvider')]
    public function testNth($collection)
    {
        $data = new $collection([
            6 => 'a',
            4 => 'b',
            7 => 'c',
            1 => 'd',
            5 => 'e',
            3 => 'f',
        ]);

        $this->assertEquals(['a', 'e'], $data->nth(4)->all());
        $this->assertEquals(['b', 'f'], $data->nth(4, 1)->all());
        $this->assertEquals(['c'], $data->nth(4, 2)->all());
        $this->assertEquals(['d'], $data->nth(4, 3)->all());
        $this->assertEquals(['c', 'e'], $data->nth(2, 2)->all());
        $this->assertEquals(['c', 'd', 'e', 'f'], $data->nth(1, 2)->all());
        $this->assertEquals(['c', 'd', 'e', 'f'], $data->nth(1, 2)->all());
        $this->assertEquals(['e', 'f'], $data->nth(1, -2)->all());
        $this->assertEquals(['c', 'e'], $data->nth(2, -4)->all());
        $this->assertEquals(['e'], $data->nth(4, -2)->all());
        $this->assertEquals(['e'], $data->nth(2, -2)->all());
    }

    #[DataProvider('collectionClassProvider')]
    public function testMapWithKeysOverwritingKeys($collection)
    {
        $data = new $collection([
            ['id' => 1, 'name' => 'A'],
            ['id' => 2, 'name' => 'B'],
            ['id' => 1, 'name' => 'C'],
        ]);
        $data = $data->mapWithKeys(function ($item) {
            return [$item['id'] => $item['name']];
        });
        $this->assertSame(
            [
                1 => 'C',
                2 => 'B',
            ],
            $data->all()
        );
    }

    public function testTransform()
    {
        $data = new Collection(['first' => 'taylor', 'last' => 'otwell']);
        $data->transform(function ($item, $key) {
            return $key.'-'.strrev($item);
        });
        $this->assertEquals(['first' => 'first-rolyat', 'last' => 'last-llewto'], $data->all());
    }

    #[DataProvider('collectionClassProvider')]
    public function testGroupByAttribute($collection)
    {
        $data = new $collection([['rating' => 1, 'url' => '1'], ['rating' => 1, 'url' => '1'], ['rating' => 2, 'url' => '2']]);

        $result = $data->groupBy('rating');
        $this->assertEquals([1 => [['rating' => 1, 'url' => '1'], ['rating' => 1, 'url' => '1']], 2 => [['rating' => 2, 'url' => '2']]], $result->toArray());

        $result = $data->groupBy('url');
        $this->assertEquals([1 => [['rating' => 1, 'url' => '1'], ['rating' => 1, 'url' => '1']], 2 => [['rating' => 2, 'url' => '2']]], $result->toArray());
    }

    #[DataProvider('collectionClassProvider')]
    public function testGroupByAttributeWithStringableKey($collection)
    {
        $data = new $collection($payload = [
            ['name' => Str::of('Laravel'), 'url' => '1'],
            ['name' => new HtmlString('Laravel'), 'url' => '1'],
            ['name' => new class()
            {
                public function __toString()
                {
                    return 'Framework';
                }
            }, 'url' => '2', ],
        ]);

        $result = $data->groupBy('name');
        $this->assertEquals(['Laravel' => [$payload[0], $payload[1]], 'Framework' => [$payload[2]]], $result->toArray());

        $result = $data->groupBy('url');
        $this->assertEquals(['1' => [$payload[0], $payload[1]], '2' => [$payload[2]]], $result->toArray());
    }

    #[DataProvider('collectionClassProvider')]
    public function testGroupByCallable($collection)
    {
        $data = new $collection([['rating' => 1, 'url' => '1'], ['rating' => 1, 'url' => '1'], ['rating' => 2, 'url' => '2']]);

        $result = $data->groupBy([$this, 'sortByRating']);
        $this->assertEquals([1 => [['rating' => 1, 'url' => '1'], ['rating' => 1, 'url' => '1']], 2 => [['rating' => 2, 'url' => '2']]], $result->toArray());

        $result = $data->groupBy([$this, 'sortByUrl']);
        $this->assertEquals([1 => [['rating' => 1, 'url' => '1'], ['rating' => 1, 'url' => '1']], 2 => [['rating' => 2, 'url' => '2']]], $result->toArray());
    }

    public function sortByRating(array $value)
    {
        return $value['rating'];
    }

    public function sortByUrl(array $value)
    {
        return $value['url'];
    }

    #[DataProvider('collectionClassProvider')]
    public function testGroupByAttributeWithBackedEnumKey($collection)
    {
        $data = new $collection([
            ['rating' => TestBackedEnum::A, 'url' => '1'],
            ['rating' => TestBackedEnum::B, 'url' => '1'],
        ]);

        $result = $data->groupBy('rating');
        $this->assertEquals([TestBackedEnum::A->value => [['rating' => TestBackedEnum::A, 'url' => '1']], TestBackedEnum::B->value => [['rating' => TestBackedEnum::B, 'url' => '1']]], $result->toArray());
    }

    #[DataProvider('collectionClassProvider')]
    public function testGroupByAttributePreservingKeys($collection)
    {
        $data = new $collection([10 => ['rating' => 1, 'url' => '1'],  20 => ['rating' => 1, 'url' => '1'],  30 => ['rating' => 2, 'url' => '2']]);

        $result = $data->groupBy('rating', true);

        $expected_result = [
            1 => [10 => ['rating' => 1, 'url' => '1'], 20 => ['rating' => 1, 'url' => '1']],
            2 => [30 => ['rating' => 2, 'url' => '2']],
        ];

        $this->assertEquals($expected_result, $result->toArray());
    }

    #[DataProvider('collectionClassProvider')]
    public function testGroupByClosureWhereItemsHaveSingleGroup($collection)
    {
        $data = new $collection([['rating' => 1, 'url' => '1'], ['rating' => 1, 'url' => '1'], ['rating' => 2, 'url' => '2']]);

        $result = $data->groupBy(function ($item) {
            return $item['rating'];
        });

        $this->assertEquals([1 => [['rating' => 1, 'url' => '1'], ['rating' => 1, 'url' => '1']], 2 => [['rating' => 2, 'url' => '2']]], $result->toArray());
    }

    #[DataProvider('collectionClassProvider')]
    public function testGroupByClosureWhereItemsHaveSingleGroupPreservingKeys($collection)
    {
        $data = new $collection([10 => ['rating' => 1, 'url' => '1'], 20 => ['rating' => 1, 'url' => '1'], 30 => ['rating' => 2, 'url' => '2']]);

        $result = $data->groupBy(function ($item) {
            return $item['rating'];
        }, true);

        $expected_result = [
            1 => [10 => ['rating' => 1, 'url' => '1'], 20 => ['rating' => 1, 'url' => '1']],
            2 => [30 => ['rating' => 2, 'url' => '2']],
        ];

        $this->assertEquals($expected_result, $result->toArray());
    }

    #[DataProvider('collectionClassProvider')]
    public function testGroupByClosureWhereItemsHaveMultipleGroups($collection)
    {
        $data = new $collection([
            ['user' => 1, 'roles' => ['Role_1', 'Role_3']],
            ['user' => 2, 'roles' => ['Role_1', 'Role_2']],
            ['user' => 3, 'roles' => ['Role_1']],
        ]);

        $result = $data->groupBy(function ($item) {
            return $item['roles'];
        });

        $expected_result = [
            'Role_1' => [
                ['user' => 1, 'roles' => ['Role_1', 'Role_3']],
                ['user' => 2, 'roles' => ['Role_1', 'Role_2']],
                ['user' => 3, 'roles' => ['Role_1']],
            ],
            'Role_2' => [
                ['user' => 2, 'roles' => ['Role_1', 'Role_2']],
            ],
            'Role_3' => [
                ['user' => 1, 'roles' => ['Role_1', 'Role_3']],
            ],
        ];

        $this->assertEquals($expected_result, $result->toArray());
    }

    #[DataProvider('collectionClassProvider')]
    public function testGroupByClosureWhereItemsHaveMultipleGroupsPreservingKeys($collection)
    {
        $data = new $collection([
            10 => ['user' => 1, 'roles' => ['Role_1', 'Role_3']],
            20 => ['user' => 2, 'roles' => ['Role_1', 'Role_2']],
            30 => ['user' => 3, 'roles' => ['Role_1']],
        ]);

        $result = $data->groupBy(function ($item) {
            return $item['roles'];
        }, true);

        $expected_result = [
            'Role_1' => [
                10 => ['user' => 1, 'roles' => ['Role_1', 'Role_3']],
                20 => ['user' => 2, 'roles' => ['Role_1', 'Role_2']],
                30 => ['user' => 3, 'roles' => ['Role_1']],
            ],
            'Role_2' => [
                20 => ['user' => 2, 'roles' => ['Role_1', 'Role_2']],
            ],
            'Role_3' => [
                10 => ['user' => 1, 'roles' => ['Role_1', 'Role_3']],
            ],
        ];

        $this->assertEquals($expected_result, $result->toArray());
    }

    #[DataProvider('collectionClassProvider')]
    public function testGroupByMultiLevelAndClosurePreservingKeys($collection)
    {
        $data = new $collection([
            10 => ['user' => 1, 'skilllevel' => 1, 'roles' => ['Role_1', 'Role_3']],
            20 => ['user' => 2, 'skilllevel' => 1, 'roles' => ['Role_1', 'Role_2']],
            30 => ['user' => 3, 'skilllevel' => 2, 'roles' => ['Role_1']],
            40 => ['user' => 4, 'skilllevel' => 2, 'roles' => ['Role_2']],
        ]);

        $result = $data->groupBy([
            'skilllevel',
            function ($item) {
                return $item['roles'];
            },
        ], true);

        $expected_result = [
            1 => [
                'Role_1' => [
                    10 => ['user' => 1, 'skilllevel' => 1, 'roles' => ['Role_1', 'Role_3']],
                    20 => ['user' => 2, 'skilllevel' => 1, 'roles' => ['Role_1', 'Role_2']],
                ],
                'Role_3' => [
                    10 => ['user' => 1, 'skilllevel' => 1, 'roles' => ['Role_1', 'Role_3']],
                ],
                'Role_2' => [
                    20 => ['user' => 2, 'skilllevel' => 1, 'roles' => ['Role_1', 'Role_2']],
                ],
            ],
            2 => [
                'Role_1' => [
                    30 => ['user' => 3, 'skilllevel' => 2, 'roles' => ['Role_1']],
                ],
                'Role_2' => [
                    40 => ['user' => 4, 'skilllevel' => 2, 'roles' => ['Role_2']],
                ],
            ],
        ];

        $this->assertEquals($expected_result, $result->toArray());
    }

    #[DataProvider('collectionClassProvider')]
    public function testKeyByAttribute($collection)
    {
        $data = new $collection([['rating' => 1, 'name' => '1'], ['rating' => 2, 'name' => '2'], ['rating' => 3, 'name' => '3']]);

        $result = $data->keyBy('rating');
        $this->assertEquals([1 => ['rating' => 1, 'name' => '1'], 2 => ['rating' => 2, 'name' => '2'], 3 => ['rating' => 3, 'name' => '3']], $result->all());

        $result = $data->keyBy(function ($item) {
            return $item['rating'] * 2;
        });
        $this->assertEquals([2 => ['rating' => 1, 'name' => '1'], 4 => ['rating' => 2, 'name' => '2'], 6 => ['rating' => 3, 'name' => '3']], $result->all());
    }

    #[DataProvider('collectionClassProvider')]
    public function testKeyByClosure($collection)
    {
        $data = new $collection([
            ['firstname' => 'Taylor', 'lastname' => 'Otwell', 'locale' => 'US'],
            ['firstname' => 'Lucas', 'lastname' => 'Michot', 'locale' => 'FR'],
        ]);
        $result = $data->keyBy(function ($item, $key) {
            return strtolower($key.'-'.$item['firstname'].$item['lastname']);
        });
        $this->assertEquals([
            '0-taylorotwell' => ['firstname' => 'Taylor', 'lastname' => 'Otwell', 'locale' => 'US'],
            '1-lucasmichot' => ['firstname' => 'Lucas', 'lastname' => 'Michot', 'locale' => 'FR'],
        ], $result->all());
    }

    #[DataProvider('collectionClassProvider')]
    public function testKeyByObject($collection)
    {
        $data = new $collection([
            ['firstname' => 'Taylor', 'lastname' => 'Otwell', 'locale' => 'US'],
            ['firstname' => 'Lucas', 'lastname' => 'Michot', 'locale' => 'FR'],
        ]);
        $result = $data->keyBy(function ($item, $key) use ($collection) {
            return new $collection([$key, $item['firstname'], $item['lastname']]);
        });
        $this->assertEquals([
            '[0,"Taylor","Otwell"]' => ['firstname' => 'Taylor', 'lastname' => 'Otwell', 'locale' => 'US'],
            '[1,"Lucas","Michot"]' => ['firstname' => 'Lucas', 'lastname' => 'Michot', 'locale' => 'FR'],
        ], $result->all());
    }

    #[DataProvider('collectionClassProvider')]
    public function testContains($collection)
    {
        $c = new $collection([1, 3, 5]);

        $this->assertTrue($c->contains(1));
        $this->assertTrue($c->contains('1'));
        $this->assertFalse($c->contains(2));
        $this->assertFalse($c->contains('2'));

        $c = new $collection(['1']);
        $this->assertTrue($c->contains('1'));
        $this->assertTrue($c->contains(1));

        $c = new $collection([null]);
        $this->assertTrue($c->contains(false));
        $this->assertTrue($c->contains(null));
        $this->assertTrue($c->contains([]));
        $this->assertTrue($c->contains(0));
        $this->assertTrue($c->contains(''));

        $c = new $collection([0]);
        $this->assertTrue($c->contains(0));
        $this->assertTrue($c->contains('0'));
        $this->assertTrue($c->contains(false));
        $this->assertTrue($c->contains(null));

        $this->assertTrue($c->contains(function ($value) {
            return $value < 5;
        }));
        $this->assertFalse($c->contains(function ($value) {
            return $value > 5;
        }));

        $c = new $collection([['v' => 1], ['v' => 3], ['v' => 5]]);

        $this->assertTrue($c->contains('v', 1));
        $this->assertFalse($c->contains('v', 2));

        $c = new $collection(['date', 'class', (object) ['foo' => 50]]);

        $this->assertTrue($c->contains('date'));
        $this->assertTrue($c->contains('class'));
        $this->assertFalse($c->contains('foo'));

        $c = new $collection([['a' => false, 'b' => false], ['a' => true, 'b' => false]]);

        $this->assertTrue($c->contains->a);
        $this->assertFalse($c->contains->b);

        $c = new $collection([
            null, 1, 2,
        ]);

        $this->assertTrue($c->contains(function ($value) {
            return is_null($value);
        }));
    }

    #[DataProvider('collectionClassProvider')]
    public function testDoesntContain($collection)
    {
        $c = new $collection([1, 3, 5]);

        $this->assertFalse($c->doesntContain(1));
        $this->assertFalse($c->doesntContain('1'));
        $this->assertTrue($c->doesntContain(2));
        $this->assertTrue($c->doesntContain('2'));

        $c = new $collection(['1']);
        $this->assertFalse($c->doesntContain('1'));
        $this->assertFalse($c->doesntContain(1));

        $c = new $collection([null]);
        $this->assertFalse($c->doesntContain(false));
        $this->assertFalse($c->doesntContain(null));
        $this->assertFalse($c->doesntContain([]));
        $this->assertFalse($c->doesntContain(0));
        $this->assertFalse($c->doesntContain(''));

        $c = new $collection([0]);
        $this->assertFalse($c->doesntContain(0));
        $this->assertFalse($c->doesntContain('0'));
        $this->assertFalse($c->doesntContain(false));
        $this->assertFalse($c->doesntContain(null));

        $this->assertFalse($c->doesntContain(function ($value) {
            return $value < 5;
        }));
        $this->assertTrue($c->doesntContain(function ($value) {
            return $value > 5;
        }));

        $c = new $collection([['v' => 1], ['v' => 3], ['v' => 5]]);

        $this->assertFalse($c->doesntContain('v', 1));
        $this->assertTrue($c->doesntContain('v', 2));

        $c = new $collection(['date', 'class', (object) ['foo' => 50]]);

        $this->assertFalse($c->doesntContain('date'));
        $this->assertFalse($c->doesntContain('class'));
        $this->assertTrue($c->doesntContain('foo'));

        $c = new $collection([['a' => false, 'b' => false], ['a' => true, 'b' => false]]);

        $this->assertFalse($c->doesntContain->a);
        $this->assertTrue($c->doesntContain->b);

        $c = new $collection([
            null, 1, 2,
        ]);

        $this->assertFalse($c->doesntContain(function ($value) {
            return is_null($value);
        }));
    }

    #[DataProvider('collectionClassProvider')]
    public function testSome($collection)
    {
        $c = new $collection([1, 3, 5]);

        $this->assertTrue($c->some(1));
        $this->assertFalse($c->some(2));
        $this->assertTrue($c->some(function ($value) {
            return $value < 5;
        }));
        $this->assertFalse($c->some(function ($value) {
            return $value > 5;
        }));

        $c = new $collection([['v' => 1], ['v' => 3], ['v' => 5]]);

        $this->assertTrue($c->some('v', 1));
        $this->assertFalse($c->some('v', 2));

        $c = new $collection(['date', 'class', (object) ['foo' => 50]]);

        $this->assertTrue($c->some('date'));
        $this->assertTrue($c->some('class'));
        $this->assertFalse($c->some('foo'));

        $c = new $collection([['a' => false, 'b' => false], ['a' => true, 'b' => false]]);

        $this->assertTrue($c->some->a);
        $this->assertFalse($c->some->b);

        $c = new $collection([
            null, 1, 2,
        ]);

        $this->assertTrue($c->some(function ($value) {
            return is_null($value);
        }));
    }

    #[DataProvider('collectionClassProvider')]
    public function testContainsStrict($collection)
    {
        $c = new $collection([1, 3, 5, '02']);

        $this->assertTrue($c->containsStrict(1));
        $this->assertFalse($c->containsStrict('1'));
        $this->assertFalse($c->containsStrict(2));
        $this->assertTrue($c->containsStrict('02'));
        $this->assertFalse($c->containsStrict(true));
        $this->assertTrue($c->containsStrict(function ($value) {
            return $value < 5;
        }));
        $this->assertFalse($c->containsStrict(function ($value) {
            return $value > 5;
        }));

        $c = new $collection([0]);
        $this->assertTrue($c->containsStrict(0));
        $this->assertFalse($c->containsStrict('0'));

        $this->assertFalse($c->containsStrict(false));
        $this->assertFalse($c->containsStrict(null));

        $c = new $collection([1, null]);
        $this->assertTrue($c->containsStrict(null));
        $this->assertFalse($c->containsStrict(0));
        $this->assertFalse($c->containsStrict(false));

        $c = new $collection([['v' => 1], ['v' => 3], ['v' => '04'], ['v' => 5]]);

        $this->assertTrue($c->containsStrict('v', 1));
        $this->assertFalse($c->containsStrict('v', 2));
        $this->assertFalse($c->containsStrict('v', '1'));
        $this->assertFalse($c->containsStrict('v', 4));
        $this->assertTrue($c->containsStrict('v', '04'));

        $c = new $collection(['date', 'class', (object) ['foo' => 50], '']);

        $this->assertTrue($c->containsStrict('date'));
        $this->assertTrue($c->containsStrict('class'));
        $this->assertFalse($c->containsStrict('foo'));
        $this->assertFalse($c->containsStrict(null));
        $this->assertTrue($c->containsStrict(''));
    }

    #[DataProvider('collectionClassProvider')]
    public function testContainsWithOperator($collection)
    {
        $c = new $collection([['v' => 1], ['v' => 3], ['v' => '4'], ['v' => 5]]);

        $this->assertTrue($c->contains('v', '=', 4));
        $this->assertTrue($c->contains('v', '==', 4));
        $this->assertFalse($c->contains('v', '===', 4));
        $this->assertTrue($c->contains('v', '>', 4));
    }

    #[DataProvider('collectionClassProvider')]
    public function testGettingSumFromCollection($collection)
    {
        $c = new $collection([(object) ['foo' => 50], (object) ['foo' => 50]]);
        $this->assertEquals(100, $c->sum('foo'));

        $c = new $collection([(object) ['foo' => 50], (object) ['foo' => 50]]);
        $this->assertEquals(100, $c->sum(function ($i) {
            return $i->foo;
        }));
    }

    #[DataProvider('collectionClassProvider')]
    public function testCanSumValuesWithoutACallback($collection)
    {
        $c = new $collection([1, 2, 3, 4, 5]);
        $this->assertEquals(15, $c->sum());
    }

    #[DataProvider('collectionClassProvider')]
    public function testGettingSumFromEmptyCollection($collection)
    {
        $c = new $collection;
        $this->assertEquals(0, $c->sum('foo'));
    }

    #[DataProvider('collectionClassProvider')]
    public function testValueRetrieverAcceptsDotNotation($collection)
    {
        $c = new $collection([
            (object) ['id' => 1, 'foo' => ['bar' => 'B']], (object) ['id' => 2, 'foo' => ['bar' => 'A']],
        ]);

        $c = $c->sortBy('foo.bar');
        $this->assertEquals([2, 1], $c->pluck('id')->all());
    }

    public function testPullRetrievesItemFromCollection()
    {
        $c = new Collection(['foo', 'bar']);

        $this->assertSame('foo', $c->pull(0));
        $this->assertSame('bar', $c->pull(1));

        $c = new Collection(['foo', 'bar']);

        $this->assertNull($c->pull(-1));
        $this->assertNull($c->pull(2));
    }

    public function testPullRemovesItemFromCollection()
    {
        $c = new Collection(['foo', 'bar']);
        $c->pull(0);
        $this->assertEquals([1 => 'bar'], $c->all());
        $c->pull(1);
        $this->assertEquals([], $c->all());
    }

    public function testPullRemovesItemFromNestedCollection()
    {
        $nestedCollection = new Collection([
            new Collection([
                'value',
                new Collection([
                    'bar' => 'baz',
                    'test' => 'value',
                ]),
            ]),
            'bar',
        ]);

        $nestedCollection->pull('0.1.test');

        $actualArray = $nestedCollection->toArray();
        $expectedArray = [
            [
                'value',
                ['bar' => 'baz'],
            ],
            'bar',
        ];

        $this->assertEquals($expectedArray, $actualArray);
    }

    public function testPullReturnsDefault()
    {
        $c = new Collection([]);
        $value = $c->pull(0, 'foo');
        $this->assertSame('foo', $value);
    }

    #[DataProvider('collectionClassProvider')]
    public function testRejectRemovesElementsPassingTruthTest($collection)
    {
        $c = new $collection(['foo', 'bar']);
        $this->assertEquals(['foo'], $c->reject('bar')->values()->all());

        $c = new $collection(['foo', 'bar']);
        $this->assertEquals(['foo'], $c->reject(function ($v) {
            return $v === 'bar';
        })->values()->all());

        $c = new $collection(['foo', null]);
        $this->assertEquals(['foo'], $c->reject(null)->values()->all());

        $c = new $collection(['foo', 'bar']);
        $this->assertEquals(['foo', 'bar'], $c->reject('baz')->values()->all());

        $c = new $collection(['foo', 'bar']);
        $this->assertEquals(['foo', 'bar'], $c->reject(function ($v) {
            return $v === 'baz';
        })->values()->all());

        $c = new $collection(['id' => 1, 'primary' => 'foo', 'secondary' => 'bar']);
        $this->assertEquals(['primary' => 'foo', 'secondary' => 'bar'], $c->reject(function ($item, $key) {
            return $key === 'id';
        })->all());
    }

    #[DataProvider('collectionClassProvider')]
    public function testRejectWithoutAnArgumentRemovesTruthyValues($collection)
    {
        $data1 = new $collection([
            false,
            true,
            new $collection(),
            0,
        ]);
        $this->assertSame([0 => false, 3 => 0], $data1->reject()->all());

        $data2 = new $collection([
            'a' => true,
            'b' => true,
            'c' => true,
        ]);
        $this->assertTrue(
            $data2->reject()->isEmpty()
        );
    }

    #[DataProvider('collectionClassProvider')]
    public function testSearchReturnsIndexOfFirstFoundItem($collection)
    {
        $c = new $collection([1, 2, 3, 4, 5, 2, 5, 'foo' => 'bar']);

        $this->assertEquals(1, $c->search(2));
        $this->assertEquals(1, $c->search('2'));
        $this->assertSame('foo', $c->search('bar'));
        $this->assertEquals(4, $c->search(function ($value) {
            return $value > 4;
        }));
        $this->assertSame('foo', $c->search(function ($value) {
            return ! is_numeric($value);
        }));
    }

    #[DataProvider('collectionClassProvider')]
    public function testSearchInStrictMode($collection)
    {
        $c = new $collection([false, 0, 1, [], '']);
        $this->assertFalse($c->search('false', true));
        $this->assertFalse($c->search('1', true));
        $this->assertEquals(0, $c->search(false, true));
        $this->assertEquals(1, $c->search(0, true));
        $this->assertEquals(2, $c->search(1, true));
        $this->assertEquals(3, $c->search([], true));
        $this->assertEquals(4, $c->search('', true));
    }

    #[DataProvider('collectionClassProvider')]
    public function testSearchReturnsFalseWhenItemIsNotFound($collection)
    {
        $c = new $collection([1, 2, 3, 4, 5, 'foo' => 'bar']);

        $this->assertFalse($c->search(6));
        $this->assertFalse($c->search('foo'));
        $this->assertFalse($c->search(function ($value) {
            return $value < 1 && is_numeric($value);
        }));
        $this->assertFalse($c->search(function ($value) {
            return $value === 'nope';
        }));
    }

    #[DataProvider('collectionClassProvider')]
    public function testKeys($collection)
    {
        $c = new $collection(['name' => 'taylor', 'framework' => 'laravel']);
        $this->assertEquals(['name', 'framework'], $c->keys()->all());

        $c = new $collection(['taylor', 'laravel']);
        $this->assertEquals([0, 1], $c->keys()->all());
    }

    #[DataProvider('collectionClassProvider')]
    public function testPaginate($collection)
    {
        $c = new $collection(['one', 'two', 'three', 'four']);
        $this->assertEquals(['one', 'two'], $c->forPage(0, 2)->all());
        $this->assertEquals(['one', 'two'], $c->forPage(1, 2)->all());
        $this->assertEquals([2 => 'three', 3 => 'four'], $c->forPage(2, 2)->all());
        $this->assertEquals([], $c->forPage(3, 2)->all());
    }

    public function testPrepend()
    {
        $c = new Collection(['one', 'two', 'three', 'four']);
        $this->assertEquals(
            ['zero', 'one', 'two', 'three', 'four'],
            $c->prepend('zero')->all()
        );

        $c = new Collection(['one' => 1, 'two' => 2]);
        $this->assertEquals(
            ['zero' => 0, 'one' => 1, 'two' => 2],
            $c->prepend(0, 'zero')->all()
        );

        $c = new Collection(['one' => 1, 'two' => 2]);
        $this->assertEquals(
            [null => 0, 'one' => 1, 'two' => 2],
            $c->prepend(0, null)->all()
        );
    }

    public function testPushWithOneItem()
    {
        $expected = [
            0 => 4,
            1 => 5,
            2 => 6,
            3 => ['a', 'b', 'c'],
            4 => ['who' => 'Jonny', 'preposition' => 'from', 'where' => 'Laroe'],
            5 => 'Jonny from Laroe',
        ];

        $data = new Collection([4, 5, 6]);
        $data->push(['a', 'b', 'c']);
        $data->push(['who' => 'Jonny', 'preposition' => 'from', 'where' => 'Laroe']);
        $actual = $data->push('Jonny from Laroe')->toArray();

        $this->assertSame($expected, $actual);
    }

    public function testPushWithMultipleItems()
    {
        $expected = [
            0 => 4,
            1 => 5,
            2 => 6,
            3 => 'Jonny',
            4 => 'from',
            5 => 'Laroe',
            6 => 'Jonny',
            7 => 'from',
            8 => 'Laroe',
            9 => 'a',
            10 => 'b',
            11 => 'c',
        ];

        $data = new Collection([4, 5, 6]);
        $data->push('Jonny', 'from', 'Laroe');
        $data->push(...[11 => 'Jonny', 12 => 'from', 13 => 'Laroe']);
        $data->push(...collect(['a', 'b', 'c']));
        $actual = $data->push(...[])->toArray();

        $this->assertSame($expected, $actual);
    }

    #[DataProvider('collectionClassProvider')]
    public function testZip($collection)
    {
        $c = new $collection([1, 2, 3]);
        $c = $c->zip(new $collection([4, 5, 6]));
        $this->assertInstanceOf($collection, $c);
        $this->assertInstanceOf($collection, $c->get(0));
        $this->assertInstanceOf($collection, $c->get(1));
        $this->assertInstanceOf($collection, $c->get(2));
        $this->assertCount(3, $c);
        $this->assertEquals([1, 4], $c->get(0)->all());
        $this->assertEquals([2, 5], $c->get(1)->all());
        $this->assertEquals([3, 6], $c->get(2)->all());

        $c = new $collection([1, 2, 3]);
        $c = $c->zip([4, 5, 6], [7, 8, 9]);
        $this->assertCount(3, $c);
        $this->assertEquals([1, 4, 7], $c->get(0)->all());
        $this->assertEquals([2, 5, 8], $c->get(1)->all());
        $this->assertEquals([3, 6, 9], $c->get(2)->all());

        $c = new $collection([1, 2, 3]);
        $c = $c->zip([4, 5, 6], [7]);
        $this->assertCount(3, $c);
        $this->assertEquals([1, 4, 7], $c->get(0)->all());
        $this->assertEquals([2, 5, null], $c->get(1)->all());
        $this->assertEquals([3, 6, null], $c->get(2)->all());
    }

    #[DataProvider('collectionClassProvider')]
    public function testPadPadsArrayWithValue($collection)
    {
        $c = new $collection([1, 2, 3]);
        $c = $c->pad(4, 0);
        $this->assertEquals([1, 2, 3, 0], $c->all());

        $c = new $collection([1, 2, 3, 4, 5]);
        $c = $c->pad(4, 0);
        $this->assertEquals([1, 2, 3, 4, 5], $c->all());

        $c = new $collection([1, 2, 3]);
        $c = $c->pad(-4, 0);
        $this->assertEquals([0, 1, 2, 3], $c->all());

        $c = new $collection([1, 2, 3, 4, 5]);
        $c = $c->pad(-4, 0);
        $this->assertEquals([1, 2, 3, 4, 5], $c->all());
    }

    #[DataProvider('collectionClassProvider')]
    public function testGettingMaxItemsFromCollection($collection)
    {
        $c = new $collection([(object) ['foo' => 10], (object) ['foo' => 20]]);
        $this->assertEquals(20, $c->max(function ($item) {
            return $item->foo;
        }));
        $this->assertEquals(20, $c->max('foo'));
        $this->assertEquals(20, $c->max->foo);

        $c = new $collection([['foo' => 10], ['foo' => 20]]);
        $this->assertEquals(20, $c->max('foo'));
        $this->assertEquals(20, $c->max->foo);

        $c = new $collection([1, 2, 3, 4, 5]);
        $this->assertEquals(5, $c->max());

        $c = new $collection;
        $this->assertNull($c->max());
    }

    #[DataProvider('collectionClassProvider')]
    public function testGettingMinItemsFromCollection($collection)
    {
        $c = new $collection([(object) ['foo' => 10], (object) ['foo' => 20]]);
        $this->assertEquals(10, $c->min(function ($item) {
            return $item->foo;
        }));
        $this->assertEquals(10, $c->min('foo'));
        $this->assertEquals(10, $c->min->foo);

        $c = new $collection([['foo' => 10], ['foo' => 20]]);
        $this->assertEquals(10, $c->min('foo'));
        $this->assertEquals(10, $c->min->foo);

        $c = new $collection([['foo' => 10], ['foo' => 20], ['foo' => null]]);
        $this->assertEquals(10, $c->min('foo'));
        $this->assertEquals(10, $c->min->foo);

        $c = new $collection([1, 2, 3, 4, 5]);
        $this->assertEquals(1, $c->min());

        $c = new $collection([1, null, 3, 4, 5]);
        $this->assertEquals(1, $c->min());

        $c = new $collection([0, 1, 2, 3, 4]);
        $this->assertEquals(0, $c->min());

        $c = new $collection;
        $this->assertNull($c->min());
    }

    #[DataProvider('collectionClassProvider')]
    public function testOnly($collection)
    {
        $data = new $collection(['first' => 'Taylor', 'last' => 'Otwell', 'email' => 'taylorotwell@gmail.com']);

        $this->assertEquals($data->all(), $data->only(null)->all());
        $this->assertEquals(['first' => 'Taylor'], $data->only(['first', 'missing'])->all());
        $this->assertEquals(['first' => 'Taylor'], $data->only('first', 'missing')->all());
        $this->assertEquals(['first' => 'Taylor'], $data->only(collect(['first', 'missing']))->all());

        $this->assertEquals(['first' => 'Taylor', 'email' => 'taylorotwell@gmail.com'], $data->only(['first', 'email'])->all());
        $this->assertEquals(['first' => 'Taylor', 'email' => 'taylorotwell@gmail.com'], $data->only('first', 'email')->all());
        $this->assertEquals(['first' => 'Taylor', 'email' => 'taylorotwell@gmail.com'], $data->only(collect(['first', 'email']))->all());
    }

    #[DataProvider('collectionClassProvider')]
    public function testSelectWithArrays($collection)
    {
        $data = new $collection([
            ['first' => 'Taylor', 'last' => 'Otwell', 'email' => 'taylorotwell@gmail.com'],
            ['first' => 'Jess', 'last' => 'Archer', 'email' => 'jessarcher@gmail.com'],
        ]);

        $this->assertEquals($data->all(), $data->select(null)->all());
        $this->assertEquals([['first' => 'Taylor'], ['first' => 'Jess']], $data->select(['first', 'missing'])->all());
        $this->assertEquals([['first' => 'Taylor'], ['first' => 'Jess']], $data->select('first', 'missing')->all());
        $this->assertEquals([['first' => 'Taylor'], ['first' => 'Jess']], $data->select(collect(['first', 'missing']))->all());

        $this->assertEquals([
            ['first' => 'Taylor', 'email' => 'taylorotwell@gmail.com'],
            ['first' => 'Jess', 'email' => 'jessarcher@gmail.com'],
        ], $data->select(['first', 'email'])->all());

        $this->assertEquals([
            ['first' => 'Taylor', 'email' => 'taylorotwell@gmail.com'],
            ['first' => 'Jess', 'email' => 'jessarcher@gmail.com'],
        ], $data->select('first', 'email')->all());

        $this->assertEquals([
            ['first' => 'Taylor', 'email' => 'taylorotwell@gmail.com'],
            ['first' => 'Jess', 'email' => 'jessarcher@gmail.com'],
        ], $data->select(collect(['first', 'email']))->all());
    }

    #[DataProvider('collectionClassProvider')]
    public function testSelectWithArrayAccess($collection)
    {
        $data = new $collection([
            new TestArrayAccessImplementation(['first' => 'Taylor', 'last' => 'Otwell', 'email' => 'taylorotwell@gmail.com']),
            new TestArrayAccessImplementation(['first' => 'Jess', 'last' => 'Archer', 'email' => 'jessarcher@gmail.com']),
        ]);

        $this->assertEquals($data->all(), $data->select(null)->all());
        $this->assertEquals([['first' => 'Taylor'], ['first' => 'Jess']], $data->select(['first', 'missing'])->all());
        $this->assertEquals([['first' => 'Taylor'], ['first' => 'Jess']], $data->select('first', 'missing')->all());
        $this->assertEquals([['first' => 'Taylor'], ['first' => 'Jess']], $data->select(collect(['first', 'missing']))->all());

        $this->assertEquals([
            ['first' => 'Taylor', 'email' => 'taylorotwell@gmail.com'],
            ['first' => 'Jess', 'email' => 'jessarcher@gmail.com'],
        ], $data->select(['first', 'email'])->all());

        $this->assertEquals([
            ['first' => 'Taylor', 'email' => 'taylorotwell@gmail.com'],
            ['first' => 'Jess', 'email' => 'jessarcher@gmail.com'],
        ], $data->select('first', 'email')->all());

        $this->assertEquals([
            ['first' => 'Taylor', 'email' => 'taylorotwell@gmail.com'],
            ['first' => 'Jess', 'email' => 'jessarcher@gmail.com'],
        ], $data->select(collect(['first', 'email']))->all());
    }

    #[DataProvider('collectionClassProvider')]
    public function testSelectWithObjects($collection)
    {
        $data = new $collection([
            (object) ['first' => 'Taylor', 'last' => 'Otwell', 'email' => 'taylorotwell@gmail.com'],
            (object) ['first' => 'Jess', 'last' => 'Archer', 'email' => 'jessarcher@gmail.com'],
        ]);

        $this->assertEquals($data->all(), $data->select(null)->all());
        $this->assertEquals([['first' => 'Taylor'], ['first' => 'Jess']], $data->select(['first', 'missing'])->all());
        $this->assertEquals([['first' => 'Taylor'], ['first' => 'Jess']], $data->select('first', 'missing')->all());
        $this->assertEquals([['first' => 'Taylor'], ['first' => 'Jess']], $data->select(collect(['first', 'missing']))->all());

        $this->assertEquals([
            ['first' => 'Taylor', 'email' => 'taylorotwell@gmail.com'],
            ['first' => 'Jess', 'email' => 'jessarcher@gmail.com'],
        ], $data->select(['first', 'email'])->all());

        $this->assertEquals([
            ['first' => 'Taylor', 'email' => 'taylorotwell@gmail.com'],
            ['first' => 'Jess', 'email' => 'jessarcher@gmail.com'],
        ], $data->select('first', 'email')->all());

        $this->assertEquals([
            ['first' => 'Taylor', 'email' => 'taylorotwell@gmail.com'],
            ['first' => 'Jess', 'email' => 'jessarcher@gmail.com'],
        ], $data->select(collect(['first', 'email']))->all());
    }

    #[DataProvider('collectionClassProvider')]
    public function testGettingAvgItemsFromCollection($collection)
    {
        $c = new $collection([(object) ['foo' => 10], (object) ['foo' => 20]]);
        $this->assertEquals(15, $c->avg(function ($item) {
            return $item->foo;
        }));
        $this->assertEquals(15, $c->avg('foo'));
        $this->assertEquals(15, $c->avg->foo);

        $c = new $collection([(object) ['foo' => 10], (object) ['foo' => 20], (object) ['foo' => null]]);
        $this->assertEquals(15, $c->avg(function ($item) {
            return $item->foo;
        }));
        $this->assertEquals(15, $c->avg('foo'));
        $this->assertEquals(15, $c->avg->foo);

        $c = new $collection([['foo' => 10], ['foo' => 20]]);
        $this->assertEquals(15, $c->avg('foo'));
        $this->assertEquals(15, $c->avg->foo);

        $c = new $collection([1, 2, 3, 4, 5]);
        $this->assertEquals(3, $c->avg());

        $c = new $collection;
        $this->assertNull($c->avg());

        $c = new $collection([['foo' => '4'], ['foo' => '2']]);
        $this->assertIsInt($c->avg('foo'));
        $this->assertEquals(3, $c->avg('foo'));

        $c = new $collection([['foo' => 1], ['foo' => 2]]);
        $this->assertIsFloat($c->avg('foo'));
        $this->assertEquals(1.5, $c->avg('foo'));

        $c = new $collection([
            ['foo' => 1], ['foo' => 2],
            (object) ['foo' => 6],
        ]);
        $this->assertEquals(3, $c->avg('foo'));
    }

    #[DataProvider('collectionClassProvider')]
    public function testJsonSerialize($collection)
    {
        $c = new $collection([
            new TestArrayableObject,
            new TestJsonableObject,
            new TestJsonSerializeObject,
            new TestJsonSerializeToStringObject,
            'baz',
        ]);

        $this->assertSame([
            ['foo' => 'bar'],
            ['foo' => 'bar'],
            ['foo' => 'bar'],
            'foobar',
            'baz',
        ], $c->jsonSerialize());
    }

    #[DataProvider('collectionClassProvider')]
    public function testCombineWithArray($collection)
    {
        $c = new $collection([1, 2, 3]);
        $actual = $c->combine([4, 5, 6])->toArray();
        $expected = [
            1 => 4,
            2 => 5,
            3 => 6,
        ];

        $this->assertSame($expected, $actual);

        $c = new $collection(['name', 'family']);
        $actual = $c->combine([1 => 'taylor', 2 => 'otwell'])->toArray();
        $expected = [
            'name' => 'taylor',
            'family' => 'otwell',
        ];

        $this->assertSame($expected, $actual);

        $c = new $collection([1 => 'name', 2 => 'family']);
        $actual = $c->combine(['taylor', 'otwell'])->toArray();
        $expected = [
            'name' => 'taylor',
            'family' => 'otwell',
        ];

        $this->assertSame($expected, $actual);

        $c = new $collection([1 => 'name', 2 => 'family']);
        $actual = $c->combine([2 => 'taylor', 3 => 'otwell'])->toArray();
        $expected = [
            'name' => 'taylor',
            'family' => 'otwell',
        ];

        $this->assertSame($expected, $actual);
    }

    #[DataProvider('collectionClassProvider')]
    public function testCombineWithCollection($collection)
    {
        $expected = [
            1 => 4,
            2 => 5,
            3 => 6,
        ];

        $keyCollection = new $collection(array_keys($expected));
        $valueCollection = new $collection(array_values($expected));
        $actual = $keyCollection->combine($valueCollection)->toArray();

        $this->assertSame($expected, $actual);
    }

    #[DataProvider('collectionClassProvider')]
    public function testConcatWithArray($collection)
    {
        $expected = [
            0 => 4,
            1 => 5,
            2 => 6,
            3 => 'a',
            4 => 'b',
            5 => 'c',
            6 => 'Jonny',
            7 => 'from',
            8 => 'Laroe',
            9 => 'Jonny',
            10 => 'from',
            11 => 'Laroe',
        ];

        $data = new $collection([4, 5, 6]);
        $data = $data->concat(['a', 'b', 'c']);
        $data = $data->concat(['who' => 'Jonny', 'preposition' => 'from', 'where' => 'Laroe']);
        $actual = $data->concat(['who' => 'Jonny', 'preposition' => 'from', 'where' => 'Laroe'])->toArray();

        $this->assertSame($expected, $actual);
    }

    #[DataProvider('collectionClassProvider')]
    public function testConcatWithCollection($collection)
    {
        $expected = [
            0 => 4,
            1 => 5,
            2 => 6,
            3 => 'a',
            4 => 'b',
            5 => 'c',
            6 => 'Jonny',
            7 => 'from',
            8 => 'Laroe',
            9 => 'Jonny',
            10 => 'from',
            11 => 'Laroe',
        ];

        $firstCollection = new $collection([4, 5, 6]);
        $secondCollection = new $collection(['a', 'b', 'c']);
        $thirdCollection = new $collection(['who' => 'Jonny', 'preposition' => 'from', 'where' => 'Laroe']);
        $firstCollection = $firstCollection->concat($secondCollection);
        $firstCollection = $firstCollection->concat($thirdCollection);
        $actual = $firstCollection->concat($thirdCollection)->toArray();

        $this->assertSame($expected, $actual);
    }

    #[DataProvider('collectionClassProvider')]
    public function testDump($collection)
    {
        $log = new Collection;

        VarDumper::setHandler(function ($value) use ($log) {
            $log->add($value);
        });

        (new $collection([1, 2, 3]))->dump('one', 'two');

        $this->assertSame([[1, 2, 3], 'one', 'two'], $log->all());

        VarDumper::setHandler(null);
    }

    #[DataProvider('collectionClassProvider')]
    public function testReduce($collection)
    {
        $data = new $collection([1, 2, 3]);
        $this->assertEquals(6, $data->reduce(function ($carry, $element) {
            return $carry += $element;
        }));

        $data = new $collection([
            'foo' => 'bar',
            'baz' => 'qux',
        ]);
        $this->assertSame('foobarbazqux', $data->reduce(function ($carry, $element, $key) {
            return $carry .= $key.$element;
        }));
    }

    #[DataProvider('collectionClassProvider')]
    public function testReduceSpread($collection)
    {
        $data = new $collection([-1, 0, 1, 2, 3, 4, 5]);

        [$sum, $max, $min] = $data->reduceSpread(function ($sum, $max, $min, $value) {
            $sum += $value;
            $max = max($max, $value);
            $min = min($min, $value);

            return [$sum, $max, $min];
        }, 0, PHP_INT_MIN, PHP_INT_MAX);

        $this->assertEquals(14, $sum);
        $this->assertEquals(5, $max);
        $this->assertEquals(-1, $min);
    }

    #[DataProvider('collectionClassProvider')]
    public function testReduceSpreadThrowsAnExceptionIfReducerDoesNotReturnAnArray($collection)
    {
        $data = new $collection([1]);

        $this->expectException(UnexpectedValueException::class);

        $data->reduceSpread(function () {
            return false;
        }, null);
    }

    #[DataProvider('collectionClassProvider')]
    public function testRandomThrowsAnExceptionUsingAmountBiggerThanCollectionSize($collection)
    {
        $this->expectException(InvalidArgumentException::class);

        $data = new $collection([1, 2, 3]);
        $data->random(4);
    }

    #[DataProvider('collectionClassProvider')]
    public function testPipe($collection)
    {
        $data = new $collection([1, 2, 3]);

        $this->assertEquals(6, $data->pipe(function ($data) {
            return $data->sum();
        }));
    }

    #[DataProvider('collectionClassProvider')]
    public function testPipeInto($collection)
    {
        $data = new $collection([
            'first', 'second',
        ]);

        $instance = $data->pipeInto(TestCollectionMapIntoObject::class);

        $this->assertSame($data, $instance->value);
    }

    #[DataProvider('collectionClassProvider')]
    public function testPipeThrough($collection)
    {
        $data = new $collection([1, 2, 3]);

        $result = $data->pipeThrough([
            function ($data) {
                return $data->merge([4, 5]);
            },
            function ($data) {
                return $data->sum();
            },
        ]);

        $this->assertEquals(15, $result);
    }

    #[DataProvider('collectionClassProvider')]
    public function testMedianValueWithArrayCollection($collection)
    {
        $data = new $collection([1, 2, 2, 4]);

        $this->assertEquals(2, $data->median());
    }

    #[DataProvider('collectionClassProvider')]
    public function testMedianValueByKey($collection)
    {
        $data = new $collection([
            (object) ['foo' => 1],
            (object) ['foo' => 2],
            (object) ['foo' => 2],
            (object) ['foo' => 4],
        ]);
        $this->assertEquals(2, $data->median('foo'));
    }

    #[DataProvider('collectionClassProvider')]
    public function testMedianOnCollectionWithNull($collection)
    {
        $data = new $collection([
            (object) ['foo' => 1],
            (object) ['foo' => 2],
            (object) ['foo' => 4],
            (object) ['foo' => null],
        ]);
        $this->assertEquals(2, $data->median('foo'));
    }

    #[DataProvider('collectionClassProvider')]
    public function testEvenMedianCollection($collection)
    {
        $data = new $collection([
            (object) ['foo' => 0],
            (object) ['foo' => 3],
        ]);
        $this->assertEquals(1.5, $data->median('foo'));
    }

    #[DataProvider('collectionClassProvider')]
    public function testMedianOutOfOrderCollection($collection)
    {
        $data = new $collection([
            (object) ['foo' => 0],
            (object) ['foo' => 5],
            (object) ['foo' => 3],
        ]);
        $this->assertEquals(3, $data->median('foo'));
    }

    #[DataProvider('collectionClassProvider')]
    public function testMedianOnEmptyCollectionReturnsNull($collection)
    {
        $data = new $collection;
        $this->assertNull($data->median());
    }

    #[DataProvider('collectionClassProvider')]
    public function testModeOnNullCollection($collection)
    {
        $data = new $collection;
        $this->assertNull($data->mode());
    }

    #[DataProvider('collectionClassProvider')]
    public function testMode($collection)
    {
        $data = new $collection([1, 2, 3, 4, 4, 5]);
        $this->assertIsArray($data->mode());
        $this->assertEquals([4], $data->mode());
    }

    #[DataProvider('collectionClassProvider')]
    public function testModeValueByKey($collection)
    {
        $data = new $collection([
            (object) ['foo' => 1],
            (object) ['foo' => 1],
            (object) ['foo' => 2],
            (object) ['foo' => 4],
        ]);
        $data2 = new Collection([
            ['foo' => 1],
            ['foo' => 1],
            ['foo' => 2],
            ['foo' => 4],
        ]);
        $this->assertEquals([1], $data->mode('foo'));
        $this->assertEquals($data2->mode('foo'), $data->mode('foo'));
    }

    #[DataProvider('collectionClassProvider')]
    public function testWithMultipleModeValues($collection)
    {
        $data = new $collection([1, 2, 2, 1]);
        $this->assertEquals([1, 2], $data->mode());
    }

    #[DataProvider('collectionClassProvider')]
    public function testSliceOffset($collection)
    {
        $data = new $collection([1, 2, 3, 4, 5, 6, 7, 8]);
        $this->assertEquals([4, 5, 6, 7, 8], $data->slice(3)->values()->toArray());
    }

    #[DataProvider('collectionClassProvider')]
    public function testSliceNegativeOffset($collection)
    {
        $data = new $collection([1, 2, 3, 4, 5, 6, 7, 8]);
        $this->assertEquals([6, 7, 8], $data->slice(-3)->values()->toArray());
    }

    #[DataProvider('collectionClassProvider')]
    public function testSliceOffsetAndLength($collection)
    {
        $data = new $collection([1, 2, 3, 4, 5, 6, 7, 8]);
        $this->assertEquals([4, 5, 6], $data->slice(3, 3)->values()->toArray());
    }

    #[DataProvider('collectionClassProvider')]
    public function testSliceOffsetAndNegativeLength($collection)
    {
        $data = new $collection([1, 2, 3, 4, 5, 6, 7, 8]);
        $this->assertEquals([4, 5, 6, 7], $data->slice(3, -1)->values()->toArray());
    }

    #[DataProvider('collectionClassProvider')]
    public function testSliceNegativeOffsetAndLength($collection)
    {
        $data = new $collection([1, 2, 3, 4, 5, 6, 7, 8]);
        $this->assertEquals([4, 5, 6], $data->slice(-5, 3)->values()->toArray());
    }

    #[DataProvider('collectionClassProvider')]
    public function testSliceNegativeOffsetAndNegativeLength($collection)
    {
        $data = new $collection([1, 2, 3, 4, 5, 6, 7, 8]);
        $this->assertEquals([3, 4, 5, 6], $data->slice(-6, -2)->values()->toArray());
    }

    #[DataProvider('collectionClassProvider')]
    public function testCollectionFromTraversable($collection)
    {
        $data = new $collection(new ArrayObject([1, 2, 3]));
        $this->assertEquals([1, 2, 3], $data->toArray());
    }

    #[DataProvider('collectionClassProvider')]
    public function testCollectionFromTraversableWithKeys($collection)
    {
        $data = new $collection(new ArrayObject(['foo' => 1, 'bar' => 2, 'baz' => 3]));
        $this->assertEquals(['foo' => 1, 'bar' => 2, 'baz' => 3], $data->toArray());
    }

    #[DataProvider('collectionClassProvider')]
    public function testCollectionFromEnum($collection)
    {
        $data = new $collection(TestEnum::A);
        $this->assertEquals([TestEnum::A], $data->toArray());
    }

    #[DataProvider('collectionClassProvider')]
    public function testCollectionFromBackedEnum($collection)
    {
        $data = new $collection(TestBackedEnum::A);
        $this->assertEquals([TestBackedEnum::A], $data->toArray());
    }

    #[DataProvider('collectionClassProvider')]
    public function testSplitCollectionWithADivisibleCount($collection)
    {
        $data = new $collection(['a', 'b', 'c', 'd']);
        $split = $data->split(2);

        $this->assertSame(['a', 'b'], $split->get(0)->all());
        $this->assertSame(['c', 'd'], $split->get(1)->all());
        $this->assertInstanceOf($collection, $split);

        $this->assertEquals(
            [['a', 'b'], ['c', 'd']],
            $data->split(2)->map(function (Collection $chunk) {
                return $chunk->values()->toArray();
            })->toArray()
        );

        $data = new $collection([1, 2, 3, 4, 5, 6, 7, 8, 9, 10]);
        $split = $data->split(2);

        $this->assertSame([1, 2, 3, 4, 5], $split->get(0)->all());
        $this->assertSame([6, 7, 8, 9, 10], $split->get(1)->all());

        $this->assertEquals(
            [[1, 2, 3, 4, 5], [6, 7, 8, 9, 10]],
            $data->split(2)->map(function (Collection $chunk) {
                return $chunk->values()->toArray();
            })->toArray()
        );
    }

    #[DataProvider('collectionClassProvider')]
    public function testSplitCollectionWithAnUndivisableCount($collection)
    {
        $data = new $collection(['a', 'b', 'c']);
        $split = $data->split(2);

        $this->assertSame(['a', 'b'], $split->get(0)->all());
        $this->assertSame(['c'], $split->get(1)->all());

        $this->assertEquals(
            [['a', 'b'], ['c']],
            $data->split(2)->map(function (Collection $chunk) {
                return $chunk->values()->toArray();
            })->toArray()
        );
    }

    #[DataProvider('collectionClassProvider')]
    public function testSplitCollectionWithCountLessThenDivisor($collection)
    {
        $data = new $collection(['a']);
        $split = $data->split(2);

        $this->assertSame(['a'], $split->get(0)->all());
        $this->assertNull($split->get(1));

        $this->assertEquals(
            [['a']],
            $data->split(2)->map(function (Collection $chunk) {
                return $chunk->values()->toArray();
            })->toArray()
        );
    }

    #[DataProvider('collectionClassProvider')]
    public function testSplitCollectionIntoThreeWithCountOfFour($collection)
    {
        $data = new $collection(['a', 'b', 'c', 'd']);
        $split = $data->split(3);

        $this->assertSame(['a', 'b'], $split->get(0)->all());
        $this->assertSame(['c'], $split->get(1)->all());
        $this->assertSame(['d'], $split->get(2)->all());

        $this->assertEquals(
            [['a', 'b'], ['c'], ['d']],
            $data->split(3)->map(function (Collection $chunk) {
                return $chunk->values()->toArray();
            })->toArray()
        );
    }

    #[DataProvider('collectionClassProvider')]
    public function testSplitCollectionIntoThreeWithCountOfFive($collection)
    {
        $data = new $collection(['a', 'b', 'c', 'd', 'e']);
        $split = $data->split(3);

        $this->assertSame(['a', 'b'], $split->get(0)->all());
        $this->assertSame(['c', 'd'], $split->get(1)->all());
        $this->assertSame(['e'], $split->get(2)->all());

        $this->assertEquals(
            [['a', 'b'], ['c', 'd'], ['e']],
            $data->split(3)->map(function (Collection $chunk) {
                return $chunk->values()->toArray();
            })->toArray()
        );
    }

    #[DataProvider('collectionClassProvider')]
    public function testSplitCollectionIntoSixWithCountOfTen($collection)
    {
        $data = new $collection(['a', 'b', 'c', 'd', 'e', 'f', 'g', 'h', 'i', 'j']);
        $split = $data->split(6);

        $this->assertSame(['a', 'b'], $split->get(0)->all());
        $this->assertSame(['c', 'd'], $split->get(1)->all());
        $this->assertSame(['e', 'f'], $split->get(2)->all());
        $this->assertSame(['g', 'h'], $split->get(3)->all());
        $this->assertSame(['i'], $split->get(4)->all());
        $this->assertSame(['j'], $split->get(5)->all());

        $this->assertEquals(
            [['a', 'b'], ['c', 'd'], ['e', 'f'], ['g', 'h'], ['i'], ['j']],
            $data->split(6)->map(function (Collection $chunk) {
                return $chunk->values()->toArray();
            })->toArray()
        );
    }

    #[DataProvider('collectionClassProvider')]
    public function testSplitEmptyCollection($collection)
    {
        $data = new $collection;
        $split = $data->split(2);

        $this->assertNull($split->get(0));
        $this->assertNull($split->get(1));

        $this->assertEquals(
            [],
            $data->split(2)->map(function (Collection $chunk) {
                return $chunk->values()->toArray();
            })->toArray()
        );
    }

    #[DataProvider('collectionClassProvider')]
    public function testHigherOrderCollectionGroupBy($collection)
    {
        $data = new $collection([
            new TestSupportCollectionHigherOrderItem,
            new TestSupportCollectionHigherOrderItem('TAYLOR'),
            new TestSupportCollectionHigherOrderItem('foo'),
        ]);

        $this->assertEquals([
            'taylor' => [$data->get(0)],
            'TAYLOR' => [$data->get(1)],
            'foo' => [$data->get(2)],
        ], $data->groupBy->name->toArray());

        $this->assertEquals([
            'TAYLOR' => [$data->get(0), $data->get(1)],
            'FOO' => [$data->get(2)],
        ], $data->groupBy->uppercase()->toArray());
    }

    #[DataProvider('collectionClassProvider')]
    public function testHigherOrderCollectionMap($collection)
    {
        $person1 = (object) ['name' => 'Taylor'];
        $person2 = (object) ['name' => 'Yaz'];

        $data = new $collection([$person1, $person2]);

        $this->assertEquals(['Taylor', 'Yaz'], $data->map->name->toArray());

        $data = new $collection([new TestSupportCollectionHigherOrderItem, new TestSupportCollectionHigherOrderItem]);

        $this->assertEquals(['TAYLOR', 'TAYLOR'], $data->each->uppercase()->map->name->toArray());
    }

    #[DataProvider('collectionClassProvider')]
    public function testHigherOrderCollectionMapFromArrays($collection)
    {
        $person1 = ['name' => 'Taylor'];
        $person2 = ['name' => 'Yaz'];

        $data = new $collection([$person1, $person2]);

        $this->assertEquals(['Taylor', 'Yaz'], $data->map->name->toArray());

        $data = new $collection([new TestSupportCollectionHigherOrderItem, new TestSupportCollectionHigherOrderItem]);

        $this->assertEquals(['TAYLOR', 'TAYLOR'], $data->each->uppercase()->map->name->toArray());
    }

    #[DataProvider('collectionClassProvider')]
    public function testPartition($collection)
    {
        $data = new $collection(range(1, 10));

        [$firstPartition, $secondPartition] = $data->partition(function ($i) {
            return $i <= 5;
        })->all();

        $this->assertEquals([1, 2, 3, 4, 5], $firstPartition->values()->toArray());
        $this->assertEquals([6, 7, 8, 9, 10], $secondPartition->values()->toArray());
    }

    #[DataProvider('collectionClassProvider')]
    public function testPartitionCallbackWithKey($collection)
    {
        $data = new $collection(['zero', 'one', 'two', 'three']);

        [$even, $odd] = $data->partition(function ($item, $index) {
            return $index % 2 === 0;
        })->all();

        $this->assertEquals(['zero', 'two'], $even->values()->toArray());
        $this->assertEquals(['one', 'three'], $odd->values()->toArray());
    }

    #[DataProvider('collectionClassProvider')]
    public function testPartitionByKey($collection)
    {
        $courses = new $collection([
            ['free' => true, 'title' => 'Basic'], ['free' => false, 'title' => 'Premium'],
        ]);

        [$free, $premium] = $courses->partition('free')->all();

        $this->assertSame([['free' => true, 'title' => 'Basic']], $free->values()->toArray());
        $this->assertSame([['free' => false, 'title' => 'Premium']], $premium->values()->toArray());
    }

    #[DataProvider('collectionClassProvider')]
    public function testPartitionWithOperators($collection)
    {
        $data = new $collection([
            ['name' => 'Tim', 'age' => 17],
            ['name' => 'Agatha', 'age' => 62],
            ['name' => 'Kristina', 'age' => 33],
            ['name' => 'Tim', 'age' => 41],
        ]);

        [$tims, $others] = $data->partition('name', 'Tim')->all();

        $this->assertEquals([
            ['name' => 'Tim', 'age' => 17],
            ['name' => 'Tim', 'age' => 41],
        ], $tims->values()->all());

        $this->assertEquals([
            ['name' => 'Agatha', 'age' => 62],
            ['name' => 'Kristina', 'age' => 33],
        ], $others->values()->all());

        [$adults, $minors] = $data->partition('age', '>=', 18)->all();

        $this->assertEquals([
            ['name' => 'Agatha', 'age' => 62],
            ['name' => 'Kristina', 'age' => 33],
            ['name' => 'Tim', 'age' => 41],
        ], $adults->values()->all());

        $this->assertEquals([
            ['name' => 'Tim', 'age' => 17],
        ], $minors->values()->all());
    }

    #[DataProvider('collectionClassProvider')]
    public function testPartitionPreservesKeys($collection)
    {
        $courses = new $collection([
            'a' => ['free' => true], 'b' => ['free' => false], 'c' => ['free' => true],
        ]);

        [$free, $premium] = $courses->partition('free')->all();

        $this->assertSame(['a' => ['free' => true], 'c' => ['free' => true]], $free->toArray());
        $this->assertSame(['b' => ['free' => false]], $premium->toArray());
    }

    #[DataProvider('collectionClassProvider')]
    public function testPartitionEmptyCollection($collection)
    {
        $data = new $collection;

        $this->assertCount(2, $data->partition(function () {
            return true;
        }));
    }

    #[DataProvider('collectionClassProvider')]
    public function testHigherOrderPartition($collection)
    {
        $courses = new $collection([
            'a' => ['free' => true], 'b' => ['free' => false], 'c' => ['free' => true],
        ]);

        [$free, $premium] = $courses->partition->free->all();

        $this->assertSame(['a' => ['free' => true], 'c' => ['free' => true]], $free->toArray());

        $this->assertSame(['b' => ['free' => false]], $premium->toArray());
    }

    #[DataProvider('collectionClassProvider')]
    public function testTap($collection)
    {
        $data = new $collection([1, 2, 3]);

        $fromTap = [];
        $tappedInstance = null;
        $data = $data->tap(function ($data) use (&$fromTap, &$tappedInstance) {
            $fromTap = $data->slice(0, 1)->toArray();
            $tappedInstance = $data;
        });

        $this->assertSame($data, $tappedInstance);
        $this->assertSame([1], $fromTap);
        $this->assertSame([1, 2, 3], $data->toArray());
    }

    #[DataProvider('collectionClassProvider')]
    public function testWhen($collection)
    {
        $data = new $collection(['michael', 'tom']);

        $data = $data->when('adam', function ($data, $newName) {
            return $data->concat([$newName]);
        });

        $this->assertSame(['michael', 'tom', 'adam'], $data->toArray());

        $data = new $collection(['michael', 'tom']);

        $data = $data->when(false, function ($data) {
            return $data->concat(['adam']);
        });

        $this->assertSame(['michael', 'tom'], $data->toArray());
    }

    #[DataProvider('collectionClassProvider')]
    public function testWhenDefault($collection)
    {
        $data = new $collection(['michael', 'tom']);

        $data = $data->when(false, function ($data) {
            return $data->concat(['adam']);
        }, function ($data) {
            return $data->concat(['taylor']);
        });

        $this->assertSame(['michael', 'tom', 'taylor'], $data->toArray());
    }

    #[DataProvider('collectionClassProvider')]
    public function testWhenEmpty($collection)
    {
        $data = new $collection(['michael', 'tom']);

        $data = $data->whenEmpty(function () {
            throw new Exception('whenEmpty() should not trigger on a collection with items');
        });

        $this->assertSame(['michael', 'tom'], $data->toArray());

        $data = new $collection;

        $data = $data->whenEmpty(function ($data) {
            return $data->concat(['adam']);
        });

        $this->assertSame(['adam'], $data->toArray());
    }

    #[DataProvider('collectionClassProvider')]
    public function testWhenEmptyDefault($collection)
    {
        $data = new $collection(['michael', 'tom']);

        $data = $data->whenEmpty(function ($data) {
            return $data->concat(['adam']);
        }, function ($data) {
            return $data->concat(['taylor']);
        });

        $this->assertSame(['michael', 'tom', 'taylor'], $data->toArray());
    }

    #[DataProvider('collectionClassProvider')]
    public function testWhenNotEmpty($collection)
    {
        $data = new $collection(['michael', 'tom']);

        $data = $data->whenNotEmpty(function ($data) {
            return $data->concat(['adam']);
        });

        $this->assertSame(['michael', 'tom', 'adam'], $data->toArray());

        $data = new $collection;

        $data = $data->whenNotEmpty(function ($data) {
            return $data->concat(['adam']);
        });

        $this->assertSame([], $data->toArray());
    }

    #[DataProvider('collectionClassProvider')]
    public function testWhenNotEmptyDefault($collection)
    {
        $data = new $collection(['michael', 'tom']);

        $data = $data->whenNotEmpty(function ($data) {
            return $data->concat(['adam']);
        }, function ($data) {
            return $data->concat(['taylor']);
        });

        $this->assertSame(['michael', 'tom', 'adam'], $data->toArray());
    }

    #[DataProvider('collectionClassProvider')]
    public function testHigherOrderWhenAndUnless($collection)
    {
        $data = new $collection(['michael', 'tom']);

        $data = $data->when(true)->concat(['chris']);

        $this->assertSame(['michael', 'tom', 'chris'], $data->toArray());

        $data = $data->when(false)->concat(['adam']);

        $this->assertSame(['michael', 'tom', 'chris'], $data->toArray());

        $data = $data->unless(false)->concat(['adam']);

        $this->assertSame(['michael', 'tom', 'chris', 'adam'], $data->toArray());

        $data = $data->unless(true)->concat(['bogdan']);

        $this->assertSame(['michael', 'tom', 'chris', 'adam'], $data->toArray());
    }

    #[DataProvider('collectionClassProvider')]
    public function testHigherOrderWhenAndUnlessWithProxy($collection)
    {
        $data = new $collection(['michael', 'tom']);

        $data = $data->when->contains('michael')->concat(['chris']);

        $this->assertSame(['michael', 'tom', 'chris'], $data->toArray());

        $data = $data->when->contains('missing')->concat(['adam']);

        $this->assertSame(['michael', 'tom', 'chris'], $data->toArray());

        $data = $data->unless->contains('missing')->concat(['adam']);

        $this->assertSame(['michael', 'tom', 'chris', 'adam'], $data->toArray());

        $data = $data->unless->contains('adam')->concat(['bogdan']);

        $this->assertSame(['michael', 'tom', 'chris', 'adam'], $data->toArray());
    }

    #[DataProvider('collectionClassProvider')]
    public function testUnless($collection)
    {
        $data = new $collection(['michael', 'tom']);

        $data = $data->unless(false, function ($data) {
            return $data->concat(['caleb']);
        });

        $this->assertSame(['michael', 'tom', 'caleb'], $data->toArray());

        $data = new $collection(['michael', 'tom']);

        $data = $data->unless(true, function ($data) {
            return $data->concat(['caleb']);
        });

        $this->assertSame(['michael', 'tom'], $data->toArray());
    }

    #[DataProvider('collectionClassProvider')]
    public function testUnlessDefault($collection)
    {
        $data = new $collection(['michael', 'tom']);

        $data = $data->unless(true, function ($data) {
            return $data->concat(['caleb']);
        }, function ($data) {
            return $data->concat(['taylor']);
        });

        $this->assertSame(['michael', 'tom', 'taylor'], $data->toArray());
    }

    #[DataProvider('collectionClassProvider')]
    public function testUnlessEmpty($collection)
    {
        $data = new $collection(['michael', 'tom']);

        $data = $data->unlessEmpty(function ($data) {
            return $data->concat(['adam']);
        });

        $this->assertSame(['michael', 'tom', 'adam'], $data->toArray());

        $data = new $collection;

        $data = $data->unlessEmpty(function ($data) {
            return $data->concat(['adam']);
        });

        $this->assertSame([], $data->toArray());
    }

    #[DataProvider('collectionClassProvider')]
    public function testUnlessEmptyDefault($collection)
    {
        $data = new $collection(['michael', 'tom']);

        $data = $data->unlessEmpty(function ($data) {
            return $data->concat(['adam']);
        }, function ($data) {
            return $data->concat(['taylor']);
        });

        $this->assertSame(['michael', 'tom', 'adam'], $data->toArray());
    }

    #[DataProvider('collectionClassProvider')]
    public function testUnlessNotEmpty($collection)
    {
        $data = new $collection(['michael', 'tom']);

        $data = $data->unlessNotEmpty(function ($data) {
            return $data->concat(['adam']);
        });

        $this->assertSame(['michael', 'tom'], $data->toArray());

        $data = new $collection;

        $data = $data->unlessNotEmpty(function ($data) {
            return $data->concat(['adam']);
        });

        $this->assertSame(['adam'], $data->toArray());
    }

    #[DataProvider('collectionClassProvider')]
    public function testUnlessNotEmptyDefault($collection)
    {
        $data = new $collection(['michael', 'tom']);

        $data = $data->unlessNotEmpty(function ($data) {
            return $data->concat(['adam']);
        }, function ($data) {
            return $data->concat(['taylor']);
        });

        $this->assertSame(['michael', 'tom', 'taylor'], $data->toArray());
    }

    #[DataProvider('collectionClassProvider')]
    public function testHasReturnsValidResults($collection)
    {
        $data = new $collection(['foo' => 'one', 'bar' => 'two', 1 => 'three']);
        $this->assertTrue($data->has('foo'));
        $this->assertTrue($data->has('foo', 'bar', 1));
        $this->assertFalse($data->has('foo', 'bar', 1, 'baz'));
        $this->assertFalse($data->has('baz'));
    }

    public function testPutAddsItemToCollection()
    {
        $data = new Collection;
        $this->assertSame([], $data->toArray());
        $data->put('foo', 1);
        $this->assertSame(['foo' => 1], $data->toArray());
        $data->put('bar', ['nested' => 'two']);
        $this->assertSame(['foo' => 1, 'bar' => ['nested' => 'two']], $data->toArray());
        $data->put('foo', 3);
        $this->assertSame(['foo' => 3, 'bar' => ['nested' => 'two']], $data->toArray());
    }

    #[DataProvider('collectionClassProvider')]
    public function testItThrowsExceptionWhenTryingToAccessNoProxyProperty($collection)
    {
        $data = new $collection;
        $this->expectException(Exception::class);
        $this->expectExceptionMessage('Property [foo] does not exist on this collection instance.');
        $data->foo;
    }

    #[DataProvider('collectionClassProvider')]
    public function testGetWithNullReturnsNull($collection)
    {
        $data = new $collection([1, 2, 3]);
        $this->assertNull($data->get(null));
    }

    #[DataProvider('collectionClassProvider')]
    public function testGetWithDefaultValue($collection)
    {
        $data = new $collection(['name' => 'taylor', 'framework' => 'laravel']);
        $this->assertEquals('34', $data->get('age', 34));
    }

    #[DataProvider('collectionClassProvider')]
    public function testGetWithCallbackAsDefaultValue($collection)
    {
        $data = new $collection(['name' => 'taylor', 'framework' => 'laravel']);
        $result = $data->get('email', function () {
            return 'taylor@example.com';
        });
        $this->assertEquals('taylor@example.com', $result);
    }

    #[DataProvider('collectionClassProvider')]
    public function testWhereNull($collection)
    {
        $data = new $collection([
            ['name' => 'Taylor'],
            ['name' => null],
            ['name' => 'Bert'],
            ['name' => false],
            ['name' => ''],
        ]);

        $this->assertSame([
            1 => ['name' => null],
        ], $data->whereNull('name')->all());

        $this->assertSame([], $data->whereNull()->all());
    }

    #[DataProvider('collectionClassProvider')]
    public function testWhereNullWithoutKey($collection)
    {
        $collection = new $collection([1, null, 3, 'null', false, true]);
        $this->assertSame([
            1 => null,
        ], $collection->whereNull()->all());
    }

    #[DataProvider('collectionClassProvider')]
    public function testWhereNotNull($collection)
    {
        $data = new $collection($originalData = [
            ['name' => 'Taylor'],
            ['name' => null],
            ['name' => 'Bert'],
            ['name' => false],
            ['name' => ''],
        ]);

        $this->assertSame([
            0 => ['name' => 'Taylor'],
            2 => ['name' => 'Bert'],
            3 => ['name' => false],
            4 => ['name' => ''],
        ], $data->whereNotNull('name')->all());

        $this->assertSame($originalData, $data->whereNotNull()->all());
    }

    #[DataProvider('collectionClassProvider')]
    public function testWhereNotNullWithoutKey($collection)
    {
        $data = new $collection([1, null, 3, 'null', false, true]);

        $this->assertSame([
            0 => 1,
            2 => 3,
            3 => 'null',
            4 => false,
            5 => true,
        ], $data->whereNotNull()->all());
    }

    #[DataProvider('collectionClassProvider')]
    public function testCollect($collection)
    {
        $data = $collection::make([
            'a' => 1,
            'b' => 2,
            'c' => 3,
        ])->collect();

        $this->assertInstanceOf(Collection::class, $data);

        $this->assertSame([
            'a' => 1,
            'b' => 2,
            'c' => 3,
        ], $data->all());
    }

    #[DataProvider('collectionClassProvider')]
    public function testUndot($collection)
    {
        $data = $collection::make([
            'name' => 'Taylor',
            'meta.foo' => 'bar',
            'meta.baz' => 'boom',
            'meta.bam.boom' => 'bip',
        ])->undot();
        $this->assertSame([
            'name' => 'Taylor',
            'meta' => [
                'foo' => 'bar',
                'baz' => 'boom',
                'bam' => [
                    'boom' => 'bip',
                ],
            ],
        ], $data->all());

        $data = $collection::make([
            'foo.0' => 'bar',
            'foo.1' => 'baz',
            'foo.baz' => 'boom',
        ])->undot();
        $this->assertSame([
            'foo' => [
                'bar',
                'baz',
                'baz' => 'boom',
            ],
        ], $data->all());
    }

    #[DataProvider('collectionClassProvider')]
    public function testDot($collection)
    {
        $data = $collection::make([
            'name' => 'Taylor',
            'meta' => [
                'foo' => 'bar',
                'baz' => 'boom',
                'bam' => [
                    'boom' => 'bip',
                ],
            ],
        ])->dot();
        $this->assertSame([
            'name' => 'Taylor',
            'meta.foo' => 'bar',
            'meta.baz' => 'boom',
            'meta.bam.boom' => 'bip',
        ], $data->all());

        $data = $collection::make([
            'foo' => [
                'bar',
                'baz',
                'baz' => 'boom',
            ],
        ])->dot();
        $this->assertSame([
            'foo.0' => 'bar',
            'foo.1' => 'baz',
            'foo.baz' => 'boom',
        ], $data->all());
    }

    #[DataProvider('collectionClassProvider')]
    public function testEnsureForScalar($collection)
    {
        $data = $collection::make([1, 2, 3]);
        $data->ensure('int');

        $data = $collection::make([1, 2, 3, 'foo']);
        $this->expectException(UnexpectedValueException::class);
        $data->ensure('int');
    }

    #[DataProvider('collectionClassProvider')]
    public function testEnsureForObjects($collection)
    {
        $data = $collection::make([new stdClass, new stdClass, new stdClass]);
        $data->ensure(stdClass::class);

        $data = $collection::make([new stdClass, new stdClass, new stdClass, $collection]);
        $this->expectException(UnexpectedValueException::class);
        $data->ensure(stdClass::class);
    }

    #[DataProvider('collectionClassProvider')]
    public function testEnsureForInheritance($collection)
    {
        $data = $collection::make([new \Error, new \Error]);
        $data->ensure(\Throwable::class);

        $data = $collection::make([new \Error, new \Error, new $collection]);
        $this->expectException(UnexpectedValueException::class);
        $data->ensure(\Throwable::class);
    }

    #[DataProvider('collectionClassProvider')]
    public function testEnsureForMultipleTypes($collection)
    {
        $data = $collection::make([new \Error, 123]);
        $data->ensure([\Throwable::class, 'int']);

        $data = $collection::make([new \Error, new \Error, new $collection]);
        $this->expectException(UnexpectedValueException::class);
        $data->ensure([\Throwable::class, 'int']);
    }

    #[DataProvider('collectionClassProvider')]
    public function testPercentageWithFlatCollection($collection)
    {
        $collection = new $collection([1, 1, 2, 2, 2, 3]);

        $this->assertSame(33.33, $collection->percentage(fn ($value) => $value === 1));
        $this->assertSame(50.00, $collection->percentage(fn ($value) => $value === 2));
        $this->assertSame(16.67, $collection->percentage(fn ($value) => $value === 3));
        $this->assertSame(0.0, $collection->percentage(fn ($value) => $value === 5));
    }

    #[DataProvider('collectionClassProvider')]
    public function testPercentageWithNestedCollection($collection)
    {
        $collection = new $collection([
            ['name' => 'Taylor', 'foo' => 'foo'],
            ['name' => 'Nuno', 'foo' => 'bar'],
            ['name' => 'Dries', 'foo' => 'bar'],
            ['name' => 'Jess', 'foo' => 'baz'],
        ]);

        $this->assertSame(25.00, $collection->percentage(fn ($value) => $value['foo'] === 'foo'));
        $this->assertSame(50.00, $collection->percentage(fn ($value) => $value['foo'] === 'bar'));
        $this->assertSame(25.00, $collection->percentage(fn ($value) => $value['foo'] === 'baz'));
        $this->assertSame(0.0, $collection->percentage(fn ($value) => $value['foo'] === 'test'));
    }

    #[DataProvider('collectionClassProvider')]
    public function testHighOrderPercentage($collection)
    {
        $collection = new $collection([
            ['name' => 'Taylor', 'active' => true],
            ['name' => 'Nuno', 'active' => true],
            ['name' => 'Dries', 'active' => false],
            ['name' => 'Jess', 'active' => true],
        ]);

        $this->assertSame(75.00, $collection->percentage->active);
    }

    #[DataProvider('collectionClassProvider')]
    public function testPercentageReturnsNullForEmptyCollections($collection)
    {
        $collection = new $collection([]);

        $this->assertNull($collection->percentage(fn ($value) => $value === 1));
    }

    /**
     * Provides each collection class, respectively.
     *
     * @return array
     */
    public static function collectionClassProvider()
    {
        return [
            [Collection::class],
            [LazyCollection::class],
        ];
    }
}

class TestSupportCollectionHigherOrderItem
{
    public $name;

    public function __construct($name = 'taylor')
    {
        $this->name = $name;
    }

    public function uppercase()
    {
        return $this->name = strtoupper($this->name);
    }

    public function is($name)
    {
        return $this->name === $name;
    }
}

class TestAccessorEloquentTestStub
{
    protected $attributes = [];

    public function __construct($attributes)
    {
        $this->attributes = $attributes;
    }

    public function __get($attribute)
    {
        $accessor = 'get'.lcfirst($attribute).'Attribute';
        if (method_exists($this, $accessor)) {
            return $this->$accessor();
        }

        return $this->$attribute;
    }

    public function __isset($attribute)
    {
        $accessor = 'get'.lcfirst($attribute).'Attribute';

        if (method_exists($this, $accessor)) {
            return ! is_null($this->$accessor());
        }

        return isset($this->$attribute);
    }

    public function getSomeAttribute()
    {
        return $this->attributes['some'];
    }
}

class TestArrayAccessImplementation implements ArrayAccess
{
    private $arr;

    public function __construct($arr)
    {
        $this->arr = $arr;
    }

    public function offsetExists($offset): bool
    {
        return isset($this->arr[$offset]);
    }

    public function offsetGet($offset): mixed
    {
        return $this->arr[$offset];
    }

    public function offsetSet($offset, $value): void
    {
        $this->arr[$offset] = $value;
    }

    public function offsetUnset($offset): void
    {
        unset($this->arr[$offset]);
    }
}

class TestArrayableObject implements Arrayable
{
    public function toArray()
    {
        return ['foo' => 'bar'];
    }
}

class TestJsonableObject implements Jsonable
{
    public function toJson($options = 0)
    {
        return '{"foo":"bar"}';
    }
}

class TestJsonSerializeObject implements JsonSerializable
{
    public function jsonSerialize(): array
    {
        return ['foo' => 'bar'];
    }
}

class TestJsonSerializeToStringObject implements JsonSerializable
{
    public function jsonSerialize(): string
    {
        return 'foobar';
    }
}

class TestJsonSerializeWithScalarValueObject implements JsonSerializable
{
    public function jsonSerialize(): string
    {
        return 'foo';
    }
}

class TestTraversableAndJsonSerializableObject implements IteratorAggregate, JsonSerializable
{
    public $items;

    public function __construct($items)
    {
        $this->items = $items;
    }

    public function getIterator(): Traversable
    {
        return new ArrayIterator($this->items);
    }

    public function jsonSerialize(): array
    {
        return json_decode(json_encode($this->items), true);
    }
}

class TestCollectionMapIntoObject
{
    public $value;

    public function __construct($value)
    {
        $this->value = $value;
    }
}

class TestCollectionSubclass extends Collection
{
    //
}<|MERGE_RESOLUTION|>--- conflicted
+++ resolved
@@ -1813,8 +1813,6 @@
     }
 
     #[DataProvider('collectionClassProvider')]
-<<<<<<< HEAD
-=======
     public function testSortByCallableStringDesc($collection)
     {
         $data = new $collection([['id' => 1, 'name' => 'foo'], ['id' => 2, 'name' => 'bar']]);
@@ -1829,10 +1827,7 @@
         $this->assertEquals([['id' => 2, 'name' => 'baz'], ['id' => 2, 'name' => 'bar'], ['id' => 1, 'name' => 'foo']], array_values($data->all()));
     }
 
-    /**
-     * @dataProvider collectionClassProvider
-     */
->>>>>>> a518ef66
+    #[DataProvider('collectionClassProvider')]
     public function testSortByAlwaysReturnsAssoc($collection)
     {
         $data = new $collection(['a' => 'taylor', 'b' => 'dayle']);
