--- conflicted
+++ resolved
@@ -164,29 +164,16 @@
             $table->index(['name', 'email'], 'index1');
         });
 
-<<<<<<< HEAD
-        $manager = $db->getConnection()->getDoctrineSchemaManager();
-        $details = $manager->introspectTable('prefix_users');
-        $this->assertTrue($details->hasIndex('index1'));
-        $this->assertFalse($details->hasIndex('index2'));
-=======
         $indexes = array_column($schema->getIndexes('users'), 'name');
 
         $this->assertContains('index1', $indexes);
         $this->assertNotContains('index2', $indexes);
->>>>>>> 81d5ed94
 
         $schema->table('users', function (Blueprint $table) {
             $table->renameIndex('index1', 'index2');
         });
 
-<<<<<<< HEAD
-        $details = $manager->introspectTable('prefix_users');
-        $this->assertFalse($details->hasIndex('index1'));
-        $this->assertTrue($details->hasIndex('index2'));
-=======
         $indexes = $schema->getIndexes('users');
->>>>>>> 81d5ed94
 
         $this->assertNotContains('index1', array_column($indexes, 'name'));
         $this->assertTrue(collect($indexes)->contains(
