--- conflicted
+++ resolved
@@ -326,7 +326,6 @@
         );
     }
 
-<<<<<<< HEAD
     /**
      * @requires extension ftp
      */
@@ -347,17 +346,17 @@
         $this->assertEquals(0700, $config['permPublic']);
         $this->assertSame('ftp.example.com', $config['host']);
         $this->assertSame('admin', $config['username']);
-=======
+    }
+
     public function testMacroable()
     {
         $this->filesystem->write('foo.txt', 'Hello World');
 
-        $filesystemAdapter = new FilesystemAdapter($this->filesystem);
+        $filesystemAdapter = new FilesystemAdapter($this->filesystem, $this->adapter);
         $filesystemAdapter->macro('getFoo', function () {
             return $this->get('foo.txt');
         });
 
         $this->assertSame('Hello World', $filesystemAdapter->getFoo());
->>>>>>> f629792e
     }
 }