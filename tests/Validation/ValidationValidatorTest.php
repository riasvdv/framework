--- conflicted
+++ resolved
@@ -2836,14 +2836,15 @@
         $v = new Validator($trans, ['x' => $file], ['x' => 'image']);
         $this->assertFalse($v->passes());
 
-<<<<<<< HEAD
         $file2 = $this->getMockBuilder(UploadedFile::class)->onlyMethods(['guessExtension', 'getClientOriginalExtension'])->setConstructorArgs($uploadedFile)->getMock();
         $file2->expects($this->any())->method('guessExtension')->willReturn('jpeg');
-=======
-        $file2 = $this->getMockBuilder(UploadedFile::class)->setMethods(['guessExtension', 'getClientOriginalExtension'])->setConstructorArgs($uploadedFile)->getMock();
+        $file2->expects($this->any())->method('getClientOriginalExtension')->willReturn('jpeg');
+        $v = new Validator($trans, ['x' => $file2], ['x' => 'image']);
+        $this->assertTrue($v->passes());
+
+        $file2 = $this->getMockBuilder(UploadedFile::class)->onlyMethods(['guessExtension', 'getClientOriginalExtension'])->setConstructorArgs($uploadedFile)->getMock();
         $file2->expects($this->any())->method('guessExtension')->willReturn('jpg');
->>>>>>> bdc79701
-        $file2->expects($this->any())->method('getClientOriginalExtension')->willReturn('jpeg');
+        $file2->expects($this->any())->method('getClientOriginalExtension')->willReturn('jpg');
         $v = new Validator($trans, ['x' => $file2], ['x' => 'image']);
         $this->assertTrue($v->passes());
 
@@ -2880,7 +2881,7 @@
         $file7 = $this->getMockBuilder(UploadedFile::class)->onlyMethods(['guessExtension', 'getClientOriginalExtension'])->setConstructorArgs($uploadedFile)->getMock();
         $file7->expects($this->any())->method('guessExtension')->willReturn('webp');
         $file7->expects($this->any())->method('getClientOriginalExtension')->willReturn('webp');
-<<<<<<< HEAD
+
         $v = new Validator($trans, ['x' => $file7], ['x' => 'Image']);
         $this->assertTrue($v->passes());
 
@@ -2888,9 +2889,6 @@
         $file2->expects($this->any())->method('guessExtension')->willReturn('jpg');
         $file2->expects($this->any())->method('getClientOriginalExtension')->willReturn('jpg');
         $v = new Validator($trans, ['x' => $file2], ['x' => 'Image']);
-=======
-        $v = new Validator($trans, ['x' => $file7], ['x' => 'image']);
->>>>>>> bdc79701
         $this->assertTrue($v->passes());
     }
 
@@ -3018,15 +3016,12 @@
     public function testValidateMimetypes()
     {
         $trans = $this->getIlluminateArrayTranslator();
-<<<<<<< HEAD
+
         $uploadedFile = [__DIR__.'/ValidationRuleTest.php', '', null, null, true];
 
         $file = $this->getMockBuilder(UploadedFile::class)->onlyMethods(['guessExtension', 'getClientOriginalExtension'])->setConstructorArgs($uploadedFile)->getMock();
         $file->expects($this->any())->method('guessExtension')->willReturn('rtf');
         $file->expects($this->any())->method('getClientOriginalExtension')->willReturn('rtf');
-=======
-        $uploadedFile = [__FILE__, '', null, null, null, true];
->>>>>>> bdc79701
 
         $file = $this->getMockBuilder(UploadedFile::class)->setMethods(['getMimeType'])->setConstructorArgs($uploadedFile)->getMock();
         $file->expects($this->any())->method('getMimeType')->willReturn('text/rtf');
